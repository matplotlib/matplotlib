"""
Demo of a function to create Hinton diagrams.

Hinton diagrams are useful for visualizing the values of a 2D array (e.g.
a weight matrix): Positive and negative values are represented by white and
black squares, respectively, and the size of each square represents the
magnitude of each value.

Initial idea from David Warde-Farley on the SciPy Cookbook
"""
import numpy as np
import matplotlib.pyplot as plt


def hinton(ax, matrix, max_weight=None):
    """Draw Hinton diagram for visualizing a weight matrix."""

    if not max_weight:
        max_weight = 2 ** np.ceil(np.log(np.abs(matrix).max()) / np.log(2))

    ax.patch.set_facecolor('gray')
    ax.set_aspect('equal', 'box')
    ax.xaxis.set_major_locator(plt.NullLocator())
    ax.yaxis.set_major_locator(plt.NullLocator())

    for (x, y), w in np.ndenumerate(matrix):
        color = 'white' if w > 0 else 'black'
        size = np.sqrt(np.abs(w))
        rect = plt.Rectangle([x - size / 2, y - size / 2], size, size,
                             facecolor=color, edgecolor=color)
        ax.add_patch(rect)

    ax.autoscale_view()
    ax.invert_yaxis()
    return ax

ax = plt.subplot(111)

<<<<<<< HEAD
hinton(ax,np.random.rand(20, 20) - 0.5)
=======
hinton(ax, np.random.rand(20, 20) - 0.5)
>>>>>>> de58c957
plt.show()<|MERGE_RESOLUTION|>--- conflicted
+++ resolved
@@ -36,9 +36,7 @@
 
 ax = plt.subplot(111)
 
-<<<<<<< HEAD
-hinton(ax,np.random.rand(20, 20) - 0.5)
-=======
+
 hinton(ax, np.random.rand(20, 20) - 0.5)
->>>>>>> de58c957
+
 plt.show()