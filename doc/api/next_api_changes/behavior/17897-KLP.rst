--- conflicted
+++ resolved
@@ -1,19 +1,11 @@
 pyplot.specgram always uses origin='upper'
 ~~~~~~~~~~~~~~~~~~~~~~~~~~~~~~~~~~~~~~~~~~
 
-Previously if ``image.origin`` was set to something other than 'upper' or if 
-<<<<<<< HEAD
-the ``origin`` keyword argument was passed with a value other than 'upper', the 
-spectrogram itself would flip, but the axes would remain oriented for an origin value 
-of 'upper', so that the resulting plot was incorrectly labelled.
+Previously if ``image.origin`` was set to something other than 'upper' or if the 
+``origin`` keyword argument was passed with a value other than 'upper', the spectrogram 
+itself would flip, but the axes would remain oriented for an origin value of 'upper', so 
+that the resulting plot was incorrectly labelled.
 
-Now, the ``origin`` keyword argument is not supported and the ``image.origin`` rcParam 
-is ignored. The function matplotlib.pyplot.specgram is forced to use ``origin='upper'``,
-so that the axes are correct for the plotted spectrogram.
-=======
-the ``origin`` keyword argument was passed with a value other than 'upper', the spectrogram itself would flip, but the axes would remain oriented for an origin value 
-of 'upper', so that the resulting plot was incorrectly labelled.
-
-Now, the ``origin`` keyword argument is not supported and the ``image.origin`` rcParam 
-is ignored. The function matplotlib.pyplot.specgram is forced to use ``origin='upper'``, so that the axes are correct for the plotted spectrogram.
->>>>>>> 5633a450
+Now, the ``origin`` keyword argument is not supported and the ``image.origin`` rcParam is 
+ignored. The function matplotlib.pyplot.specgram is forced to use ``origin='upper'``, so 
+that the axes are correct for the plotted spectrogram.