--- conflicted
+++ resolved
@@ -1,14 +1,9 @@
 # -*- makefile -*-
 # build mpl into a local install dir with
-<<<<<<< HEAD
-# PREFIX=/Users/jdhunter/dev make -f make.osx fetch deps mpl_install
+# make -f make.osx PREFIX=/Users/jdhunter/dev PYVERSION=2.6 fetch deps mpl_install
+# (see README.osx for more details)
 MPLVERSION=1.0rc1
 PYVERSION=2.6
-=======
-# make -f make.osx PREFIX=/Users/jdhunter/dev PYVERSION=2.6 fetch deps mpl_install
-# (see README.osx for more details)
-
->>>>>>> a71414d7
 PYTHON=python${PYVERSION}
 ZLIBVERSION=1.2.3
 PNGVERSION=1.2.39
@@ -46,29 +41,14 @@
 	${PYTHON} -c 'import urllib; urllib.urlretrieve("http://sourceforge.net/projects/libpng/files/libpng12/older-releases/${PNGVERSION}/libpng-${PNGVERSION}.tar.gz/download", "libpng-${PNGVERSION}.tar.gz")' &&\
 	${PYTHON} -c 'import urllib; urllib.urlretrieve("http://download.savannah.gnu.org/releases/freetype/freetype-${FREETYPEVERSION}.tar.bz2", "freetype-${FREETYPEVERSION}.tar.bz2")'
 
-check-prefix:
-	@if [ ! -d "$(PREFIX)" ]; then echo Set PREFIX to a directory - see README.osx; exit 1; fi
-
-<<<<<<< HEAD
-
-
 zlib: check-prefix
-	export PKG_CONFIG_PATH=${PKG_CONFIG_PATH} &&\
-=======
-zlib: check-prefix
->>>>>>> a71414d7
 	rm -rf zlib-${ZLIBVERSION} &&\
 	tar xvfz zlib-${ZLIBVERSION}.tar.gz &&\
 	cd zlib-${ZLIBVERSION} &&\
 	./configure --prefix=${PREFIX}&&\
 	${MAKE} -j3 install
 
-<<<<<<< HEAD
-png: zlib check-prefix
-	export PKG_CONFIG_PATH=${PKG_CONFIG_PATH} &&\
-=======
 png: check-prefix zlib
->>>>>>> a71414d7
 	rm -rf libpng-${PNGVERSION} &&\
 	tar xvfz libpng-${PNGVERSION}.tar.gz && \
 	cd libpng-${PNGVERSION} &&\
@@ -76,13 +56,7 @@
 	${MAKE} -j3 install&&\
 	cp .libs/libpng.a .
 
-<<<<<<< HEAD
-
-freetype: zlib check-prefix
-	export PKG_CONFIG_PATH=${PKG_CONFIG_PATH} &&\
-=======
 freetype: check-prefix zlib
->>>>>>> a71414d7
 	rm -rf ${FREETYPEVERSION} &&\
 	tar xvfj freetype-${FREETYPEVERSION}.tar.bz2 &&\
 	cd freetype-${FREETYPEVERSION} &&\
@@ -103,13 +77,6 @@
 	${PYTHON} setup.py build
 
 mpl_install: check-prefix
-<<<<<<< HEAD
-	export PKG_CONFIG_PATH=${PKG_CONFIG_PATH} &&\
-	export MACOSX_DEPLOYMENT_TARGET=${MACOSX_DEPLOYMENT_TARGET} &&\
-	export CFLAGS=${CFLAGS} &&\
-	export LDFLAGS=${LDFLAGS} &&\
-=======
->>>>>>> a71414d7
 	${PYTHON} setup.py install --prefix=${PREFIX}
 
 mpl_install_std: check-prefix
@@ -123,10 +90,7 @@
 
 
 binaries: check-prefix
-<<<<<<< HEAD
-=======
 	@if [ -z "$(PYVERSION)" ]; then echo Must set PYVERSION; exit 1; fi
->>>>>>> a71414d7
 	unset PKG_CONFIG_PATH &&\
 	cp release/osx/data/setup.cfg release/osx/data/ReadMe.txt . &&\
 	rm -f ${PREFIX}/lib/*.dylib &&\
