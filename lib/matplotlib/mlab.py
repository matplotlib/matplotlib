"""
Numerical Python functions written for compatibility with MATLAB
commands with the same names. Most numerical Python functions can be found in
the `NumPy`_ and `SciPy`_ libraries. What remains here is code for performing
spectral computations and kernel density estimations.

.. _NumPy: https://numpy.org
.. _SciPy: https://www.scipy.org

Spectral functions
------------------

`cohere`
    Coherence (normalized cross spectral density)

`csd`
    Cross spectral density using Welch's average periodogram

`detrend`
    Remove the mean or best fit line from an array

`psd`
    Power spectral density using Welch's average periodogram

`specgram`
    Spectrogram (spectrum over segments of time)

`complex_spectrum`
    Return the complex-valued frequency spectrum of a signal

`magnitude_spectrum`
    Return the magnitude of the frequency spectrum of a signal

`angle_spectrum`
    Return the angle (wrapped phase) of the frequency spectrum of a signal

`phase_spectrum`
    Return the phase (unwrapped angle) of the frequency spectrum of a signal

`detrend_mean`
    Remove the mean from a line.

`detrend_linear`
    Remove the best fit line from a line.

`detrend_none`
    Return the original line.
"""

import functools
from numbers import Integral, Number
import sys

import numpy as np

from matplotlib import _api, _docstring, cbook


def window_hanning(x):
    """
    Return *x* times the Hanning (or Hann) window of len(*x*).

    See Also
    --------
    window_none : Another window algorithm.
    """
    return np.hanning(len(x))*x


def window_none(x):
    """
    No window function; simply return *x*.

    See Also
    --------
    window_hanning : Another window algorithm.
    """
    return x


def detrend(x, key=None, axis=None):
    """
    Return *x* with its trend removed.

    Parameters
    ----------
    x : array or sequence
        Array or sequence containing the data.

    key : {'default', 'constant', 'mean', 'linear', 'none'} or function
        The detrending algorithm to use. 'default', 'mean', and 'constant' are
        the same as `detrend_mean`. 'linear' is the same as `detrend_linear`.
        'none' is the same as `detrend_none`. The default is 'mean'. See the
        corresponding functions for more details regarding the algorithms. Can
        also be a function that carries out the detrend operation.

    axis : int
        The axis along which to do the detrending.

    See Also
    --------
    detrend_mean : Implementation of the 'mean' algorithm.
    detrend_linear : Implementation of the 'linear' algorithm.
    detrend_none : Implementation of the 'none' algorithm.
    """
    if key is None or key in ['constant', 'mean', 'default']:
        return detrend(x, key=detrend_mean, axis=axis)
    elif key == 'linear':
        return detrend(x, key=detrend_linear, axis=axis)
    elif key == 'none':
        return detrend(x, key=detrend_none, axis=axis)
    elif callable(key):
        x = np.asarray(x)
        if axis is not None and axis + 1 > x.ndim:
            raise ValueError(f'axis(={axis}) out of bounds')
        if (axis is None and x.ndim == 0) or (not axis and x.ndim == 1):
            return key(x)
        # try to use the 'axis' argument if the function supports it,
        # otherwise use apply_along_axis to do it
        try:
            return key(x, axis=axis)
        except TypeError:
            return np.apply_along_axis(key, axis=axis, arr=x)
    else:
        raise ValueError(
            f"Unknown value for key: {key!r}, must be one of: 'default', "
            f"'constant', 'mean', 'linear', or a function")


def detrend_mean(x, axis=None):
    """
    Return *x* minus the mean(*x*).

    Parameters
    ----------
    x : array or sequence
        Array or sequence containing the data
        Can have any dimensionality

    axis : int
        The axis along which to take the mean.  See `numpy.mean` for a
        description of this argument.

    See Also
    --------
    detrend_linear : Another detrend algorithm.
    detrend_none : Another detrend algorithm.
    detrend : A wrapper around all the detrend algorithms.
    """
    x = np.asarray(x)

    if axis is not None and axis+1 > x.ndim:
        raise ValueError('axis(=%s) out of bounds' % axis)

    return x - x.mean(axis, keepdims=True)


def detrend_none(x, axis=None):
    """
    Return *x*: no detrending.

    Parameters
    ----------
    x : any object
        An object containing the data

    axis : int
        This parameter is ignored.
        It is included for compatibility with detrend_mean

    See Also
    --------
    detrend_mean : Another detrend algorithm.
    detrend_linear : Another detrend algorithm.
    detrend : A wrapper around all the detrend algorithms.
    """
    return x


def detrend_linear(y):
    """
    Return *x* minus best fit line; 'linear' detrending.

    Parameters
    ----------
    y : 0-D or 1-D array or sequence
        Array or sequence containing the data

    See Also
    --------
    detrend_mean : Another detrend algorithm.
    detrend_none : Another detrend algorithm.
    detrend : A wrapper around all the detrend algorithms.
    """
    # This is faster than an algorithm based on linalg.lstsq.
    y = np.asarray(y)

    if y.ndim > 1:
        raise ValueError('y cannot have ndim > 1')

    # short-circuit 0-D array.
    if not y.ndim:
        return np.array(0., dtype=y.dtype)

    x = np.arange(y.size, dtype=float)

    C = np.cov(x, y, bias=1)
    b = C[0, 1]/C[0, 0]

    a = y.mean() - b*x.mean()
    return y - (b*x + a)


def _stride_windows(x, n, noverlap=0):
    _api.check_isinstance(Integral, n=n, noverlap=noverlap)
<<<<<<< HEAD
    if not (1 <= n <= x.size and n < noverlap):
        raise ValueError(f'n ({n}) and noverlap ({noverlap}) must be positive integers '
                         f'with n < noverlap and n <= x.size ({x.size})')

=======
    x = np.asarray(x)
>>>>>>> a0fa8112
    step = n - noverlap
    shape = (n, (x.shape[-1]-noverlap)//step)
    strides = (x.strides[0], step*x.strides[0])
    return np.lib.stride_tricks.as_strided(x, shape=shape, strides=strides)


def _spectral_helper(x, y=None, NFFT=None, Fs=None, detrend_func=None,
                     window=None, noverlap=None, pad_to=None,
                     sides=None, scale_by_freq=None, mode=None):
    """
    Private helper implementing the common parts between the psd, csd,
    spectrogram and complex, magnitude, angle, and phase spectrums.
    """
    if y is None:
        # if y is None use x for y
        same_data = True
    else:
        # The checks for if y is x are so that we can use the same function to
        # implement the core of psd(), csd(), and spectrogram() without doing
        # extra calculations.  We return the unaveraged Pxy, freqs, and t.
        same_data = y is x

    if Fs is None:
        Fs = 2
    if noverlap is None:
        noverlap = 0
    if detrend_func is None:
        detrend_func = detrend_none
    if window is None:
        window = window_hanning

    # if NFFT is set to None use the whole signal
    if NFFT is None:
        NFFT = 256

    if not (0 <= noverlap < NFFT):
        raise ValueError('noverlap must be less than NFFT')

    if mode is None or mode == 'default':
        mode = 'psd'
    _api.check_in_list(
        ['default', 'psd', 'complex', 'magnitude', 'angle', 'phase'],
        mode=mode)

    if not same_data and mode != 'psd':
        raise ValueError("x and y must be equal if mode is not 'psd'")

    # Make sure we're dealing with a numpy array. If y and x were the same
    # object to start with, keep them that way
    x = np.asarray(x)
    if not same_data:
        y = np.asarray(y)

    if sides is None or sides == 'default':
        if np.iscomplexobj(x):
            sides = 'twosided'
        else:
            sides = 'onesided'
    _api.check_in_list(['default', 'onesided', 'twosided'], sides=sides)

    # zero pad x and y up to NFFT if they are shorter than NFFT
    if len(x) < NFFT:
        n = len(x)
        x = np.resize(x, NFFT)
        x[n:] = 0

    if not same_data and len(y) < NFFT:
        n = len(y)
        y = np.resize(y, NFFT)
        y[n:] = 0

    if pad_to is None:
        pad_to = NFFT

    if mode != 'psd':
        scale_by_freq = False
    elif scale_by_freq is None:
        scale_by_freq = True

    # For real x, ignore the negative frequencies unless told otherwise
    if sides == 'twosided':
        numFreqs = pad_to
        if pad_to % 2:
            freqcenter = (pad_to - 1)//2 + 1
        else:
            freqcenter = pad_to//2
        scaling_factor = 1.
    elif sides == 'onesided':
        if pad_to % 2:
            numFreqs = (pad_to + 1)//2
        else:
            numFreqs = pad_to//2 + 1
        scaling_factor = 2.

    if not np.iterable(window):
        window = window(np.ones(NFFT, x.dtype))
    if len(window) != NFFT:
        raise ValueError(
            "The window length must match the data's first dimension")

    if sys.maxsize > 2**32:
        result = np.lib.stride_tricks.sliding_window_view(
            x, NFFT, axis=0)[::NFFT - noverlap].T
    else:
        # The NumPy version on 32-bit will OOM, so use old implementation.
        result = _stride_windows(x, NFFT, noverlap=noverlap)
    result = detrend(result, detrend_func, axis=0)
    result = result * window.reshape((-1, 1))
    result = np.fft.fft(result, n=pad_to, axis=0)[:numFreqs, :]
    freqs = np.fft.fftfreq(pad_to, 1/Fs)[:numFreqs]

    if not same_data:
        # if same_data is False, mode must be 'psd'
        if sys.maxsize > 2**32:
            resultY = np.lib.stride_tricks.sliding_window_view(
                y, NFFT, axis=0)[::NFFT - noverlap].T
        else:
            # The NumPy version on 32-bit will OOM, so use old implementation.
            resultY = _stride_windows(y, NFFT, noverlap=noverlap)
        resultY = detrend(resultY, detrend_func, axis=0)
        resultY = resultY * window.reshape((-1, 1))
        resultY = np.fft.fft(resultY, n=pad_to, axis=0)[:numFreqs, :]
        result = np.conj(result) * resultY
    elif mode == 'psd':
        result = np.conj(result) * result
    elif mode == 'magnitude':
        result = np.abs(result) / window.sum()
    elif mode == 'angle' or mode == 'phase':
        # we unwrap the phase later to handle the onesided vs. twosided case
        result = np.angle(result)
    elif mode == 'complex':
        result /= window.sum()

    if mode == 'psd':

        # Also include scaling factors for one-sided densities and dividing by
        # the sampling frequency, if desired. Scale everything, except the DC
        # component and the NFFT/2 component:

        # if we have a even number of frequencies, don't scale NFFT/2
        if not NFFT % 2:
            slc = slice(1, -1, None)
        # if we have an odd number, just don't scale DC
        else:
            slc = slice(1, None, None)

        result[slc] *= scaling_factor

        # MATLAB divides by the sampling frequency so that density function
        # has units of dB/Hz and can be integrated by the plotted frequency
        # values. Perform the same scaling here.
        if scale_by_freq:
            result /= Fs
            # Scale the spectrum by the norm of the window to compensate for
            # windowing loss; see Bendat & Piersol Sec 11.5.2.
            result /= (window**2).sum()
        else:
            # In this case, preserve power in the segment, not amplitude
            result /= window.sum()**2

    t = np.arange(NFFT/2, len(x) - NFFT/2 + 1, NFFT - noverlap)/Fs

    if sides == 'twosided':
        # center the frequency range at zero
        freqs = np.roll(freqs, -freqcenter, axis=0)
        result = np.roll(result, -freqcenter, axis=0)
    elif not pad_to % 2:
        # get the last value correctly, it is negative otherwise
        freqs[-1] *= -1

    # we unwrap the phase here to handle the onesided vs. twosided case
    if mode == 'phase':
        result = np.unwrap(result, axis=0)

    return result, freqs, t


def _single_spectrum_helper(
        mode, x, Fs=None, window=None, pad_to=None, sides=None):
    """
    Private helper implementing the commonality between the complex, magnitude,
    angle, and phase spectrums.
    """
    _api.check_in_list(['complex', 'magnitude', 'angle', 'phase'], mode=mode)

    if pad_to is None:
        pad_to = len(x)

    spec, freqs, _ = _spectral_helper(x=x, y=None, NFFT=len(x), Fs=Fs,
                                      detrend_func=detrend_none, window=window,
                                      noverlap=0, pad_to=pad_to,
                                      sides=sides,
                                      scale_by_freq=False,
                                      mode=mode)
    if mode != 'complex':
        spec = spec.real

    if spec.ndim == 2 and spec.shape[1] == 1:
        spec = spec[:, 0]

    return spec, freqs


# Split out these keyword docs so that they can be used elsewhere
_docstring.interpd.register(
    Spectral="""\
Fs : float, default: 2
    The sampling frequency (samples per time unit).  It is used to calculate
    the Fourier frequencies, *freqs*, in cycles per time unit.

window : callable or ndarray, default: `.window_hanning`
    A function or a vector of length *NFFT*.  To create window vectors see
    `.window_hanning`, `.window_none`, `numpy.blackman`, `numpy.hamming`,
    `numpy.bartlett`, `scipy.signal`, `scipy.signal.get_window`, etc.  If a
    function is passed as the argument, it must take a data segment as an
    argument and return the windowed version of the segment.

sides : {'default', 'onesided', 'twosided'}, optional
    Which sides of the spectrum to return. 'default' is one-sided for real
    data and two-sided for complex data. 'onesided' forces the return of a
    one-sided spectrum, while 'twosided' forces two-sided.""",

    Single_Spectrum="""\
pad_to : int, optional
    The number of points to which the data segment is padded when performing
    the FFT.  While not increasing the actual resolution of the spectrum (the
    minimum distance between resolvable peaks), this can give more points in
    the plot, allowing for more detail. This corresponds to the *n* parameter
    in the call to `~numpy.fft.fft`.  The default is None, which sets *pad_to*
    equal to the length of the input signal (i.e. no padding).""",

    PSD="""\
pad_to : int, optional
    The number of points to which the data segment is padded when performing
    the FFT.  This can be different from *NFFT*, which specifies the number
    of data points used.  While not increasing the actual resolution of the
    spectrum (the minimum distance between resolvable peaks), this can give
    more points in the plot, allowing for more detail. This corresponds to
    the *n* parameter in the call to `~numpy.fft.fft`. The default is None,
    which sets *pad_to* equal to *NFFT*

NFFT : int, default: 256
    The number of data points used in each block for the FFT.  A power 2 is
    most efficient.  This should *NOT* be used to get zero padding, or the
    scaling of the result will be incorrect; use *pad_to* for this instead.

detrend : {'none', 'mean', 'linear'} or callable, default: 'none'
    The function applied to each segment before fft-ing, designed to remove
    the mean or linear trend.  Unlike in MATLAB, where the *detrend* parameter
    is a vector, in Matplotlib it is a function.  The :mod:`~matplotlib.mlab`
    module defines `.detrend_none`, `.detrend_mean`, and `.detrend_linear`,
    but you can use a custom function as well.  You can also use a string to
    choose one of the functions: 'none' calls `.detrend_none`. 'mean' calls
    `.detrend_mean`. 'linear' calls `.detrend_linear`.

scale_by_freq : bool, default: True
    Whether the resulting density values should be scaled by the scaling
    frequency, which gives density in units of 1/Hz.  This allows for
    integration over the returned frequency values.  The default is True for
    MATLAB compatibility.""")


@_docstring.interpd
def psd(x, NFFT=None, Fs=None, detrend=None, window=None,
        noverlap=None, pad_to=None, sides=None, scale_by_freq=None):
    r"""
    Compute the power spectral density.

    The power spectral density :math:`P_{xx}` by Welch's average
    periodogram method.  The vector *x* is divided into *NFFT* length
    segments.  Each segment is detrended by function *detrend* and
    windowed by function *window*.  *noverlap* gives the length of
    the overlap between segments.  The :math:`|\mathrm{fft}(i)|^2`
    of each segment :math:`i` are averaged to compute :math:`P_{xx}`.

    If len(*x*) < *NFFT*, it will be zero padded to *NFFT*.

    Parameters
    ----------
    x : 1-D array or sequence
        Array or sequence containing the data

    %(Spectral)s

    %(PSD)s

    noverlap : int, default: 0 (no overlap)
        The number of points of overlap between segments.

    Returns
    -------
    Pxx : 1-D array
        The values for the power spectrum :math:`P_{xx}` (real valued)

    freqs : 1-D array
        The frequencies corresponding to the elements in *Pxx*

    References
    ----------
    Bendat & Piersol -- Random Data: Analysis and Measurement Procedures, John
    Wiley & Sons (1986)

    See Also
    --------
    specgram
        `specgram` differs in the default overlap; in not returning the mean of
        the segment periodograms; and in returning the times of the segments.

    magnitude_spectrum : returns the magnitude spectrum.

    csd : returns the spectral density between two signals.
    """
    Pxx, freqs = csd(x=x, y=None, NFFT=NFFT, Fs=Fs, detrend=detrend,
                     window=window, noverlap=noverlap, pad_to=pad_to,
                     sides=sides, scale_by_freq=scale_by_freq)
    return Pxx.real, freqs


@_docstring.interpd
def csd(x, y, NFFT=None, Fs=None, detrend=None, window=None,
        noverlap=None, pad_to=None, sides=None, scale_by_freq=None):
    """
    Compute the cross-spectral density.

    The cross spectral density :math:`P_{xy}` by Welch's average
    periodogram method.  The vectors *x* and *y* are divided into
    *NFFT* length segments.  Each segment is detrended by function
    *detrend* and windowed by function *window*.  *noverlap* gives
    the length of the overlap between segments.  The product of
    the direct FFTs of *x* and *y* are averaged over each segment
    to compute :math:`P_{xy}`, with a scaling to correct for power
    loss due to windowing.

    If len(*x*) < *NFFT* or len(*y*) < *NFFT*, they will be zero
    padded to *NFFT*.

    Parameters
    ----------
    x, y : 1-D arrays or sequences
        Arrays or sequences containing the data

    %(Spectral)s

    %(PSD)s

    noverlap : int, default: 0 (no overlap)
        The number of points of overlap between segments.

    Returns
    -------
    Pxy : 1-D array
        The values for the cross spectrum :math:`P_{xy}` before scaling (real
        valued)

    freqs : 1-D array
        The frequencies corresponding to the elements in *Pxy*

    References
    ----------
    Bendat & Piersol -- Random Data: Analysis and Measurement Procedures, John
    Wiley & Sons (1986)

    See Also
    --------
    psd : equivalent to setting ``y = x``.
    """
    if NFFT is None:
        NFFT = 256
    Pxy, freqs, _ = _spectral_helper(x=x, y=y, NFFT=NFFT, Fs=Fs,
                                     detrend_func=detrend, window=window,
                                     noverlap=noverlap, pad_to=pad_to,
                                     sides=sides, scale_by_freq=scale_by_freq,
                                     mode='psd')

    if Pxy.ndim == 2:
        if Pxy.shape[1] > 1:
            Pxy = Pxy.mean(axis=1)
        else:
            Pxy = Pxy[:, 0]
    return Pxy, freqs


_single_spectrum_docs = """\
Compute the {quantity} of *x*.
Data is padded to a length of *pad_to* and the windowing function *window* is
applied to the signal.

Parameters
----------
x : 1-D array or sequence
    Array or sequence containing the data

{Spectral}

{Single_Spectrum}

Returns
-------
spectrum : 1-D array
    The {quantity}.
freqs : 1-D array
    The frequencies corresponding to the elements in *spectrum*.

See Also
--------
psd
    Returns the power spectral density.
complex_spectrum
    Returns the complex-valued frequency spectrum.
magnitude_spectrum
    Returns the absolute value of the `complex_spectrum`.
angle_spectrum
    Returns the angle of the `complex_spectrum`.
phase_spectrum
    Returns the phase (unwrapped angle) of the `complex_spectrum`.
specgram
    Can return the complex spectrum of segments within the signal.
"""


complex_spectrum = functools.partial(_single_spectrum_helper, "complex")
complex_spectrum.__doc__ = _single_spectrum_docs.format(
    quantity="complex-valued frequency spectrum",
    **_docstring.interpd.params)
magnitude_spectrum = functools.partial(_single_spectrum_helper, "magnitude")
magnitude_spectrum.__doc__ = _single_spectrum_docs.format(
    quantity="magnitude (absolute value) of the frequency spectrum",
    **_docstring.interpd.params)
angle_spectrum = functools.partial(_single_spectrum_helper, "angle")
angle_spectrum.__doc__ = _single_spectrum_docs.format(
    quantity="angle of the frequency spectrum (wrapped phase spectrum)",
    **_docstring.interpd.params)
phase_spectrum = functools.partial(_single_spectrum_helper, "phase")
phase_spectrum.__doc__ = _single_spectrum_docs.format(
    quantity="phase of the frequency spectrum (unwrapped phase spectrum)",
    **_docstring.interpd.params)


@_docstring.interpd
def specgram(x, NFFT=None, Fs=None, detrend=None, window=None,
             noverlap=None, pad_to=None, sides=None, scale_by_freq=None,
             mode=None):
    """
    Compute a spectrogram.

    Compute and plot a spectrogram of data in *x*.  Data are split into
    *NFFT* length segments and the spectrum of each section is
    computed.  The windowing function *window* is applied to each
    segment, and the amount of overlap of each segment is
    specified with *noverlap*.

    Parameters
    ----------
    x : array-like
        1-D array or sequence.

    %(Spectral)s

    %(PSD)s

    noverlap : int, default: 128
        The number of points of overlap between blocks.
    mode : str, default: 'psd'
        What sort of spectrum to use:
            'psd'
                Returns the power spectral density.
            'complex'
                Returns the complex-valued frequency spectrum.
            'magnitude'
                Returns the magnitude spectrum.
            'angle'
                Returns the phase spectrum without unwrapping.
            'phase'
                Returns the phase spectrum with unwrapping.

    Returns
    -------
    spectrum : array-like
        2D array, columns are the periodograms of successive segments.

    freqs : array-like
        1-D array, frequencies corresponding to the rows in *spectrum*.

    t : array-like
        1-D array, the times corresponding to midpoints of segments
        (i.e the columns in *spectrum*).

    See Also
    --------
    psd : differs in the overlap and in the return values.
    complex_spectrum : similar, but with complex valued frequencies.
    magnitude_spectrum : similar single segment when *mode* is 'magnitude'.
    angle_spectrum : similar to single segment when *mode* is 'angle'.
    phase_spectrum : similar to single segment when *mode* is 'phase'.

    Notes
    -----
    *detrend* and *scale_by_freq* only apply when *mode* is set to 'psd'.

    """
    if noverlap is None:
        noverlap = 128  # default in _spectral_helper() is noverlap = 0
    if NFFT is None:
        NFFT = 256  # same default as in _spectral_helper()
    if len(x) <= NFFT:
        _api.warn_external("Only one segment is calculated since parameter "
                           f"NFFT (={NFFT}) >= signal length (={len(x)}).")

    spec, freqs, t = _spectral_helper(x=x, y=None, NFFT=NFFT, Fs=Fs,
                                      detrend_func=detrend, window=window,
                                      noverlap=noverlap, pad_to=pad_to,
                                      sides=sides,
                                      scale_by_freq=scale_by_freq,
                                      mode=mode)

    if mode != 'complex':
        spec = spec.real  # Needed since helper implements generically

    return spec, freqs, t


@_docstring.interpd
def cohere(x, y, NFFT=256, Fs=2, detrend=detrend_none, window=window_hanning,
           noverlap=0, pad_to=None, sides='default', scale_by_freq=None):
    r"""
    The coherence between *x* and *y*.  Coherence is the normalized
    cross spectral density:

    .. math::

        C_{xy} = \frac{|P_{xy}|^2}{P_{xx}P_{yy}}

    Parameters
    ----------
    x, y
        Array or sequence containing the data

    %(Spectral)s

    %(PSD)s

    noverlap : int, default: 0 (no overlap)
        The number of points of overlap between segments.

    Returns
    -------
    Cxy : 1-D array
        The coherence vector.
    freqs : 1-D array
            The frequencies for the elements in *Cxy*.

    See Also
    --------
    :func:`psd`, :func:`csd` :
        For information about the methods used to compute :math:`P_{xy}`,
        :math:`P_{xx}` and :math:`P_{yy}`.
    """
    if len(x) < 2 * NFFT:
        raise ValueError(
            "Coherence is calculated by averaging over *NFFT* length "
            "segments.  Your signal is too short for your choice of *NFFT*.")
    Pxx, f = psd(x, NFFT, Fs, detrend, window, noverlap, pad_to, sides,
                 scale_by_freq)
    Pyy, f = psd(y, NFFT, Fs, detrend, window, noverlap, pad_to, sides,
                 scale_by_freq)
    Pxy, f = csd(x, y, NFFT, Fs, detrend, window, noverlap, pad_to, sides,
                 scale_by_freq)
    Cxy = np.abs(Pxy) ** 2 / (Pxx * Pyy)
    return Cxy, f


class GaussianKDE:
    """
    Representation of a kernel-density estimate using Gaussian kernels.

    Parameters
    ----------
    dataset : array-like
        Datapoints to estimate from. In case of univariate data this is a 1-D
        array, otherwise a 2D array with shape (# of dims, # of data).
    bw_method : {'scott', 'silverman'} or float or callable, optional
        The method used to calculate the estimator bandwidth.  If a
        float, this will be used directly as `!kde.factor`.  If a
        callable, it should take a `GaussianKDE` instance as only
        parameter and return a float. If None (default), 'scott' is used.

    Attributes
    ----------
    dataset : ndarray
        The dataset passed to the constructor.
    dim : int
        Number of dimensions.
    num_dp : int
        Number of datapoints.
    factor : float
        The bandwidth factor, obtained from `~GaussianKDE.covariance_factor`, with which
        the covariance matrix is multiplied.
    covariance : ndarray
        The covariance matrix of *dataset*, scaled by the calculated bandwidth
        (`!kde.factor`).
    inv_cov : ndarray
        The inverse of *covariance*.

    Methods
    -------
    kde.evaluate(points) : ndarray
        Evaluate the estimated pdf on a provided set of points.
    kde(points) : ndarray
        Same as kde.evaluate(points)
    """

    # This implementation with minor modification was too good to pass up.
    # from scipy: https://github.com/scipy/scipy/blob/master/scipy/stats/kde.py

    def __init__(self, dataset, bw_method=None):
        self.dataset = np.atleast_2d(dataset)
        if not np.array(self.dataset).size > 1:
            raise ValueError("`dataset` input should have multiple elements.")

        self.dim, self.num_dp = np.array(self.dataset).shape

        if bw_method is None:
            pass
        elif cbook._str_equal(bw_method, 'scott'):
            self.covariance_factor = self.scotts_factor
        elif cbook._str_equal(bw_method, 'silverman'):
            self.covariance_factor = self.silverman_factor
        elif isinstance(bw_method, Number):
            self._bw_method = 'use constant'
            self.covariance_factor = lambda: bw_method
        elif callable(bw_method):
            self._bw_method = bw_method
            self.covariance_factor = lambda: self._bw_method(self)
        else:
            raise ValueError("`bw_method` should be 'scott', 'silverman', a "
                             "scalar or a callable")

        # Computes the covariance matrix for each Gaussian kernel using
        # covariance_factor().

        self.factor = self.covariance_factor()
        # Cache covariance and inverse covariance of the data
        if not hasattr(self, '_data_inv_cov'):
            self.data_covariance = np.atleast_2d(
                np.cov(
                    self.dataset,
                    rowvar=1,
                    bias=False))
            self.data_inv_cov = np.linalg.inv(self.data_covariance)

        self.covariance = self.data_covariance * self.factor ** 2
        self.inv_cov = self.data_inv_cov / self.factor ** 2
        self.norm_factor = (np.sqrt(np.linalg.det(2 * np.pi * self.covariance))
                            * self.num_dp)

    def scotts_factor(self):
        return np.power(self.num_dp, -1. / (self.dim + 4))

    def silverman_factor(self):
        return np.power(
            self.num_dp * (self.dim + 2.0) / 4.0, -1. / (self.dim + 4))

    #  Default method to calculate bandwidth, can be overwritten by subclass
    covariance_factor = scotts_factor

    def evaluate(self, points):
        """
        Evaluate the estimated pdf on a set of points.

        Parameters
        ----------
        points : (# of dimensions, # of points)-array
            Alternatively, a (# of dimensions,) vector can be passed in and
            treated as a single point.

        Returns
        -------
        (# of points,)-array
            The values at each point.

        Raises
        ------
        ValueError : if the dimensionality of the input points is different
                     than the dimensionality of the KDE.

        """
        points = np.atleast_2d(points)

        dim, num_m = np.array(points).shape
        if dim != self.dim:
            raise ValueError(f"points have dimension {dim}, dataset has "
                             f"dimension {self.dim}")

        result = np.zeros(num_m)

        if num_m >= self.num_dp:
            # there are more points than data, so loop over data
            for i in range(self.num_dp):
                diff = self.dataset[:, i, np.newaxis] - points
                tdiff = np.dot(self.inv_cov, diff)
                energy = np.sum(diff * tdiff, axis=0) / 2.0
                result = result + np.exp(-energy)
        else:
            # loop over points
            for i in range(num_m):
                diff = self.dataset - points[:, i, np.newaxis]
                tdiff = np.dot(self.inv_cov, diff)
                energy = np.sum(diff * tdiff, axis=0) / 2.0
                result[i] = np.sum(np.exp(-energy), axis=0)

        result = result / self.norm_factor

        return result

    __call__ = evaluate<|MERGE_RESOLUTION|>--- conflicted
+++ resolved
@@ -213,14 +213,7 @@
 
 def _stride_windows(x, n, noverlap=0):
     _api.check_isinstance(Integral, n=n, noverlap=noverlap)
-<<<<<<< HEAD
-    if not (1 <= n <= x.size and n < noverlap):
-        raise ValueError(f'n ({n}) and noverlap ({noverlap}) must be positive integers '
-                         f'with n < noverlap and n <= x.size ({x.size})')
-
-=======
     x = np.asarray(x)
->>>>>>> a0fa8112
     step = n - noverlap
     shape = (n, (x.shape[-1]-noverlap)//step)
     strides = (x.strides[0], step*x.strides[0])
