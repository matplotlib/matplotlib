"""
Tests specific to the patches module.
"""
from __future__ import (absolute_import, division, print_function,
                        unicode_literals)

import six

import numpy as np
from numpy.testing import assert_almost_equal, assert_array_equal
import pytest

from matplotlib.patches import Polygon
from matplotlib.patches import Rectangle
from matplotlib.testing.decorators import image_comparison
import matplotlib.pyplot as plt
import matplotlib.patches as mpatches
import matplotlib.collections as mcollections
from matplotlib import path as mpath
from matplotlib import transforms as mtrans
import matplotlib.style as mstyle

import sys
on_win = (sys.platform == 'win32')


def test_Polygon_close():
    #: Github issue #1018 identified a bug in the Polygon handling
    #: of the closed attribute; the path was not getting closed
    #: when set_xy was used to set the vertices.

    # open set of vertices:
    xy = [[0, 0], [0, 1], [1, 1]]
    # closed set:
    xyclosed = xy + [[0, 0]]

    # start with open path and close it:
    p = Polygon(xy, closed=True)
    assert_array_equal(p.get_xy(), xyclosed)
    p.set_xy(xy)
    assert_array_equal(p.get_xy(), xyclosed)

    # start with closed path and open it:
    p = Polygon(xyclosed, closed=False)
    assert_array_equal(p.get_xy(), xy)
    p.set_xy(xyclosed)
    assert_array_equal(p.get_xy(), xy)

    # start with open path and leave it open:
    p = Polygon(xy, closed=False)
    assert_array_equal(p.get_xy(), xy)
    p.set_xy(xy)
    assert_array_equal(p.get_xy(), xy)

    # start with closed path and leave it closed:
    p = Polygon(xyclosed, closed=True)
    assert_array_equal(p.get_xy(), xyclosed)
    p.set_xy(xyclosed)
    assert_array_equal(p.get_xy(), xyclosed)


def test_rotate_rect():
    loc = np.asarray([1.0, 2.0])
    width = 2
    height = 3
    angle = 30.0

    # A rotated rectangle
    rect1 = Rectangle(loc, width, height, angle=angle)

    # A non-rotated rectangle
    rect2 = Rectangle(loc, width, height)

    # Set up an explicit rotation matrix (in radians)
    angle_rad = np.pi * angle / 180.0
    rotation_matrix = np.array([[np.cos(angle_rad), -np.sin(angle_rad)],
                                [np.sin(angle_rad),  np.cos(angle_rad)]])

    # Translate to origin, rotate each vertex, and then translate back
    new_verts = np.inner(rotation_matrix, rect2.get_verts() - loc).T + loc

    # They should be the same
    assert_almost_equal(rect1.get_verts(), new_verts)


@image_comparison(baseline_images=['clip_to_bbox'])
def test_clip_to_bbox():
    fig = plt.figure()

    ax = fig.add_subplot(111)
    ax.set_xlim([-18, 20])
    ax.set_ylim([-150, 100])

    path = mpath.Path.unit_regular_star(8).deepcopy()
    path.vertices *= [10, 100]
    path.vertices -= [5, 25]

    path2 = mpath.Path.unit_circle().deepcopy()
    path2.vertices *= [10, 100]
    path2.vertices += [10, -25]

    combined = mpath.Path.make_compound_path(path, path2)

    patch = mpatches.PathPatch(
        combined, alpha=0.5, facecolor='coral', edgecolor='none')
    ax.add_patch(patch)

    bbox = mtrans.Bbox([[-12, -77.5], [50, -110]])
    result_path = combined.clip_to_bbox(bbox)
    result_patch = mpatches.PathPatch(
        result_path, alpha=0.5, facecolor='green', lw=4, edgecolor='black')

    ax.add_patch(result_patch)


@image_comparison(baseline_images=['patch_alpha_coloring'], remove_text=True)
def test_patch_alpha_coloring():
    """
    Test checks that the patch and collection are rendered with the specified
    alpha values in their facecolor and edgecolor.
    """
    star = mpath.Path.unit_regular_star(6)
    circle = mpath.Path.unit_circle()
    # concatenate the star with an internal cutout of the circle
    verts = np.concatenate([circle.vertices, star.vertices[::-1]])
    codes = np.concatenate([circle.codes, star.codes])
    cut_star1 = mpath.Path(verts, codes)
    cut_star2 = mpath.Path(verts + 1, codes)

    ax = plt.axes()
    patch = mpatches.PathPatch(cut_star1,
                               linewidth=5, linestyle='dashdot',
                               facecolor=(1, 0, 0, 0.5),
                               edgecolor=(0, 0, 1, 0.75))
    ax.add_patch(patch)

    col = mcollections.PathCollection([cut_star2],
                                      linewidth=5, linestyles='dashdot',
                                      facecolor=(1, 0, 0, 0.5),
                                      edgecolor=(0, 0, 1, 0.75))
    ax.add_collection(col)

    ax.set_xlim([-1, 2])
    ax.set_ylim([-1, 2])


@image_comparison(baseline_images=['patch_alpha_override'], remove_text=True)
def test_patch_alpha_override():
    #: Test checks that specifying an alpha attribute for a patch or
    #: collection will override any alpha component of the facecolor
    #: or edgecolor.
    star = mpath.Path.unit_regular_star(6)
    circle = mpath.Path.unit_circle()
    # concatenate the star with an internal cutout of the circle
    verts = np.concatenate([circle.vertices, star.vertices[::-1]])
    codes = np.concatenate([circle.codes, star.codes])
    cut_star1 = mpath.Path(verts, codes)
    cut_star2 = mpath.Path(verts + 1, codes)

    ax = plt.axes()
    patch = mpatches.PathPatch(cut_star1,
                               linewidth=5, linestyle='dashdot',
                               alpha=0.25,
                               facecolor=(1, 0, 0, 0.5),
                               edgecolor=(0, 0, 1, 0.75))
    ax.add_patch(patch)

    col = mcollections.PathCollection([cut_star2],
                                      linewidth=5, linestyles='dashdot',
                                      alpha=0.25,
                                      facecolor=(1, 0, 0, 0.5),
                                      edgecolor=(0, 0, 1, 0.75))
    ax.add_collection(col)

    ax.set_xlim([-1, 2])
    ax.set_ylim([-1, 2])


@pytest.mark.style('default')
def test_patch_color_none():
    # Make sure the alpha kwarg does not override 'none' facecolor.
    # Addresses issue #7478.
    c = plt.Circle((0, 0), 1, facecolor='none', alpha=1)
    assert c.get_facecolor()[0] == 0


@image_comparison(baseline_images=['patch_custom_linestyle'],
                  remove_text=True)
def test_patch_custom_linestyle():
    #: A test to check that patches and collections accept custom dash
    #: patterns as linestyle and that they display correctly.
    star = mpath.Path.unit_regular_star(6)
    circle = mpath.Path.unit_circle()
    # concatenate the star with an internal cutout of the circle
    verts = np.concatenate([circle.vertices, star.vertices[::-1]])
    codes = np.concatenate([circle.codes, star.codes])
    cut_star1 = mpath.Path(verts, codes)
    cut_star2 = mpath.Path(verts + 1, codes)

    ax = plt.axes()
    patch = mpatches.PathPatch(cut_star1,
                   linewidth=5, linestyle=(0.0, (5.0, 7.0, 10.0, 7.0)),
                   facecolor=(1, 0, 0),
                   edgecolor=(0, 0, 1))
    ax.add_patch(patch)

    col = mcollections.PathCollection([cut_star2],
                  linewidth=5, linestyles=[(0.0, (5.0, 7.0, 10.0, 7.0))],
                  facecolor=(1, 0, 0),
                  edgecolor=(0, 0, 1))
    ax.add_collection(col)

    ax.set_xlim([-1, 2])
    ax.set_ylim([-1, 2])


def test_patch_linestyle_accents():
    #: Test if linestyle can also be specified with short menoics
    #: like "--"
    #: c.f. Gihub issue #2136
    star = mpath.Path.unit_regular_star(6)
    circle = mpath.Path.unit_circle()
    # concatenate the star with an internal cutout of the circle
    verts = np.concatenate([circle.vertices, star.vertices[::-1]])
    codes = np.concatenate([circle.codes, star.codes])

    linestyles = ["-", "--", "-.", ":",
                  "solid", "dashed", "dashdot", "dotted"]

    fig = plt.figure()
    ax = fig.add_subplot(1, 1, 1)
    for i, ls in enumerate(linestyles):
        star = mpath.Path(verts + i, codes)
        patch = mpatches.PathPatch(star,
                                   linewidth=3, linestyle=ls,
                                   facecolor=(1, 0, 0),
                                   edgecolor=(0, 0, 1))
        ax.add_patch(patch)

    ax.set_xlim([-1, i + 1])
    ax.set_ylim([-1, i + 1])
    fig.canvas.draw()
    assert True


def test_wedge_movement():
    param_dict = {'center': ((0, 0), (1, 1), 'set_center'),
                  'r': (5, 8, 'set_radius'),
                  'width': (2, 3, 'set_width'),
                  'theta1': (0, 30, 'set_theta1'),
                  'theta2': (45, 50, 'set_theta2')}

    init_args = dict((k, v[0]) for (k, v) in six.iteritems(param_dict))

    w = mpatches.Wedge(**init_args)
    for attr, (old_v, new_v, func) in six.iteritems(param_dict):
        assert getattr(w, attr) == old_v
        getattr(w, func)(new_v)
        assert getattr(w, attr) == new_v


# png needs tol>=0.06, pdf tol>=1.617
@image_comparison(baseline_images=['wedge_range'],
                  remove_text=True, tol=1.65 if on_win else 0)
def test_wedge_range():
    ax = plt.axes()

    t1 = 2.313869244286224

    args = [[52.31386924, 232.31386924],
            [52.313869244286224, 232.31386924428622],
            [t1, t1 + 180.0],
            [0, 360],
            [90, 90 + 360],
            [-180, 180],
            [0, 380],
            [45, 46],
            [46, 45]]

    for i, (theta1, theta2) in enumerate(args):
        x = i % 3
        y = i // 3

        wedge = mpatches.Wedge((x * 3, y * 3), 1, theta1, theta2,
                               facecolor='none', edgecolor='k', lw=3)

        ax.add_artist(wedge)

    ax.set_xlim([-2, 8])
    ax.set_ylim([-2, 9])


<<<<<<< HEAD
def test_patch_str():
    """
    Check that patches have nice and working `str` representation.

    Note that the logic is that `__str__` is defined such that:
    str(eval(str(p))) == str(p)
    """
    p = mpatches.Circle(xy=(1, 2), radius=3)
    assert str(p) == 'Circle(xy=(1, 2), radius=3)'

    p = mpatches.Ellipse(xy=(1, 2), width=3, height=4, angle=5)
    assert str(p) == 'Ellipse(xy=(1, 2), width=3, height=4, angle=5)'

    p = mpatches.Rectangle(xy=(1, 2), width=3, height=4, angle=5)
    assert str(p) == 'Rectangle(xy=(1, 2), width=3, height=4, angle=5)'

    p = mpatches.Wedge(center=(1, 2), r=3, theta1=4, theta2=5, width=6)
    assert str(p) == 'Wedge(center=(1, 2), r=3, theta1=4, theta2=5, width=6)'

    p = mpatches.Arc(xy=(1, 2), width=3, height=4, angle=5, theta1=6, theta2=7)
    expected = 'Arc(xy=(1, 2), width=3, height=4, angle=5, theta1=6, theta2=7)'
    assert str(p) == expected
=======
@image_comparison(baseline_images=['multi_color_hatch'],
                  remove_text=True, style='default')
def test_multi_color_hatch():
    fig, ax = plt.subplots()

    rects = ax.bar(range(5), range(1, 6))
    for i, rect in enumerate(rects):
        rect.set_facecolor('none')
        rect.set_edgecolor('C{}'.format(i))
        rect.set_hatch('/')

    for i in range(5):
        with mstyle.context({'hatch.color': 'C{}'.format(i)}):
            r = Rectangle((i-.8/2, 5), .8, 1, hatch='//', fc='none')
        ax.add_patch(r)


if __name__ == '__main__':
    import nose
    nose.runmodule(argv=['-s', '--with-doctest'], exit=False)
>>>>>>> 07dab331
<|MERGE_RESOLUTION|>--- conflicted
+++ resolved
@@ -290,7 +290,6 @@
     ax.set_ylim([-2, 9])
 
 
-<<<<<<< HEAD
 def test_patch_str():
     """
     Check that patches have nice and working `str` representation.
@@ -313,7 +312,8 @@
     p = mpatches.Arc(xy=(1, 2), width=3, height=4, angle=5, theta1=6, theta2=7)
     expected = 'Arc(xy=(1, 2), width=3, height=4, angle=5, theta1=6, theta2=7)'
     assert str(p) == expected
-=======
+
+
 @image_comparison(baseline_images=['multi_color_hatch'],
                   remove_text=True, style='default')
 def test_multi_color_hatch():
@@ -328,10 +328,4 @@
     for i in range(5):
         with mstyle.context({'hatch.color': 'C{}'.format(i)}):
             r = Rectangle((i-.8/2, 5), .8, 1, hatch='//', fc='none')
-        ax.add_patch(r)
-
-
-if __name__ == '__main__':
-    import nose
-    nose.runmodule(argv=['-s', '--with-doctest'], exit=False)
->>>>>>> 07dab331
+        ax.add_patch(r)