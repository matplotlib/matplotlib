--- conflicted
+++ resolved
@@ -42,14 +42,10 @@
     s = gridspec.SubplotParams(.1, .1, .9, .9)
     assert s.left == 0.1
 
-<<<<<<< HEAD
     s.reset()
     assert s.left == matplotlib.rcParams['figure.subplot.left']
 
-    with pytest.raises(ValueError):
-=======
     with pytest.raises(ValueError, match='left cannot be >= right'):
->>>>>>> e119ab08
         s.update(left=s.right + .01)
 
     with pytest.raises(ValueError, match='bottom cannot be >= top'):
