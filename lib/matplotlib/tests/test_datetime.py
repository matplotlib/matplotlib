import datetime
import numpy as np

import pytest

import matplotlib.pyplot as plt
import matplotlib as mpl


class TestDatetimePlotting:
    @pytest.mark.xfail(reason="Test for acorr not written yet")
    @mpl.style.context("default")
    def test_acorr(self):
        fig, ax = plt.subplots()
        ax.acorr(...)

    @pytest.mark.xfail(reason="Test for annotate not written yet")
    @mpl.style.context("default")
    def test_annotate(self):
        fig, ax = plt.subplots()
        ax.annotate(...)

    @pytest.mark.xfail(reason="Test for arrow not written yet")
    @mpl.style.context("default")
    def test_arrow(self):
        fig, ax = plt.subplots()
        ax.arrow(...)

    @mpl.style.context("default")
    def test_axhline(self):
        mpl.rcParams["date.converter"] = 'concise'
        fig, (ax1, ax2, ax3) = plt.subplots(3, 1, layout='constrained')
        ax1.set_ylim(bottom=datetime.datetime(2020, 4, 1),
                     top=datetime.datetime(2020, 8, 1))
        ax2.set_ylim(bottom=np.datetime64('2005-01-01'),
                     top=np.datetime64('2005-04-01'))
        ax3.set_ylim(bottom=datetime.datetime(2023, 9, 1),
                     top=datetime.datetime(2023, 11, 1))
        ax1.axhline(y=datetime.datetime(2020, 6, 3), xmin=0.5, xmax=0.7)
        ax2.axhline(np.datetime64('2005-02-25T03:30'), xmin=0.1, xmax=0.9)
        ax3.axhline(y=datetime.datetime(2023, 10, 24), xmin=0.4, xmax=0.7)

    @mpl.style.context("default")
    def test_axhspan(self):
        mpl.rcParams["date.converter"] = 'concise'

        start_date = datetime.datetime(2023, 1, 1)
        dates = [start_date + datetime.timedelta(days=i) for i in range(31)]
        numbers = list(range(1, 32))

        fig, (ax1, ax2, ax3) = plt.subplots(3, 1,
                                            constrained_layout=True,
                                            figsize=(10, 12))

        ax1.plot(dates, numbers, marker='o', color='blue')
        for i in range(0, 31, 2):
            ax1.axhspan(ymin=i+1, ymax=i+2, facecolor='green', alpha=0.5)
        ax1.set_title('Datetime vs. Number')
        ax1.set_xlabel('Date')
        ax1.set_ylabel('Number')

        ax2.plot(numbers, dates, marker='o', color='blue')
        for i in range(0, 31, 2):
            ymin = start_date + datetime.timedelta(days=i)
            ymax = ymin + datetime.timedelta(days=1)
            ax2.axhspan(ymin=ymin, ymax=ymax, facecolor='green', alpha=0.5)
        ax2.set_title('Number vs. Datetime')
        ax2.set_xlabel('Number')
        ax2.set_ylabel('Date')

        ax3.plot(dates, dates, marker='o', color='blue')
        for i in range(0, 31, 2):
            ymin = start_date + datetime.timedelta(days=i)
            ymax = ymin + datetime.timedelta(days=1)
            ax3.axhspan(ymin=ymin, ymax=ymax, facecolor='green', alpha=0.5)
        ax3.set_title('Datetime vs. Datetime')
        ax3.set_xlabel('Date')
        ax3.set_ylabel('Date')

    @pytest.mark.xfail(reason="Test for axline not written yet")
    @mpl.style.context("default")
    def test_axline(self):
        fig, ax = plt.subplots()
        ax.axline(...)

    @mpl.style.context("default")
    def test_axvline(self):
        mpl.rcParams["date.converter"] = 'concise'
        fig, (ax1, ax2, ax3) = plt.subplots(3, 1, layout='constrained')
        ax1.set_xlim(left=datetime.datetime(2020, 4, 1),
                     right=datetime.datetime(2020, 8, 1))
        ax2.set_xlim(left=np.datetime64('2005-01-01'),
                     right=np.datetime64('2005-04-01'))
        ax3.set_xlim(left=datetime.datetime(2023, 9, 1),
                     right=datetime.datetime(2023, 11, 1))
        ax1.axvline(x=datetime.datetime(2020, 6, 3), ymin=0.5, ymax=0.7)
        ax2.axvline(np.datetime64('2005-02-25T03:30'), ymin=0.1, ymax=0.9)
        ax3.axvline(x=datetime.datetime(2023, 10, 24), ymin=0.4, ymax=0.7)

    @mpl.style.context("default")
    def test_axvspan(self):
        mpl.rcParams["date.converter"] = 'concise'

        start_date = datetime.datetime(2023, 1, 1)
        dates = [start_date + datetime.timedelta(days=i) for i in range(31)]
        numbers = list(range(1, 32))

        fig, (ax1, ax2, ax3) = plt.subplots(3, 1,
                                            constrained_layout=True,
                                            figsize=(10, 12))

        ax1.plot(dates, numbers, marker='o', color='blue')
        for i in range(0, 31, 2):
            xmin = start_date + datetime.timedelta(days=i)
            xmax = xmin + datetime.timedelta(days=1)
            ax1.axvspan(xmin=xmin, xmax=xmax, facecolor='red', alpha=0.5)
        ax1.set_title('Datetime vs. Number')
        ax1.set_xlabel('Date')
        ax1.set_ylabel('Number')

        ax2.plot(numbers, dates, marker='o', color='blue')
        for i in range(0, 31, 2):
            ax2.axvspan(xmin=i+1, xmax=i+2, facecolor='red', alpha=0.5)
        ax2.set_title('Number vs. Datetime')
        ax2.set_xlabel('Number')
        ax2.set_ylabel('Date')

        ax3.plot(dates, dates, marker='o', color='blue')
        for i in range(0, 31, 2):
            xmin = start_date + datetime.timedelta(days=i)
            xmax = xmin + datetime.timedelta(days=1)
            ax3.axvspan(xmin=xmin, xmax=xmax, facecolor='red', alpha=0.5)
        ax3.set_title('Datetime vs. Datetime')
        ax3.set_xlabel('Date')
        ax3.set_ylabel('Date')

    @pytest.mark.xfail(reason="Test for bar not written yet")
    @mpl.style.context("default")
    def test_bar(self):
        fig, ax = plt.subplots()
        ax.bar(...)

    @pytest.mark.xfail(reason="Test for bar_label not written yet")
    @mpl.style.context("default")
    def test_bar_label(self):
        fig, ax = plt.subplots()
        ax.bar_label(...)

    @mpl.style.context("default")
    def test_barbs(self):
        plt.rcParams["date.converter"] = 'concise'

        start_date = datetime.datetime(2022, 2, 8, 22)
        dates = [start_date + datetime.timedelta(hours=i) for i in range(12)]

        numbers = np.sin(np.linspace(0, 2 * np.pi, 12))

        u = np.ones(12) * 10
        v = np.arange(0, 120, 10)

        fig, axes = plt.subplots(nrows=1, ncols=2, figsize=(12, 6))

        axes[0].barbs(dates, numbers, u, v, length=7)
        axes[0].set_title('Datetime vs. Numeric Data')
        axes[0].set_xlabel('Datetime')
        axes[0].set_ylabel('Numeric Data')

        axes[1].barbs(numbers, dates, u, v, length=7)
        axes[1].set_title('Numeric vs. Datetime Data')
        axes[1].set_xlabel('Numeric Data')
        axes[1].set_ylabel('Datetime')

    @mpl.style.context("default")
    def test_barh(self):
        mpl.rcParams["date.converter"] = 'concise'
        fig, (ax1, ax2) = plt.subplots(2, 1, layout='constrained')
        birth_date = np.array([datetime.datetime(2020, 4, 10),
                               datetime.datetime(2020, 5, 30),
                               datetime.datetime(2020, 10, 12),
                               datetime.datetime(2020, 11, 15)])
        year_start = datetime.datetime(2020, 1, 1)
        year_end = datetime.datetime(2020, 12, 31)
        age = [21, 53, 20, 24]
        ax1.set_xlabel('Age')
        ax1.set_ylabel('Birth Date')
        ax1.barh(birth_date, width=age, height=datetime.timedelta(days=10))
        ax2.set_xlim(left=year_start, right=year_end)
        ax2.set_xlabel('Birth Date')
        ax2.set_ylabel('Order of Birth Dates')
        ax2.barh(np.arange(4), birth_date-year_start, left=year_start)

    @pytest.mark.xfail(reason="Test for boxplot not written yet")
    @mpl.style.context("default")
    def test_boxplot(self):
        fig, ax = plt.subplots()
        ax.boxplot(...)

    @pytest.mark.xfail(reason="Test for broken_barh not written yet")
    @mpl.style.context("default")
    def test_broken_barh(self):
        fig, ax = plt.subplots()
        ax.broken_barh(...)

    @pytest.mark.xfail(reason="Test for bxp not written yet")
    @mpl.style.context("default")
    def test_bxp(self):
        fig, ax = plt.subplots()
        ax.bxp(...)

    @pytest.mark.xfail(reason="Test for clabel not written yet")
    @mpl.style.context("default")
    def test_clabel(self):
        fig, ax = plt.subplots()
        ax.clabel(...)

    @pytest.mark.xfail(reason="Test for contour not written yet")
    @mpl.style.context("default")
    def test_contour(self):
        fig, ax = plt.subplots()
        ax.contour(...)

    @mpl.style.context("default")
    def test_contourf(self):
        mpl.rcParams["date.converter"] = "concise"
        range_threshold = 10
        fig, (ax1, ax2, ax3) = plt.subplots(3, 1, layout="constrained")

        x_dates = np.array(
            [datetime.datetime(2023, 10, delta) for delta in range(1, range_threshold)]
        )
        y_dates = np.array(
            [datetime.datetime(2023, 10, delta) for delta in range(1, range_threshold)]
        )
        x_ranges = np.array(range(1, range_threshold))
        y_ranges = np.array(range(1, range_threshold))

        X_dates, Y_dates = np.meshgrid(x_dates, y_dates)
        X_ranges, Y_ranges = np.meshgrid(x_ranges, y_ranges)

        Z_ranges = np.cos(X_ranges / 4) + np.sin(Y_ranges / 4)

        ax1.contourf(X_dates, Y_dates, Z_ranges)
        ax2.contourf(X_dates, Y_ranges, Z_ranges)
        ax3.contourf(X_ranges, Y_dates, Z_ranges)

    @mpl.style.context("default")
    def test_errorbar(self):
        mpl.rcParams["date.converter"] = "concise"
        fig, (ax1, ax2, ax3, ax4) = plt.subplots(4, 1, layout="constrained")
        limit = 7
        start_date = datetime.datetime(2023, 1, 1)

        x_dates = np.array([datetime.datetime(2023, 10, d) for d in range(1, limit)])
        y_dates = np.array([datetime.datetime(2023, 10, d) for d in range(1, limit)])
        x_date_error = datetime.timedelta(days=1)
        y_date_error = datetime.timedelta(days=1)

        x_values = list(range(1, limit))
        y_values = list(range(1, limit))
        x_value_error = 0.5
        y_value_error = 0.5

        ax1.errorbar(x_dates, y_values,
                     yerr=y_value_error,
                     capsize=10,
                     barsabove=True,
                     label='Data')
        ax2.errorbar(x_values, y_dates,
                     xerr=x_value_error, yerr=y_date_error,
                     errorevery=(1, 2),
                     fmt='-o', label='Data')
        ax3.errorbar(x_dates, y_dates,
                     xerr=x_date_error, yerr=y_date_error,
                     lolims=True, xlolims=True,
                     label='Data')
        ax4.errorbar(x_dates, y_values,
                     xerr=x_date_error, yerr=y_value_error,
                     uplims=True, xuplims=True,
                     label='Data')

    @pytest.mark.xfail(reason="Test for eventplot not written yet")
    @mpl.style.context("default")
    def test_eventplot(self):
        fig, ax = plt.subplots()
        ax.eventplot(...)

    @mpl.style.context("default")
    def test_fill(self):
        mpl.rcParams["date.converter"] = "concise"
        fig, (ax1, ax2, ax3, ax4) = plt.subplots(4, 1, layout="constrained")

<<<<<<< HEAD
=======
        np.random.seed(19680801)

>>>>>>> 5b5154de
        x_base_date = datetime.datetime(2023, 1, 1)
        x_dates = [x_base_date]
        for _ in range(1, 5):
            x_base_date += datetime.timedelta(days=np.random.randint(1, 5))
            x_dates.append(x_base_date)

        y_base_date = datetime.datetime(2023, 1, 1)
        y_dates = [y_base_date]
        for _ in range(1, 5):
            y_base_date += datetime.timedelta(days=np.random.randint(1, 5))
            y_dates.append(y_base_date)

        x_values = np.random.rand(5) * 5
        y_values = np.random.rand(5) * 5 - 2

        ax1.fill(x_dates, y_values)
        ax2.fill(x_values, y_dates)
        ax3.fill(x_values, y_values)
        ax4.fill(x_dates, y_dates)

    @pytest.mark.xfail(reason="Test for fill_between not written yet")
    @mpl.style.context("default")
    def test_fill_between(self):
        fig, ax = plt.subplots()
        ax.fill_between(...)

    @pytest.mark.xfail(reason="Test for fill_betweenx not written yet")
    @mpl.style.context("default")
    def test_fill_betweenx(self):
        fig, ax = plt.subplots()
        ax.fill_betweenx(...)

    @pytest.mark.xfail(reason="Test for hexbin not written yet")
    @mpl.style.context("default")
    def test_hexbin(self):
        fig, ax = plt.subplots()
        ax.hexbin(...)

    @mpl.style.context("default")
    def test_hist(self):
        mpl.rcParams["date.converter"] = 'concise'

        start_date = datetime.datetime(2023, 10, 1)
        time_delta = datetime.timedelta(days=1)

        values1 = np.random.randint(1, 10, 30)
        values2 = np.random.randint(1, 10, 30)
        values3 = np.random.randint(1, 10, 30)

        bin_edges = [start_date + i * time_delta for i in range(31)]

        fig, (ax1, ax2, ax3) = plt.subplots(3, 1, constrained_layout=True)
        ax1.hist(
            [start_date + i * time_delta for i in range(30)],
            bins=10,
            weights=values1
        )
        ax2.hist(
            [start_date + i * time_delta for i in range(30)],
            bins=10,
            weights=values2
        )
        ax3.hist(
            [start_date + i * time_delta for i in range(30)],
            bins=10,
            weights=values3
        )

        fig, (ax4, ax5, ax6) = plt.subplots(3, 1, constrained_layout=True)
        ax4.hist(
            [start_date + i * time_delta for i in range(30)],
            bins=bin_edges,
            weights=values1
        )
        ax5.hist(
            [start_date + i * time_delta for i in range(30)],
            bins=bin_edges,
            weights=values2
        )
        ax6.hist(
            [start_date + i * time_delta for i in range(30)],
            bins=bin_edges,
            weights=values3
        )

    @pytest.mark.xfail(reason="Test for hist2d not written yet")
    @mpl.style.context("default")
    def test_hist2d(self):
        fig, ax = plt.subplots()
        ax.hist2d(...)

    @mpl.style.context("default")
    def test_hlines(self):
        mpl.rcParams["date.converter"] = 'concise'
        fig, axs = plt.subplots(2, 4, layout='constrained')
        dateStrs = ['2023-03-08',
                    '2023-04-09',
                    '2023-05-13',
                    '2023-07-28',
                    '2023-12-24']
        dates = [datetime.datetime(2023, m*2, 10) for m in range(1, 6)]
        date_start = [datetime.datetime(2023, 6, d) for d in range(5, 30, 5)]
        date_end = [datetime.datetime(2023, 7, d) for d in range(5, 30, 5)]
        npDates = [np.datetime64(s) for s in dateStrs]
        axs[0, 0].hlines(y=dates,
                         xmin=[0.1, 0.2, 0.3, 0.4, 0.5],
                         xmax=[0.5, 0.6, 0.7, 0.8, 0.9])
        axs[0, 1].hlines(dates,
                         xmin=datetime.datetime(2020, 5, 10),
                         xmax=datetime.datetime(2020, 5, 31))
        axs[0, 2].hlines(dates,
                         xmin=date_start,
                         xmax=date_end)
        axs[0, 3].hlines(dates,
                         xmin=0.45,
                         xmax=0.65)
        axs[1, 0].hlines(y=npDates,
                         xmin=[0.5, 0.6, 0.7, 0.8, 0.9],
                         xmax=[0.1, 0.2, 0.3, 0.4, 0.5])
        axs[1, 2].hlines(y=npDates,
                         xmin=date_start,
                         xmax=date_end)
        axs[1, 1].hlines(npDates,
                         xmin=datetime.datetime(2020, 5, 10),
                         xmax=datetime.datetime(2020, 5, 31))
        axs[1, 3].hlines(npDates,
                         xmin=0.45,
                         xmax=0.65)

    @pytest.mark.xfail(reason="Test for imshow not written yet")
    @mpl.style.context("default")
    def test_imshow(self):
        fig, ax = plt.subplots()
        ax.imshow(...)

    @pytest.mark.xfail(reason="Test for loglog not written yet")
    @mpl.style.context("default")
    def test_loglog(self):
        fig, ax = plt.subplots()
        ax.loglog(...)

    @pytest.mark.xfail(reason="Test for matshow not written yet")
    @mpl.style.context("default")
    def test_matshow(self):
        fig, ax = plt.subplots()
        ax.matshow(...)

    @pytest.mark.xfail(reason="Test for pcolor not written yet")
    @mpl.style.context("default")
    def test_pcolor(self):
        fig, ax = plt.subplots()
        ax.pcolor(...)

    @pytest.mark.xfail(reason="Test for pcolorfast not written yet")
    @mpl.style.context("default")
    def test_pcolorfast(self):
        fig, ax = plt.subplots()
        ax.pcolorfast(...)

    @mpl.style.context("default")
    def test_pcolormesh(self):
        fig, (ax1, ax2, ax3, ax4) = plt.subplots(4, 1, layout="constrained")

        np.random.seed(19680801)

        x_base_date = datetime.datetime(2023, 1, 1)
        x_dates = [x_base_date + datetime.timedelta(days=i) for i in range(5)]

        y_base_date = datetime.datetime(2023, 1, 1)
        y_dates = [y_base_date + datetime.timedelta(days=i) for i in range(5)]

        x_timestamps = [date.timestamp() for date in x_dates]
        y_timestamps = [date.timestamp() for date in y_dates]

        data = np.random.rand(len(x_dates), len(y_dates))

        ax1.pcolormesh(x_dates, y_dates, data, cmap='viridis')
        ax2.pcolormesh(x_dates, y_timestamps, data, cmap='viridis')
        ax3.pcolormesh(x_timestamps, y_dates, data, cmap='viridis')
        ax4.pcolormesh(x_timestamps, y_timestamps, data, cmap='viridis')

    @mpl.style.context("default")
    def test_plot(self):
        mpl.rcParams["date.converter"] = 'concise'
        N = 6
        fig, (ax1, ax2, ax3) = plt.subplots(3, 1, layout='constrained')
        x = np.array([datetime.datetime(2023, 9, n) for n in range(1, N)])
        ax1.plot(x, range(1, N))
        ax2.plot(range(1, N), x)
        ax3.plot(x, x)

    @mpl.style.context("default")
    def test_plot_date(self):
        mpl.rcParams["date.converter"] = "concise"
        range_threshold = 10
        fig, (ax1, ax2, ax3) = plt.subplots(3, 1, layout="constrained")

        x_dates = np.array(
            [datetime.datetime(2023, 10, delta) for delta in range(1, range_threshold)]
        )
        y_dates = np.array(
            [datetime.datetime(2023, 10, delta) for delta in range(1, range_threshold)]
        )
        x_ranges = np.array(range(1, range_threshold))
        y_ranges = np.array(range(1, range_threshold))

        ax1.plot_date(x_dates, y_dates)
        ax2.plot_date(x_dates, y_ranges)
        ax3.plot_date(x_ranges, y_dates)

    @pytest.mark.xfail(reason="Test for quiver not written yet")
    @mpl.style.context("default")
    def test_quiver(self):
        fig, ax = plt.subplots()
        ax.quiver(...)

    @pytest.mark.xfail(reason="Test for quiverkey not written yet")
    @mpl.style.context("default")
    def test_quiverkey(self):
        fig, ax = plt.subplots()
        ax.quiverkey(...)

    @mpl.style.context("default")
    def test_scatter(self):
        mpl.rcParams["date.converter"] = 'concise'
        base = datetime.datetime(2005, 2, 1)
        dates = [base + datetime.timedelta(hours=(2 * i)) for i in range(10)]
        N = len(dates)
        np.random.seed(19680801)
        y = np.cumsum(np.random.randn(N))
        fig, axs = plt.subplots(3, 1, layout='constrained', figsize=(6, 6))
        # datetime array on x axis
        axs[0].scatter(dates, y)
        for label in axs[0].get_xticklabels():
            label.set_rotation(40)
            label.set_horizontalalignment('right')
        # datetime on y axis
        axs[1].scatter(y, dates)
        # datetime on both x, y axes
        axs[2].scatter(dates, dates)
        for label in axs[2].get_xticklabels():
            label.set_rotation(40)
            label.set_horizontalalignment('right')

    @pytest.mark.xfail(reason="Test for semilogx not written yet")
    @mpl.style.context("default")
    def test_semilogx(self):
        fig, ax = plt.subplots()
        ax.semilogx(...)

    @pytest.mark.xfail(reason="Test for semilogy not written yet")
    @mpl.style.context("default")
    def test_semilogy(self):
        fig, ax = plt.subplots()
        ax.semilogy(...)

    @mpl.style.context("default")
    def test_stackplot(self):
        mpl.rcParams["date.converter"] = 'concise'
        N = 10
        stacked_nums = np.tile(np.arange(1, N), (4, 1))
        dates = np.array([datetime.datetime(2020 + i, 1, 1) for i in range(N - 1)])

        fig, ax = plt.subplots(layout='constrained')
        ax.stackplot(dates, stacked_nums)

    @pytest.mark.xfail(reason="Test for stairs not written yet")
    @mpl.style.context("default")
    def test_stairs(self):
        fig, ax = plt.subplots()
        ax.stairs(...)

    @pytest.mark.xfail(reason="Test for stem not written yet")
    @mpl.style.context("default")
    def test_stem(self):
        fig, ax = plt.subplots()
        ax.stem(...)

    @mpl.style.context("default")
    def test_step(self):
        mpl.rcParams["date.converter"] = "concise"
        N = 6
        fig, (ax1, ax2, ax3) = plt.subplots(3, 1, layout='constrained')
        x = np.array([datetime.datetime(2023, 9, n) for n in range(1, N)])
        ax1.step(x, range(1, N))
        ax2.step(range(1, N), x)
        ax3.step(x, x)

    @pytest.mark.xfail(reason="Test for streamplot not written yet")
    @mpl.style.context("default")
    def test_streamplot(self):
        fig, ax = plt.subplots()
        ax.streamplot(...)

    @mpl.style.context("default")
    def test_text(self):
        mpl.rcParams["date.converter"] = 'concise'
        fig, (ax1, ax2, ax3) = plt.subplots(3, 1, layout="constrained")

        limit_value = 10
        font_properties = {'family': 'serif', 'size': 12, 'weight': 'bold'}
        test_date = datetime.datetime(2023, 10, 1)

        x_data = np.array(range(1, limit_value))
        y_data = np.array(range(1, limit_value))

        x_dates = np.array(
            [datetime.datetime(2023, 10, n) for n in range(1, limit_value)]
        )
        y_dates = np.array(
            [datetime.datetime(2023, 10, n) for n in range(1, limit_value)]
        )

        ax1.plot(x_dates, y_data)
        ax1.text(test_date, 5, "Inserted Text", **font_properties)

        ax2.plot(x_data, y_dates)
        ax2.text(7, test_date, "Inserted Text", **font_properties)

        ax3.plot(x_dates, y_dates)
        ax3.text(test_date, test_date, "Inserted Text", **font_properties)

    @pytest.mark.xfail(reason="Test for tricontour not written yet")
    @mpl.style.context("default")
    def test_tricontour(self):
        fig, ax = plt.subplots()
        ax.tricontour(...)

    @pytest.mark.xfail(reason="Test for tricontourf not written yet")
    @mpl.style.context("default")
    def test_tricontourf(self):
        fig, ax = plt.subplots()
        ax.tricontourf(...)

    @pytest.mark.xfail(reason="Test for tripcolor not written yet")
    @mpl.style.context("default")
    def test_tripcolor(self):
        fig, ax = plt.subplots()
        ax.tripcolor(...)

    @pytest.mark.xfail(reason="Test for triplot not written yet")
    @mpl.style.context("default")
    def test_triplot(self):
        fig, ax = plt.subplots()
        ax.triplot(...)

    @pytest.mark.xfail(reason="Test for violin not written yet")
    @mpl.style.context("default")
    def test_violin(self):
        fig, ax = plt.subplots()
        ax.violin(...)

    @pytest.mark.xfail(reason="Test for violinplot not written yet")
    @mpl.style.context("default")
    def test_violinplot(self):
        fig, ax = plt.subplots()
        ax.violinplot(...)

    @pytest.mark.xfail(reason="Test for vlines not written yet")
    @mpl.style.context("default")
    def test_vlines(self):
        fig, ax = plt.subplots()
        ax.vlines(...)

    @pytest.mark.xfail(reason="Test for xcorr not written yet")
    @mpl.style.context("default")
    def test_xcorr(self):
        fig, ax = plt.subplots()
        ax.xcorr(...)<|MERGE_RESOLUTION|>--- conflicted
+++ resolved
@@ -289,11 +289,8 @@
         mpl.rcParams["date.converter"] = "concise"
         fig, (ax1, ax2, ax3, ax4) = plt.subplots(4, 1, layout="constrained")
 
-<<<<<<< HEAD
-=======
         np.random.seed(19680801)
 
->>>>>>> 5b5154de
         x_base_date = datetime.datetime(2023, 1, 1)
         x_dates = [x_base_date]
         for _ in range(1, 5):
