from matplotlib._api.deprecation import MatplotlibDeprecationWarning
import matplotlib.colors as mcolors
import matplotlib.widgets as widgets
import matplotlib.pyplot as plt
from matplotlib.testing.decorators import check_figures_equal, image_comparison
from matplotlib.testing.widgets import do_event, get_ax, mock_event

from numpy.testing import assert_allclose

import pytest


def check_rectangle(**kwargs):
    ax = get_ax()

    def onselect(epress, erelease):
        ax._got_onselect = True
        assert epress.xdata == 100
        assert epress.ydata == 100
        assert erelease.xdata == 199
        assert erelease.ydata == 199

    tool = widgets.RectangleSelector(ax, onselect, **kwargs)
    do_event(tool, 'press', xdata=100, ydata=100, button=1)
    do_event(tool, 'onmove', xdata=199, ydata=199, button=1)

    # purposely drag outside of axis for release
    do_event(tool, 'release', xdata=250, ydata=250, button=1)

    if kwargs.get('drawtype', None) not in ['line', 'none']:
        assert_allclose(tool.geometry,
                        [[100., 100, 199, 199, 100],
                         [100, 199, 199, 100, 100]],
                        err_msg=tool.geometry)

    assert ax._got_onselect


def test_rectangle_selector():
    check_rectangle()

    with pytest.warns(
        MatplotlibDeprecationWarning,
            match="Support for drawtype='line' is deprecated"):
        check_rectangle(drawtype='line', useblit=False)

    check_rectangle(useblit=True, button=1)

    with pytest.warns(
        MatplotlibDeprecationWarning,
            match="Support for drawtype='none' is deprecated"):
        check_rectangle(drawtype='none', minspanx=10, minspany=10)

    check_rectangle(minspanx=10, minspany=10, spancoords='pixels')
    check_rectangle(rectprops=dict(fill=True))


@pytest.mark.parametrize('drag_from_anywhere, new_center',
                         [[True, (60, 75)],
                          [False, (30, 20)]])
def test_rectangle_drag(drag_from_anywhere, new_center):
    ax = get_ax()

    def onselect(epress, erelease):
        pass

    tool = widgets.RectangleSelector(ax, onselect, interactive=True,
                                     drag_from_anywhere=drag_from_anywhere)
    # Create rectangle
    do_event(tool, 'press', xdata=0, ydata=10, button=1)
    do_event(tool, 'onmove', xdata=100, ydata=120, button=1)
    do_event(tool, 'release', xdata=100, ydata=120, button=1)
    assert tool.center == (50, 65)
    # Drag inside rectangle, but away from centre handle
    #
    # If drag_from_anywhere == True, this will move the rectangle by (10, 10),
    # giving it a new center of (60, 75)
    #
    # If drag_from_anywhere == False, this will create a new rectangle with
    # center (30, 20)
    do_event(tool, 'press', xdata=25, ydata=15, button=1)
    do_event(tool, 'onmove', xdata=35, ydata=25, button=1)
    do_event(tool, 'release', xdata=35, ydata=25, button=1)
    assert tool.center == new_center
    # Check that in both cases, dragging outside the rectangle draws a new
    # rectangle
    do_event(tool, 'press', xdata=175, ydata=185, button=1)
    do_event(tool, 'onmove', xdata=185, ydata=195, button=1)
    do_event(tool, 'release', xdata=185, ydata=195, button=1)
    assert tool.center == (180, 190)


def test_ellipse():
    """For ellipse, test out the key modifiers"""
    ax = get_ax()

    def onselect(epress, erelease):
        pass

    tool = widgets.EllipseSelector(ax, onselect=onselect,
                                   maxdist=10, interactive=True)
    tool.extents = (100, 150, 100, 150)

    # drag the rectangle
    do_event(tool, 'press', xdata=10, ydata=10, button=1,
             key=' ')

    do_event(tool, 'onmove', xdata=30, ydata=30, button=1)
    do_event(tool, 'release', xdata=30, ydata=30, button=1)
    assert tool.extents == (120, 170, 120, 170)

    # create from center
    do_event(tool, 'on_key_press', xdata=100, ydata=100, button=1,
             key='control')
    do_event(tool, 'press', xdata=100, ydata=100, button=1)
    do_event(tool, 'onmove', xdata=125, ydata=125, button=1)
    do_event(tool, 'release', xdata=125, ydata=125, button=1)
    do_event(tool, 'on_key_release', xdata=100, ydata=100, button=1,
             key='control')
    assert tool.extents == (75, 125, 75, 125)

    # create a square
    do_event(tool, 'on_key_press', xdata=10, ydata=10, button=1,
             key='shift')
    do_event(tool, 'press', xdata=10, ydata=10, button=1)
    do_event(tool, 'onmove', xdata=35, ydata=30, button=1)
    do_event(tool, 'release', xdata=35, ydata=30, button=1)
    do_event(tool, 'on_key_release', xdata=10, ydata=10, button=1,
             key='shift')
    extents = [int(e) for e in tool.extents]
    assert extents == [10, 35, 10, 34]

    # create a square from center
    do_event(tool, 'on_key_press', xdata=100, ydata=100, button=1,
             key='ctrl+shift')
    do_event(tool, 'press', xdata=100, ydata=100, button=1)
    do_event(tool, 'onmove', xdata=125, ydata=130, button=1)
    do_event(tool, 'release', xdata=125, ydata=130, button=1)
    do_event(tool, 'on_key_release', xdata=100, ydata=100, button=1,
             key='ctrl+shift')
    extents = [int(e) for e in tool.extents]
    assert extents == [70, 129, 70, 130]

    assert tool.geometry.shape == (2, 73)
    assert_allclose(tool.geometry[:, 0], [70., 100])


def test_rectangle_handles():
    ax = get_ax()

    def onselect(epress, erelease):
        pass

    tool = widgets.RectangleSelector(ax, onselect=onselect,
                                     maxdist=10, interactive=True,
                                     marker_props={'markerfacecolor': 'r',
                                                   'markeredgecolor': 'b'})
    tool.extents = (100, 150, 100, 150)

    assert tool.corners == (
        (100, 150, 150, 100), (100, 100, 150, 150))
    assert tool.extents == (100, 150, 100, 150)
    assert tool.edge_centers == (
        (100, 125.0, 150, 125.0), (125.0, 100, 125.0, 150))
    assert tool.extents == (100, 150, 100, 150)

    # grab a corner and move it
    do_event(tool, 'press', xdata=100, ydata=100)
    do_event(tool, 'onmove', xdata=120, ydata=120)
    do_event(tool, 'release', xdata=120, ydata=120)
    assert tool.extents == (120, 150, 120, 150)

    # grab the center and move it
    do_event(tool, 'press', xdata=132, ydata=132)
    do_event(tool, 'onmove', xdata=120, ydata=120)
    do_event(tool, 'release', xdata=120, ydata=120)
    assert tool.extents == (108, 138, 108, 138)

    # create a new rectangle
    do_event(tool, 'press', xdata=10, ydata=10)
    do_event(tool, 'onmove', xdata=100, ydata=100)
    do_event(tool, 'release', xdata=100, ydata=100)
    assert tool.extents == (10, 100, 10, 100)

    # Check that marker_props worked.
    assert mcolors.same_color(
        tool._corner_handles.artist.get_markerfacecolor(), 'r')
    assert mcolors.same_color(
        tool._corner_handles.artist.get_markeredgecolor(), 'b')


def check_span(*args, **kwargs):
    ax = get_ax()

    def onselect(vmin, vmax):
        ax._got_onselect = True
        assert vmin == 100
        assert vmax == 199

    def onmove(vmin, vmax):
        assert vmin == 100
        assert vmax == 199
        ax._got_on_move = True

    if 'onmove_callback' in kwargs:
        kwargs['onmove_callback'] = onmove

    tool = widgets.SpanSelector(ax, onselect, *args, **kwargs)
    do_event(tool, 'press', xdata=100, ydata=100, button=1)
    # move outside of axis
    do_event(tool, 'onmove', xdata=199, ydata=199, button=1)
    do_event(tool, 'release', xdata=250, ydata=250, button=1)

    assert ax._got_onselect

    if 'onmove_callback' in kwargs:
        assert ax._got_on_move


def test_span_selector():
    check_span('horizontal', minspan=10, useblit=True)
    check_span('vertical', onmove_callback=True, button=1)
    check_span('horizontal', rectprops=dict(fill=True))


@pytest.mark.parametrize('drag_from_anywhere', [True, False])
def test_span_selector_drag(drag_from_anywhere):
    ax = get_ax()

    def onselect(epress, erelease):
        pass

    # Create span
    tool = widgets.SpanSelector(ax, onselect, 'horizontal', interactive=True,
                                drag_from_anywhere=drag_from_anywhere)
    do_event(tool, 'press', xdata=10, ydata=10, button=1)
    do_event(tool, 'onmove', xdata=100, ydata=120, button=1)
    do_event(tool, 'release', xdata=100, ydata=120, button=1)
    assert tool.extents == (10, 100)
    # Drag inside span
    #
    # If drag_from_anywhere == True, this will move the span by 10,
    # giving new value extents = 20, 110
    #
    # If drag_from_anywhere == False, this will create a new span with
    # value extents = 25, 35
    do_event(tool, 'press', xdata=25, ydata=15, button=1)
    do_event(tool, 'onmove', xdata=35, ydata=25, button=1)
    do_event(tool, 'release', xdata=35, ydata=25, button=1)
    if drag_from_anywhere:
        assert tool.extents == (20, 110)
    else:
        assert tool.extents == (25, 35)

    # Check that in both cases, dragging outside the span draws a new span
    do_event(tool, 'press', xdata=175, ydata=185, button=1)
    do_event(tool, 'onmove', xdata=185, ydata=195, button=1)
    do_event(tool, 'release', xdata=185, ydata=195, button=1)
    assert tool.extents == (175, 185)


def test_span_selector_direction():
    ax = get_ax()

    def onselect(epress, erelease):
        pass

    tool = widgets.SpanSelector(ax, onselect, 'horizontal', interactive=True)
    assert tool.direction == 'horizontal'
    assert tool._edge_handles.direction == 'horizontal'

    with pytest.raises(ValueError):
        tool = widgets.SpanSelector(ax, onselect, 'invalid_direction')

    tool.direction = 'vertical'
    assert tool.direction == 'vertical'
    assert tool._edge_handles.direction == 'vertical'

    with pytest.raises(ValueError):
        tool.direction = 'invalid_string'


def test_tool_line_handle():
    ax = get_ax()

    positions = [20, 30, 50]

    tool_line_handle = widgets.ToolLineHandles(ax, positions, 'horizontal',
                                               useblit=False)

    for artist in tool_line_handle.artists:
        assert not artist.get_animated()
        assert not artist.get_visible()

    tool_line_handle.set_visible(True)
    tool_line_handle.set_animated(True)

    for artist in tool_line_handle.artists:
        assert artist.get_animated()
        assert artist.get_visible()

    assert tool_line_handle.positions == positions


def check_lasso_selector(**kwargs):
    ax = get_ax()

    def onselect(verts):
        ax._got_onselect = True
        assert verts == [(100, 100), (125, 125), (150, 150)]

    tool = widgets.LassoSelector(ax, onselect, **kwargs)
    do_event(tool, 'press', xdata=100, ydata=100, button=1)
    do_event(tool, 'onmove', xdata=125, ydata=125, button=1)
    do_event(tool, 'release', xdata=150, ydata=150, button=1)

    assert ax._got_onselect


def test_lasso_selector():
    check_lasso_selector()
    check_lasso_selector(useblit=False, lineprops=dict(color='red'))
    check_lasso_selector(useblit=True, button=1)


def test_CheckButtons():
    ax = get_ax()
    check = widgets.CheckButtons(ax, ('a', 'b', 'c'), (True, False, True))
    assert check.get_status() == [True, False, True]
    check.set_active(0)
    assert check.get_status() == [False, False, True]

    cid = check.on_clicked(lambda: None)
    check.disconnect(cid)


def test_TextBox():
    from unittest.mock import Mock
    submit_event = Mock()
    text_change_event = Mock()
    ax = get_ax()

    tool = widgets.TextBox(ax, 'Evaluate')
    tool.on_submit(submit_event)
    tool.on_text_change(text_change_event)
    tool.set_val('x**2')

    assert tool.text == 'x**2'
    assert text_change_event.call_count == 1

    tool.begin_typing(tool.text)
    tool.stop_typing()

    assert submit_event.call_count == 2
    do_event(tool, '_click')
    do_event(tool, '_keypress', key='+')
    do_event(tool, '_keypress', key='5')

    assert text_change_event.call_count == 3


@image_comparison(['check_radio_buttons.png'], style='mpl20', remove_text=True)
def test_check_radio_buttons_image():
    # Remove this line when this test image is regenerated.
    plt.rcParams['text.kerning_factor'] = 6

    get_ax()
    plt.subplots_adjust(left=0.3)
    rax1 = plt.axes([0.05, 0.7, 0.15, 0.15])
    rax2 = plt.axes([0.05, 0.2, 0.15, 0.15])
    widgets.RadioButtons(rax1, ('Radio 1', 'Radio 2', 'Radio 3'))
    widgets.CheckButtons(rax2, ('Check 1', 'Check 2', 'Check 3'),
                         (False, True, True))


@image_comparison(['check_bunch_of_radio_buttons.png'],
                  style='mpl20', remove_text=True)
def test_check_bunch_of_radio_buttons():
    rax = plt.axes([0.05, 0.1, 0.15, 0.7])
    widgets.RadioButtons(rax, ('B1', 'B2', 'B3', 'B4', 'B5', 'B6',
                               'B7', 'B8', 'B9', 'B10', 'B11', 'B12',
                               'B13', 'B14', 'B15'))


def test_slider_slidermin_slidermax_invalid():
    fig, ax = plt.subplots()
    # test min/max with floats
    with pytest.raises(ValueError):
        widgets.Slider(ax=ax, label='', valmin=0.0, valmax=24.0,
                       slidermin=10.0)
    with pytest.raises(ValueError):
        widgets.Slider(ax=ax, label='', valmin=0.0, valmax=24.0,
                       slidermax=10.0)


def test_slider_slidermin_slidermax():
    fig, ax = plt.subplots()
    slider_ = widgets.Slider(ax=ax, label='', valmin=0.0, valmax=24.0,
                             valinit=5.0)

    slider = widgets.Slider(ax=ax, label='', valmin=0.0, valmax=24.0,
                            valinit=1.0, slidermin=slider_)
    assert slider.val == slider_.val

    slider = widgets.Slider(ax=ax, label='', valmin=0.0, valmax=24.0,
                            valinit=10.0, slidermax=slider_)
    assert slider.val == slider_.val


def test_slider_valmin_valmax():
    fig, ax = plt.subplots()
    slider = widgets.Slider(ax=ax, label='', valmin=0.0, valmax=24.0,
                            valinit=-10.0)
    assert slider.val == slider.valmin

    slider = widgets.Slider(ax=ax, label='', valmin=0.0, valmax=24.0,
                            valinit=25.0)
    assert slider.val == slider.valmax


def test_slider_set_limits():
<<<<<<< HEAD
    fig, ax = plt.subplots()
    slider = widgets.Slider(ax=ax, label='', valmin=10.0, valmax=40.0,
                            valinit=15.0)
    slider.set_limits(vmin=10, vmax=50)
    assert slider.valinit == 15
    assert slider.valmax == 50
    assert slider.valmin == 10

    slider = widgets.Slider(ax=ax, label='', valmin=10.0, valmax=40.0,
                            valinit=15.0)
    slider.set_limits(vmin=20, vmax=40)
    assert slider.valinit == 20
    assert slider.valmax == 40
    assert slider.valmin == 20

    slider = widgets.Slider(ax=ax, label='', valmin=10.0, valmax=40.0,
                            valinit=15.0)
    slider.val = 20
    slider.set_limits(vmin=30, vmax=50)
    assert slider.val == 30
    assert slider.valmax == 50
    assert slider.valmin == 30

    slider = widgets.Slider(ax=ax, label='', valmin=10.0, valmax=40.0,
                            valinit=15.0)
    slider.val = 20
    slider.set_limits(vmin=1, vmax=7)
    assert slider.val == 7
    assert slider.valmax == 7
    assert slider.valmin == 1

    slider = widgets.Slider(ax=ax, label='', valmin=10.0, valmax=40.0,
                            valinit=15.0)
    slider.set_limits()
    assert slider.valmax == 40
    assert slider.valmin == 10


def test_slider_update_valmin_valmax():
=======
>>>>>>> fcfa937e
    fig, ax = plt.subplots()
    slider = widgets.Slider(ax=ax, label='', valmin=10.0, valmax=40.0,
                            valinit=15.0)
    slider.set_limits(vmin=10, vmax=50)
    assert slider.valinit == 15
    assert slider.valmax == 50
    assert slider.valmin == 10

    slider = widgets.Slider(ax=ax, label='', valmin=10.0, valmax=40.0,
                            valinit=15.0)
    slider.set_limits(vmin=20, vmax=40)
    assert slider.valinit == 20
    assert slider.valmax == 40
    assert slider.valmin == 20

    slider = widgets.Slider(ax=ax, label='', valmin=10.0, valmax=40.0,
                            valinit=15.0)
    slider.val = 20
    slider.set_limits(vmin=30, vmax=50)
    assert slider.val == 30
    assert slider.valmax == 50
    assert slider.valmin == 30

    slider = widgets.Slider(ax=ax, label='', valmin=10.0, valmax=40.0,
                            valinit=15.0)
    slider.val = 20
    slider.set_limits(vmin=1, vmax=7)
    assert slider.val == 7
    assert slider.valmax == 7
    assert slider.valmin == 1

    slider = widgets.Slider(ax=ax, label='', valmin=10.0, valmax=40.0,
                            valinit=15.0)
    slider.set_limits()
    assert slider.valmax == 40
    assert slider.valmin == 10


def test_slider_valstep_snapping():
    fig, ax = plt.subplots()
    slider = widgets.Slider(ax=ax, label='', valmin=0.0, valmax=24.0,
                            valinit=11.4, valstep=1)
    assert slider.val == 11

    slider = widgets.Slider(ax=ax, label='', valmin=0.0, valmax=24.0,
                            valinit=11.4, valstep=[0, 1, 5.5, 19.7])
    assert slider.val == 5.5


def test_slider_horizontal_vertical():
    fig, ax = plt.subplots()
    slider = widgets.Slider(ax=ax, label='', valmin=0, valmax=24,
                            valinit=12, orientation='horizontal')
    slider.set_val(10)
    assert slider.val == 10
    # check the dimension of the slider patch in axes units
    box = slider.poly.get_extents().transformed(ax.transAxes.inverted())
    assert_allclose(box.bounds, [0, 0, 10/24, 1])

    fig, ax = plt.subplots()
    slider = widgets.Slider(ax=ax, label='', valmin=0, valmax=24,
                            valinit=12, orientation='vertical')
    slider.set_val(10)
    assert slider.val == 10
    # check the dimension of the slider patch in axes units
    box = slider.poly.get_extents().transformed(ax.transAxes.inverted())
    assert_allclose(box.bounds, [0, 0, 1, 10/24])


@pytest.mark.parametrize("orientation", ["horizontal", "vertical"])
def test_range_slider(orientation):
    if orientation == "vertical":
        idx = [1, 0, 3, 2]
    else:
        idx = [0, 1, 2, 3]

    fig, ax = plt.subplots()

    slider = widgets.RangeSlider(
        ax=ax, label="", valmin=0.0, valmax=1.0, orientation=orientation,
        valinit=[0.1, 0.34]
    )
    box = slider.poly.get_extents().transformed(ax.transAxes.inverted())
    assert_allclose(box.get_points().flatten()[idx], [0.1, 0, 0.34, 1])

    # Check initial value is set correctly
    assert_allclose(slider.val, (0.1, 0.34))

    slider.set_val((0.2, 0.6))
    assert_allclose(slider.val, (0.2, 0.6))
    box = slider.poly.get_extents().transformed(ax.transAxes.inverted())
    assert_allclose(box.get_points().flatten()[idx], [0.2, 0, 0.6, 1])

    slider.set_val((0.2, 0.1))
    assert_allclose(slider.val, (0.1, 0.2))

    slider.set_val((-1, 10))
    assert_allclose(slider.val, (0, 1))


def check_polygon_selector(event_sequence, expected_result, selections_count):
    """
    Helper function to test Polygon Selector.

    Parameters
    ----------
    event_sequence : list of tuples (etype, dict())
        A sequence of events to perform. The sequence is a list of tuples
        where the first element of the tuple is an etype (e.g., 'onmove',
        'press', etc.), and the second element of the tuple is a dictionary of
         the arguments for the event (e.g., xdata=5, key='shift', etc.).
    expected_result : list of vertices (xdata, ydata)
        The list of vertices that are expected to result from the event
        sequence.
    selections_count : int
        Wait for the tool to call its `onselect` function `selections_count`
        times, before comparing the result to the `expected_result`
    """
    ax = get_ax()

    ax._selections_count = 0

    def onselect(vertices):
        ax._selections_count += 1
        ax._current_result = vertices

    tool = widgets.PolygonSelector(ax, onselect)

    for (etype, event_args) in event_sequence:
        do_event(tool, etype, **event_args)

    assert ax._selections_count == selections_count
    assert ax._current_result == expected_result


def polygon_place_vertex(xdata, ydata):
    return [('onmove', dict(xdata=xdata, ydata=ydata)),
            ('press', dict(xdata=xdata, ydata=ydata)),
            ('release', dict(xdata=xdata, ydata=ydata))]


def polygon_remove_vertex(xdata, ydata):
    return [('onmove', dict(xdata=xdata, ydata=ydata)),
            ('press', dict(xdata=xdata, ydata=ydata, button=3)),
            ('release', dict(xdata=xdata, ydata=ydata, button=3))]


def test_polygon_selector():
    # Simple polygon
    expected_result = [(50, 50), (150, 50), (50, 150)]
    event_sequence = (polygon_place_vertex(50, 50)
                      + polygon_place_vertex(150, 50)
                      + polygon_place_vertex(50, 150)
                      + polygon_place_vertex(50, 50))
    check_polygon_selector(event_sequence, expected_result, 1)

    # Move first vertex before completing the polygon.
    expected_result = [(75, 50), (150, 50), (50, 150)]
    event_sequence = (polygon_place_vertex(50, 50)
                      + polygon_place_vertex(150, 50)
                      + [('on_key_press', dict(key='control')),
                         ('onmove', dict(xdata=50, ydata=50)),
                         ('press', dict(xdata=50, ydata=50)),
                         ('onmove', dict(xdata=75, ydata=50)),
                         ('release', dict(xdata=75, ydata=50)),
                         ('on_key_release', dict(key='control'))]
                      + polygon_place_vertex(50, 150)
                      + polygon_place_vertex(75, 50))
    check_polygon_selector(event_sequence, expected_result, 1)

    # Move first two vertices at once before completing the polygon.
    expected_result = [(50, 75), (150, 75), (50, 150)]
    event_sequence = (polygon_place_vertex(50, 50)
                      + polygon_place_vertex(150, 50)
                      + [('on_key_press', dict(key='shift')),
                         ('onmove', dict(xdata=100, ydata=100)),
                         ('press', dict(xdata=100, ydata=100)),
                         ('onmove', dict(xdata=100, ydata=125)),
                         ('release', dict(xdata=100, ydata=125)),
                         ('on_key_release', dict(key='shift'))]
                      + polygon_place_vertex(50, 150)
                      + polygon_place_vertex(50, 75))
    check_polygon_selector(event_sequence, expected_result, 1)

    # Move first vertex after completing the polygon.
    expected_result = [(75, 50), (150, 50), (50, 150)]
    event_sequence = (polygon_place_vertex(50, 50)
                      + polygon_place_vertex(150, 50)
                      + polygon_place_vertex(50, 150)
                      + polygon_place_vertex(50, 50)
                      + [('onmove', dict(xdata=50, ydata=50)),
                         ('press', dict(xdata=50, ydata=50)),
                         ('onmove', dict(xdata=75, ydata=50)),
                         ('release', dict(xdata=75, ydata=50))])
    check_polygon_selector(event_sequence, expected_result, 2)

    # Move all vertices after completing the polygon.
    expected_result = [(75, 75), (175, 75), (75, 175)]
    event_sequence = (polygon_place_vertex(50, 50)
                      + polygon_place_vertex(150, 50)
                      + polygon_place_vertex(50, 150)
                      + polygon_place_vertex(50, 50)
                      + [('on_key_press', dict(key='shift')),
                         ('onmove', dict(xdata=100, ydata=100)),
                         ('press', dict(xdata=100, ydata=100)),
                         ('onmove', dict(xdata=125, ydata=125)),
                         ('release', dict(xdata=125, ydata=125)),
                         ('on_key_release', dict(key='shift'))])
    check_polygon_selector(event_sequence, expected_result, 2)

    # Try to move a vertex and move all before placing any vertices.
    expected_result = [(50, 50), (150, 50), (50, 150)]
    event_sequence = ([('on_key_press', dict(key='control')),
                       ('onmove', dict(xdata=100, ydata=100)),
                       ('press', dict(xdata=100, ydata=100)),
                       ('onmove', dict(xdata=125, ydata=125)),
                       ('release', dict(xdata=125, ydata=125)),
                       ('on_key_release', dict(key='control')),
                       ('on_key_press', dict(key='shift')),
                       ('onmove', dict(xdata=100, ydata=100)),
                       ('press', dict(xdata=100, ydata=100)),
                       ('onmove', dict(xdata=125, ydata=125)),
                       ('release', dict(xdata=125, ydata=125)),
                       ('on_key_release', dict(key='shift'))]
                      + polygon_place_vertex(50, 50)
                      + polygon_place_vertex(150, 50)
                      + polygon_place_vertex(50, 150)
                      + polygon_place_vertex(50, 50))
    check_polygon_selector(event_sequence, expected_result, 1)

    # Try to place vertex out-of-bounds, then reset, and start a new polygon.
    expected_result = [(50, 50), (150, 50), (50, 150)]
    event_sequence = (polygon_place_vertex(50, 50)
                      + polygon_place_vertex(250, 50)
                      + [('on_key_press', dict(key='escape')),
                         ('on_key_release', dict(key='escape'))]
                      + polygon_place_vertex(50, 50)
                      + polygon_place_vertex(150, 50)
                      + polygon_place_vertex(50, 150)
                      + polygon_place_vertex(50, 50))
    check_polygon_selector(event_sequence, expected_result, 1)


@pytest.mark.parametrize(
    "horizOn, vertOn",
    [(True, True), (True, False), (False, True)],
)
def test_MultiCursor(horizOn, vertOn):
    fig, (ax1, ax2, ax3) = plt.subplots(3, sharex=True)

    # useblit=false to avoid having to draw the figure to cache the renderer
    multi = widgets.MultiCursor(
        fig.canvas, (ax1, ax2), useblit=False, horizOn=horizOn, vertOn=vertOn
    )

    # Only two of the axes should have a line drawn on them.
    if vertOn:
        assert len(multi.vlines) == 2
    if horizOn:
        assert len(multi.hlines) == 2

    # mock a motion_notify_event
    # Can't use `do_event` as that helper requires the widget
    # to have a single .ax attribute.
    event = mock_event(ax1, xdata=.5, ydata=.25)
    multi.onmove(event)

    # the lines in the first two ax should both move
    for l in multi.vlines:
        assert l.get_xdata() == (.5, .5)
    for l in multi.hlines:
        assert l.get_ydata() == (.25, .25)

    # test a move event in an axes not part of the MultiCursor
    # the lines in ax1 and ax2 should not have moved.
    event = mock_event(ax3, xdata=.75, ydata=.75)
    multi.onmove(event)
    for l in multi.vlines:
        assert l.get_xdata() == (.5, .5)
    for l in multi.hlines:
        assert l.get_ydata() == (.25, .25)


@check_figures_equal()
def test_rect_visibility(fig_test, fig_ref):
    # Check that requesting an invisible selector makes it invisible
    ax_test = fig_test.subplots()
    ax_ref = fig_ref.subplots()

    def onselect(verts):
        pass

    tool = widgets.RectangleSelector(ax_test, onselect,
                                     rectprops={'visible': False})
    tool.extents = (0.2, 0.8, 0.3, 0.7)


# Change the order that the extra point is inserted in
@pytest.mark.parametrize('idx', [1, 2, 3])
def test_polygon_selector_remove(idx):
    verts = [(50, 50), (150, 50), (50, 150)]
    event_sequence = [polygon_place_vertex(*verts[0]),
                      polygon_place_vertex(*verts[1]),
                      polygon_place_vertex(*verts[2]),
                      # Finish the polygon
                      polygon_place_vertex(*verts[0])]
    # Add an extra point
    event_sequence.insert(idx, polygon_place_vertex(200, 200))
    # Remove the extra point
    event_sequence.append(polygon_remove_vertex(200, 200))
    # Flatten list of lists
    event_sequence = sum(event_sequence, [])
    check_polygon_selector(event_sequence, verts, 2)


def test_polygon_selector_remove_first_point():
    verts = [(50, 50), (150, 50), (50, 150)]
    event_sequence = (polygon_place_vertex(*verts[0]) +
                      polygon_place_vertex(*verts[1]) +
                      polygon_place_vertex(*verts[2]) +
                      polygon_place_vertex(*verts[0]) +
                      polygon_remove_vertex(*verts[0]))
    check_polygon_selector(event_sequence, verts[1:], 2)


def test_polygon_selector_redraw():
    verts = [(50, 50), (150, 50), (50, 150)]
    event_sequence = (polygon_place_vertex(*verts[0]) +
                      polygon_place_vertex(*verts[1]) +
                      polygon_place_vertex(*verts[2]) +
                      polygon_place_vertex(*verts[0]) +
                      # Polygon completed, now remove first two verts
                      polygon_remove_vertex(*verts[1]) +
                      polygon_remove_vertex(*verts[2]) +
                      # At this point the tool should be reset so we can add
                      # more vertices
                      polygon_place_vertex(*verts[1]))

    ax = get_ax()

    def onselect(vertices):
        pass

    tool = widgets.PolygonSelector(ax, onselect)
    for (etype, event_args) in event_sequence:
        do_event(tool, etype, **event_args)
    # After removing two verts, only one remains, and the
    # selector should be automatically resete
    assert tool.verts == verts[0:2]<|MERGE_RESOLUTION|>--- conflicted
+++ resolved
@@ -419,48 +419,6 @@
 
 
 def test_slider_set_limits():
-<<<<<<< HEAD
-    fig, ax = plt.subplots()
-    slider = widgets.Slider(ax=ax, label='', valmin=10.0, valmax=40.0,
-                            valinit=15.0)
-    slider.set_limits(vmin=10, vmax=50)
-    assert slider.valinit == 15
-    assert slider.valmax == 50
-    assert slider.valmin == 10
-
-    slider = widgets.Slider(ax=ax, label='', valmin=10.0, valmax=40.0,
-                            valinit=15.0)
-    slider.set_limits(vmin=20, vmax=40)
-    assert slider.valinit == 20
-    assert slider.valmax == 40
-    assert slider.valmin == 20
-
-    slider = widgets.Slider(ax=ax, label='', valmin=10.0, valmax=40.0,
-                            valinit=15.0)
-    slider.val = 20
-    slider.set_limits(vmin=30, vmax=50)
-    assert slider.val == 30
-    assert slider.valmax == 50
-    assert slider.valmin == 30
-
-    slider = widgets.Slider(ax=ax, label='', valmin=10.0, valmax=40.0,
-                            valinit=15.0)
-    slider.val = 20
-    slider.set_limits(vmin=1, vmax=7)
-    assert slider.val == 7
-    assert slider.valmax == 7
-    assert slider.valmin == 1
-
-    slider = widgets.Slider(ax=ax, label='', valmin=10.0, valmax=40.0,
-                            valinit=15.0)
-    slider.set_limits()
-    assert slider.valmax == 40
-    assert slider.valmin == 10
-
-
-def test_slider_update_valmin_valmax():
-=======
->>>>>>> fcfa937e
     fig, ax = plt.subplots()
     slider = widgets.Slider(ax=ax, label='', valmin=10.0, valmax=40.0,
                             valinit=15.0)
