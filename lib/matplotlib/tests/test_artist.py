from __future__ import print_function

import copy


import numpy as np


import matplotlib.pyplot as plt
import matplotlib.patches as mpatches
import matplotlib.path as mpath
import matplotlib.transforms as mtrans
import matplotlib.collections as mcollections
from matplotlib.testing.decorators import image_comparison, cleanup


@cleanup
def test_patch_transform_of_none():
    # tests the behaviour of patches added to an Axes with various transform
    # specifications

    ax = plt.axes()
    ax.set_xlim([1, 3])
    ax.set_ylim([1, 3])

    # Draw an ellipse over data coord (2,2) by specifying device coords.
    xy_data = (2, 2)
    xy_pix = ax.transData.transform_point(xy_data)

    # Not providing a transform of None puts the ellipse in data coordinates .
    e = mpatches.Ellipse(xy_data, width=1, height=1, fc='yellow', alpha=0.5)
    ax.add_patch(e)
    assert e._transform == ax.transData

    # Providing a transform of None puts the ellipse in device coordinates.
    e = mpatches.Ellipse(xy_pix, width=120, height=120, fc='coral',
                         transform=None, alpha=0.5)
    assert e.is_transform_set() is True
    ax.add_patch(e)
    assert isinstance(e._transform, mtrans.IdentityTransform)

    # Providing an IdentityTransform puts the ellipse in device coordinates.
    e = mpatches.Ellipse(xy_pix, width=100, height=100,
                         transform=mtrans.IdentityTransform(), alpha=0.5)
    ax.add_patch(e)
    assert isinstance(e._transform, mtrans.IdentityTransform)

    # Not providing a transform, and then subsequently "get_transform" should
    # not mean that "is_transform_set".
    e = mpatches.Ellipse(xy_pix, width=120, height=120, fc='coral',
                         alpha=0.5)
    intermediate_transform = e.get_transform()
    assert e.is_transform_set() is False
    ax.add_patch(e)
    assert e.get_transform() != intermediate_transform
    assert e.is_transform_set() is True
    assert e._transform == ax.transData


@cleanup
def test_collection_transform_of_none():
    # tests the behaviour of collections added to an Axes with various
    # transform specifications

    ax = plt.axes()
    ax.set_xlim([1, 3])
    ax.set_ylim([1, 3])

    #draw an ellipse over data coord (2,2) by specifying device coords
    xy_data = (2, 2)
    xy_pix = ax.transData.transform_point(xy_data)

    # not providing a transform of None puts the ellipse in data coordinates
    e = mpatches.Ellipse(xy_data, width=1, height=1)
    c = mcollections.PatchCollection([e], facecolor='yellow', alpha=0.5)
    ax.add_collection(c)
    # the collection should be in data coordinates
    assert c.get_offset_transform() + c.get_transform() == ax.transData

    # providing a transform of None puts the ellipse in device coordinates
    e = mpatches.Ellipse(xy_pix, width=120, height=120)
    c = mcollections.PatchCollection([e], facecolor='coral',
                                     alpha=0.5)
    c.set_transform(None)
    ax.add_collection(c)
    assert isinstance(c.get_transform(), mtrans.IdentityTransform)

    # providing an IdentityTransform puts the ellipse in device coordinates
    e = mpatches.Ellipse(xy_pix, width=100, height=100)
    c = mcollections.PatchCollection([e], transform=mtrans.IdentityTransform(),
                                     alpha=0.5)
    ax.add_collection(c)
    assert isinstance(c._transOffset, mtrans.IdentityTransform)


def test_point_in_path():
    # Test #1787
    verts2 = [(0,0), (0,1), (1,1), (1,0), (0,0)]

    path = mpath.Path(verts2, closed=True)
    points = [(0.5,0.5), (1.5,0.5)]

    assert np.all(path.contains_points(points) == [True, False])


@image_comparison(baseline_images=["clip_path_clipping"], remove_text=True)
def test_clipping():
<<<<<<< HEAD
    exterior = mpath.Path.unit_rectangle().deepcopy()
    exterior.vertices *= 4
    exterior.vertices -= 2
    interior = mpath.Path.unit_circle().deepcopy()
=======
    exterior = mpath.Path.unit_rectangle()
    exterior = mpath.Path(copy.deepcopy(exterior.vertices),
                          copy.deepcopy(exterior.codes[:]))
    exterior.vertices *= 4
    exterior.vertices -= 2
    interior = mpath.Path.unit_circle()
    interior = mpath.Path(copy.deepcopy(interior.vertices),
                          copy.deepcopy(interior.codes[:]))
>>>>>>> b9d7aa4a
    interior.vertices = interior.vertices[::-1]
    clip_path = mpath.Path(vertices=np.concatenate([exterior.vertices,
                                                    interior.vertices]),
                           codes=np.concatenate([exterior.codes,
                                                 interior.codes]))

<<<<<<< HEAD
    star = mpath.Path.unit_regular_star(6).deepcopy()
=======
    star = mpath.Path.unit_regular_star(6)
>>>>>>> b9d7aa4a
    star.vertices *= 2.6

    ax1 = plt.subplot(121)
    col = mcollections.PathCollection([star], lw=5, edgecolor='blue',
                                      facecolor='red', alpha=0.7, hatch='*')
    col.set_clip_path(clip_path, ax1.transData)
    ax1.add_collection(col)

    ax2 = plt.subplot(122, sharex=ax1, sharey=ax1)
    patch = mpatches.PathPatch(star, lw=5, edgecolor='blue', facecolor='red',
                               alpha=0.7, hatch='*')
    patch.set_clip_path(clip_path, ax2.transData)
    ax2.add_patch(patch)

    ax1.set_xlim([-3, 3])
    ax1.set_ylim([-3, 3])


if __name__=='__main__':
    import nose
    nose.runmodule(argv=['-s','--with-doctest'], exit=False)<|MERGE_RESOLUTION|>--- conflicted
+++ resolved
@@ -105,32 +105,17 @@
 
 @image_comparison(baseline_images=["clip_path_clipping"], remove_text=True)
 def test_clipping():
-<<<<<<< HEAD
     exterior = mpath.Path.unit_rectangle().deepcopy()
     exterior.vertices *= 4
     exterior.vertices -= 2
     interior = mpath.Path.unit_circle().deepcopy()
-=======
-    exterior = mpath.Path.unit_rectangle()
-    exterior = mpath.Path(copy.deepcopy(exterior.vertices),
-                          copy.deepcopy(exterior.codes[:]))
-    exterior.vertices *= 4
-    exterior.vertices -= 2
-    interior = mpath.Path.unit_circle()
-    interior = mpath.Path(copy.deepcopy(interior.vertices),
-                          copy.deepcopy(interior.codes[:]))
->>>>>>> b9d7aa4a
     interior.vertices = interior.vertices[::-1]
     clip_path = mpath.Path(vertices=np.concatenate([exterior.vertices,
                                                     interior.vertices]),
                            codes=np.concatenate([exterior.codes,
                                                  interior.codes]))
 
-<<<<<<< HEAD
     star = mpath.Path.unit_regular_star(6).deepcopy()
-=======
-    star = mpath.Path.unit_regular_star(6)
->>>>>>> b9d7aa4a
     star.vertices *= 2.6
 
     ax1 = plt.subplot(121)
