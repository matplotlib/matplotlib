--- conflicted
+++ resolved
@@ -11,16 +11,12 @@
 
 
 def setup():
-<<<<<<< HEAD
-    use('Agg', warn=False)  # use Agg backend for these tests
-=======
     # The baseline images are created in this locale, so we should use
     # it during all of the tests.
     import locale
     locale.setlocale(locale.LC_ALL, 'en_US.UTF-8')
 
     use('Agg', warn=False) # use Agg backend for these tests
->>>>>>> befa9c28
 
     # These settings *must* be hardcoded for running the comparison
     # tests and are not necessarily the default values as specified in
