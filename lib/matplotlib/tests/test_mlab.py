from __future__ import (absolute_import, division, print_function,
                        unicode_literals)

import six

import tempfile

from numpy.testing import assert_allclose, assert_array_equal
import numpy.ma.testutils as matest
import numpy as np
from nose.tools import (assert_equal, assert_almost_equal, assert_not_equal,
                        assert_true, assert_raises)

import matplotlib.mlab as mlab
import matplotlib.cbook as cbook
from matplotlib.testing.decorators import knownfailureif, CleanupTestCase


try:
    from mpl_toolkits.natgrid import _natgrid
    HAS_NATGRID = True
except ImportError:
    HAS_NATGRID = False


class general_testcase(CleanupTestCase):
    def test_colinear_pca(self):
        a = mlab.PCA._get_colinear()
        pca = mlab.PCA(a)

        assert_allclose(pca.fracs[2:], 0., atol=1e-8)
        assert_allclose(pca.Y[:, 2:], 0., atol=1e-8)

    def test_prctile(self):
        # test odd lengths
        x = [1, 2, 3]
        assert_equal(mlab.prctile(x, 50), np.median(x))

        # test even lengths
        x = [1, 2, 3, 4]
        assert_equal(mlab.prctile(x, 50), np.median(x))

        # derived from email sent by jason-sage to MPL-user on 20090914
        ob1 = [1, 1, 2, 2, 1, 2, 4, 3, 2, 2, 2, 3,
               4, 5, 6, 7, 8, 9, 7, 6, 4, 5, 5]
        p = [0, 75, 100]
        expected = [1, 5.5, 9]

        # test vectorized
        actual = mlab.prctile(ob1, p)
        assert_allclose(expected, actual)

        # test scalar
        for pi, expectedi in zip(p, expected):
            actuali = mlab.prctile(ob1, pi)
            assert_allclose(expectedi, actuali)

    def test_norm(self):
        np.random.seed(0)
        N = 1000
        x = np.random.standard_normal(N)
        targ = np.linalg.norm(x)
        res = mlab._norm(x)
        assert_almost_equal(targ, res)


class spacing_testcase(CleanupTestCase):
    def test_logspace_tens(self):
        xmin = .01
        xmax = 1000.
        N = 6
        res = mlab.logspace(xmin, xmax, N)
        targ = np.logspace(np.log10(xmin), np.log10(xmax), N)
        assert_allclose(targ, res)

    def test_logspace_primes(self):
        xmin = .03
        xmax = 1313.
        N = 7
        res = mlab.logspace(xmin, xmax, N)
        targ = np.logspace(np.log10(xmin), np.log10(xmax), N)
        assert_allclose(targ, res)

    def test_logspace_none(self):
        xmin = .03
        xmax = 1313.
        N = 0
        res = mlab.logspace(xmin, xmax, N)
        targ = np.logspace(np.log10(xmin), np.log10(xmax), N)
        assert_array_equal(targ, res)
        assert_equal(res.size, 0)

    def test_logspace_single(self):
        xmin = .03
        xmax = 1313.
        N = 1
        res = mlab.logspace(xmin, xmax, N)
        targ = np.logspace(np.log10(xmin), np.log10(xmax), N)
        assert_array_equal(targ, res)
        assert_equal(res.size, 1)


class stride_testcase(CleanupTestCase):
    def get_base(self, x):
        y = x
        while y.base is not None:
            y = y.base
        return y

    def calc_window_target(self, x, NFFT, noverlap=0):
        '''This is an adaptation of the original window extraction
        algorithm.  This is here to test to make sure the new implementation
        has the same result'''
        step = NFFT - noverlap
        ind = np.arange(0, len(x) - NFFT + 1, step)
        n = len(ind)
        result = np.zeros((NFFT, n))

        # do the ffts of the slices
        for i in range(n):
            result[:, i] = x[ind[i]:ind[i]+NFFT]
        return result

    def test_stride_windows_2D_ValueError(self):
        x = np.arange(10)[np.newaxis]
        assert_raises(ValueError, mlab.stride_windows, x, 5)

    def test_stride_windows_0D_ValueError(self):
        x = np.array(0)
        assert_raises(ValueError, mlab.stride_windows, x, 5)

    def test_stride_windows_noverlap_gt_n_ValueError(self):
        x = np.arange(10)
        assert_raises(ValueError, mlab.stride_windows, x, 2, 3)

    def test_stride_windows_noverlap_eq_n_ValueError(self):
        x = np.arange(10)
        assert_raises(ValueError, mlab.stride_windows, x, 2, 2)

    def test_stride_windows_n_gt_lenx_ValueError(self):
        x = np.arange(10)
        assert_raises(ValueError, mlab.stride_windows, x, 11)

    def test_stride_windows_n_lt_1_ValueError(self):
        x = np.arange(10)
        assert_raises(ValueError, mlab.stride_windows, x, 0)

    def test_stride_repeat_2D_ValueError(self):
        x = np.arange(10)[np.newaxis]
        assert_raises(ValueError, mlab.stride_repeat, x, 5)

    def test_stride_repeat_axis_lt_0_ValueError(self):
        x = np.array(0)
        assert_raises(ValueError, mlab.stride_repeat, x, 5, axis=-1)

    def test_stride_repeat_axis_gt_1_ValueError(self):
        x = np.array(0)
        assert_raises(ValueError, mlab.stride_repeat, x, 5, axis=2)

    def test_stride_repeat_n_lt_1_ValueError(self):
        x = np.arange(10)
        assert_raises(ValueError, mlab.stride_repeat, x, 0)

    def test_stride_repeat_n1_axis0(self):
        x = np.arange(10)
        y = mlab.stride_repeat(x, 1)
        assert_equal((1, ) + x.shape, y.shape)
        assert_array_equal(x, y.flat)
        assert_true(self.get_base(y) is x)

    def test_stride_repeat_n1_axis1(self):
        x = np.arange(10)
        y = mlab.stride_repeat(x, 1, axis=1)
        assert_equal(x.shape + (1, ), y.shape)
        assert_array_equal(x, y.flat)
        assert_true(self.get_base(y) is x)

    def test_stride_repeat_n5_axis0(self):
        x = np.arange(10)
        y = mlab.stride_repeat(x, 5)
        yr = np.repeat(x[np.newaxis], 5, axis=0)
        assert_equal(yr.shape, y.shape)
        assert_array_equal(yr, y)
        assert_equal((5, ) + x.shape, y.shape)
        assert_true(self.get_base(y) is x)

    def test_stride_repeat_n5_axis1(self):
        x = np.arange(10)
        y = mlab.stride_repeat(x, 5, axis=1)
        yr = np.repeat(x[np.newaxis], 5, axis=0).T
        assert_equal(yr.shape, y.shape)
        assert_array_equal(yr, y)
        assert_equal(x.shape + (5, ), y.shape)
        assert_true(self.get_base(y) is x)

    def test_stride_windows_n1_noverlap0_axis0(self):
        x = np.arange(10)
        y = mlab.stride_windows(x, 1)
        yt = self.calc_window_target(x, 1)
        assert_equal(yt.shape, y.shape)
        assert_array_equal(yt, y)
        assert_equal((1, ) + x.shape, y.shape)
        assert_true(self.get_base(y) is x)

    def test_stride_windows_n1_noverlap0_axis1(self):
        x = np.arange(10)
        y = mlab.stride_windows(x, 1, axis=1)
        yt = self.calc_window_target(x, 1).T
        assert_equal(yt.shape, y.shape)
        assert_array_equal(yt, y)
        assert_equal(x.shape + (1, ), y.shape)
        assert_true(self.get_base(y) is x)

    def test_stride_windows_n5_noverlap0_axis0(self):
        x = np.arange(100)
        y = mlab.stride_windows(x, 5)
        yt = self.calc_window_target(x, 5)
        assert_equal(yt.shape, y.shape)
        assert_array_equal(yt, y)
        assert_equal((5, 20), y.shape)
        assert_true(self.get_base(y) is x)

    def test_stride_windows_n5_noverlap0_axis1(self):
        x = np.arange(100)
        y = mlab.stride_windows(x, 5, axis=1)
        yt = self.calc_window_target(x, 5).T
        assert_equal(yt.shape, y.shape)
        assert_array_equal(yt, y)
        assert_equal((20, 5), y.shape)
        assert_true(self.get_base(y) is x)

    def test_stride_windows_n15_noverlap2_axis0(self):
        x = np.arange(100)
        y = mlab.stride_windows(x, 15, 2)
        yt = self.calc_window_target(x, 15, 2)
        assert_equal(yt.shape, y.shape)
        assert_array_equal(yt, y)
        assert_equal((15, 7), y.shape)
        assert_true(self.get_base(y) is x)

    def test_stride_windows_n15_noverlap2_axis1(self):
        x = np.arange(100)
        y = mlab.stride_windows(x, 15, 2, axis=1)
        yt = self.calc_window_target(x, 15, 2).T
        assert_equal(yt.shape, y.shape)
        assert_array_equal(yt, y)
        assert_equal((7, 15), y.shape)
        assert_true(self.get_base(y) is x)

    def test_stride_windows_n13_noverlapn3_axis0(self):
        x = np.arange(100)
        y = mlab.stride_windows(x, 13, -3)
        yt = self.calc_window_target(x, 13, -3)
        assert_equal(yt.shape, y.shape)
        assert_array_equal(yt, y)
        assert_equal((13, 6), y.shape)
        assert_true(self.get_base(y) is x)

    def test_stride_windows_n13_noverlapn3_axis1(self):
        x = np.arange(100)
        y = mlab.stride_windows(x, 13, -3, axis=1)
        yt = self.calc_window_target(x, 13, -3).T
        assert_equal(yt.shape, y.shape)
        assert_array_equal(yt, y)
        assert_equal((6, 13), y.shape)
        assert_true(self.get_base(y) is x)

    def test_stride_windows_n32_noverlap0_axis0_unflatten(self):
        n = 32
        x = np.arange(n)[np.newaxis]
        x1 = np.tile(x, (21, 1))
        x2 = x1.flatten()
        y = mlab.stride_windows(x2, n)
        assert_equal(y.shape, x1.T.shape)
        assert_array_equal(y, x1.T)

    def test_stride_windows_n32_noverlap0_axis1_unflatten(self):
        n = 32
        x = np.arange(n)[np.newaxis]
        x1 = np.tile(x, (21, 1))
        x2 = x1.flatten()
        y = mlab.stride_windows(x2, n, axis=1)
        assert_equal(y.shape, x1.shape)
        assert_array_equal(y, x1)

    def test_stride_ensure_integer_type(self):
        N = 100
        x = np.empty(N + 20, dtype='>f4')
        x.fill(np.NaN)
        y = x[10:-10]
        y.fill(0.3)
        # previous to #3845 lead to corrupt access
        y_strided = mlab.stride_windows(y, n=33, noverlap=0.6)
        assert_array_equal(y_strided, 0.3)
        # previous to #3845 lead to corrupt access
        y_strided = mlab.stride_windows(y, n=33.3, noverlap=0)
        assert_array_equal(y_strided, 0.3)
        # even previous to #3845 could not find any problematic
        # configuration however, let's be sure it's not accidentally
        # introduced
        y_strided = mlab.stride_repeat(y, n=33.815)
        assert_array_equal(y_strided, 0.3)


class csv_testcase(CleanupTestCase):
    def setUp(self):
        if six.PY3:
            self.fd = tempfile.TemporaryFile(suffix='csv', mode="w+",
                                             newline='')
        else:
            self.fd = tempfile.TemporaryFile(suffix='csv', mode="wb+")

    def tearDown(self):
        self.fd.close()

    def test_recarray_csv_roundtrip(self):
        expected = np.recarray((99,),
                               [(str('x'), np.float),
                                (str('y'), np.float),
                                (str('t'), np.float)])
        # initialising all values: uninitialised memory sometimes produces
        # floats that do not round-trip to string and back.
        expected['x'][:] = np.linspace(-1e9, -1, 99)
        expected['y'][:] = np.linspace(1, 1e9, 99)
        expected['t'][:] = np.linspace(0, 0.01, 99)

        mlab.rec2csv(expected, self.fd)
        self.fd.seek(0)
        actual = mlab.csv2rec(self.fd)

        assert_allclose(expected['x'], actual['x'])
        assert_allclose(expected['y'], actual['y'])
        assert_allclose(expected['t'], actual['t'])

    def test_rec2csv_bad_shape_ValueError(self):
        bad = np.recarray((99, 4), [(str('x'), np.float),
                                    (str('y'), np.float)])

        # the bad recarray should trigger a ValueError for having ndim > 1.
        assert_raises(ValueError, mlab.rec2csv, bad, self.fd)


class window_testcase(CleanupTestCase):
    def setUp(self):
        np.random.seed(0)
        self.n = 1000
        self.x = np.arange(0., self.n)

        self.sig_rand = np.random.standard_normal(self.n) + 100.
        self.sig_ones = np.ones_like(self.x)
        self.sig_slope = np.linspace(-10., 90., self.n)

    def check_window_apply_repeat(self, x, window, NFFT, noverlap):
        '''This is an adaptation of the original window application
        algorithm.  This is here to test to make sure the new implementation
        has the same result'''
        step = NFFT - noverlap
        ind = np.arange(0, len(x) - NFFT + 1, step)
        n = len(ind)
        result = np.zeros((NFFT, n))

        if cbook.iterable(window):
            windowVals = window
        else:
            windowVals = window(np.ones((NFFT,), x.dtype))

        # do the ffts of the slices
        for i in range(n):
            result[:, i] = windowVals * x[ind[i]:ind[i]+NFFT]
        return result

    def test_window_none_rand(self):
        res = mlab.window_none(self.sig_ones)
        assert_array_equal(res, self.sig_ones)

    def test_window_none_ones(self):
        res = mlab.window_none(self.sig_rand)
        assert_array_equal(res, self.sig_rand)

    def test_window_hanning_rand(self):
        targ = np.hanning(len(self.sig_rand)) * self.sig_rand
        res = mlab.window_hanning(self.sig_rand)

        assert_allclose(targ, res, atol=1e-06)

    def test_window_hanning_ones(self):
        targ = np.hanning(len(self.sig_ones))
        res = mlab.window_hanning(self.sig_ones)

        assert_allclose(targ, res, atol=1e-06)

    def test_apply_window_1D_axis1_ValueError(self):
        x = self.sig_rand
        window = mlab.window_hanning
        assert_raises(ValueError, mlab.apply_window, x, window, axis=1,
                      return_window=False)

    def test_apply_window_1D_els_wrongsize_ValueError(self):
        x = self.sig_rand
        window = mlab.window_hanning(np.ones(x.shape[0]-1))
        assert_raises(ValueError, mlab.apply_window, x, window)

    def test_apply_window_0D_ValueError(self):
        x = np.array(0)
        window = mlab.window_hanning
        assert_raises(ValueError, mlab.apply_window, x, window, axis=1,
                      return_window=False)

    def test_apply_window_3D_ValueError(self):
        x = self.sig_rand[np.newaxis][np.newaxis]
        window = mlab.window_hanning
        assert_raises(ValueError, mlab.apply_window, x, window, axis=1,
                      return_window=False)

    def test_apply_window_hanning_1D(self):
        x = self.sig_rand
        window = mlab.window_hanning
        window1 = mlab.window_hanning(np.ones(x.shape[0]))
        y, window2 = mlab.apply_window(x, window, return_window=True)
        yt = window(x)
        assert_equal(yt.shape, y.shape)
        assert_equal(x.shape, y.shape)
        assert_allclose(yt, y, atol=1e-06)
        assert_array_equal(window1, window2)

    def test_apply_window_hanning_1D_axis0(self):
        x = self.sig_rand
        window = mlab.window_hanning
        y = mlab.apply_window(x, window, axis=0, return_window=False)
        yt = window(x)
        assert_equal(yt.shape, y.shape)
        assert_equal(x.shape, y.shape)
        assert_allclose(yt, y, atol=1e-06)

    def test_apply_window_hanning_els_1D_axis0(self):
        x = self.sig_rand
        window = mlab.window_hanning(np.ones(x.shape[0]))
        window1 = mlab.window_hanning
        y = mlab.apply_window(x, window, axis=0, return_window=False)
        yt = window1(x)
        assert_equal(yt.shape, y.shape)
        assert_equal(x.shape, y.shape)
        assert_allclose(yt, y, atol=1e-06)

    def test_apply_window_hanning_2D_axis0(self):
        x = np.random.standard_normal([1000, 10]) + 100.
        window = mlab.window_hanning
        y = mlab.apply_window(x, window, axis=0, return_window=False)
        yt = np.zeros_like(x)
        for i in range(x.shape[1]):
            yt[:, i] = window(x[:, i])
        assert_equal(yt.shape, y.shape)
        assert_equal(x.shape, y.shape)
        assert_allclose(yt, y, atol=1e-06)

    def test_apply_window_hanning_els1_2D_axis0(self):
        x = np.random.standard_normal([1000, 10]) + 100.
        window = mlab.window_hanning(np.ones(x.shape[0]))
        window1 = mlab.window_hanning
        y = mlab.apply_window(x, window, axis=0, return_window=False)
        yt = np.zeros_like(x)
        for i in range(x.shape[1]):
            yt[:, i] = window1(x[:, i])
        assert_equal(yt.shape, y.shape)
        assert_equal(x.shape, y.shape)
        assert_allclose(yt, y, atol=1e-06)

    def test_apply_window_hanning_els2_2D_axis0(self):
        x = np.random.standard_normal([1000, 10]) + 100.
        window = mlab.window_hanning
        window1 = mlab.window_hanning(np.ones(x.shape[0]))
        y, window2 = mlab.apply_window(x, window, axis=0, return_window=True)
        yt = np.zeros_like(x)
        for i in range(x.shape[1]):
            yt[:, i] = window1*x[:, i]
        assert_equal(yt.shape, y.shape)
        assert_equal(x.shape, y.shape)
        assert_allclose(yt, y, atol=1e-06)
        assert_array_equal(window1, window2)

    def test_apply_window_hanning_els3_2D_axis0(self):
        x = np.random.standard_normal([1000, 10]) + 100.
        window = mlab.window_hanning
        window1 = mlab.window_hanning(np.ones(x.shape[0]))
        y, window2 = mlab.apply_window(x, window, axis=0, return_window=True)
        yt = mlab.apply_window(x, window1, axis=0, return_window=False)
        assert_equal(yt.shape, y.shape)
        assert_equal(x.shape, y.shape)
        assert_allclose(yt, y, atol=1e-06)
        assert_array_equal(window1, window2)

    def test_apply_window_hanning_2D_axis1(self):
        x = np.random.standard_normal([10, 1000]) + 100.
        window = mlab.window_hanning
        y = mlab.apply_window(x, window, axis=1, return_window=False)
        yt = np.zeros_like(x)
        for i in range(x.shape[0]):
            yt[i, :] = window(x[i, :])
        assert_equal(yt.shape, y.shape)
        assert_equal(x.shape, y.shape)
        assert_allclose(yt, y, atol=1e-06)

    def test_apply_window_hanning_2D__els1_axis1(self):
        x = np.random.standard_normal([10, 1000]) + 100.
        window = mlab.window_hanning(np.ones(x.shape[1]))
        window1 = mlab.window_hanning
        y = mlab.apply_window(x, window, axis=1, return_window=False)
        yt = np.zeros_like(x)
        for i in range(x.shape[0]):
            yt[i, :] = window1(x[i, :])
        assert_equal(yt.shape, y.shape)
        assert_equal(x.shape, y.shape)
        assert_allclose(yt, y, atol=1e-06)

    def test_apply_window_hanning_2D_els2_axis1(self):
        x = np.random.standard_normal([10, 1000]) + 100.
        window = mlab.window_hanning
        window1 = mlab.window_hanning(np.ones(x.shape[1]))
        y, window2 = mlab.apply_window(x, window, axis=1, return_window=True)
        yt = np.zeros_like(x)
        for i in range(x.shape[0]):
            yt[i, :] = window1 * x[i, :]
        assert_equal(yt.shape, y.shape)
        assert_equal(x.shape, y.shape)
        assert_allclose(yt, y, atol=1e-06)
        assert_array_equal(window1, window2)

    def test_apply_window_hanning_2D_els3_axis1(self):
        x = np.random.standard_normal([10, 1000]) + 100.
        window = mlab.window_hanning
        window1 = mlab.window_hanning(np.ones(x.shape[1]))
        y = mlab.apply_window(x, window, axis=1, return_window=False)
        yt = mlab.apply_window(x, window1, axis=1, return_window=False)
        assert_equal(yt.shape, y.shape)
        assert_equal(x.shape, y.shape)
        assert_allclose(yt, y, atol=1e-06)

    def test_apply_window_stride_windows_hanning_2D_n13_noverlapn3_axis0(self):
        x = self.sig_rand
        window = mlab.window_hanning
        yi = mlab.stride_windows(x, n=13, noverlap=2, axis=0)
        y = mlab.apply_window(yi, window, axis=0, return_window=False)
        yt = self.check_window_apply_repeat(x, window, 13, 2)
        assert_equal(yt.shape, y.shape)
        assert_not_equal(x.shape, y.shape)
        assert_allclose(yt, y, atol=1e-06)

    def test_apply_window_hanning_2D_stack_axis1(self):
        ydata = np.arange(32)
        ydata1 = ydata+5
        ydata2 = ydata+3.3
        ycontrol1 = mlab.apply_window(ydata1, mlab.window_hanning)
        ycontrol2 = mlab.window_hanning(ydata2)
        ydata = np.vstack([ydata1, ydata2])
        ycontrol = np.vstack([ycontrol1, ycontrol2])
        ydata = np.tile(ydata, (20, 1))
        ycontrol = np.tile(ycontrol, (20, 1))
        result = mlab.apply_window(ydata, mlab.window_hanning, axis=1,
                                   return_window=False)
        assert_allclose(ycontrol, result, atol=1e-08)

    def test_apply_window_hanning_2D_stack_windows_axis1(self):
        ydata = np.arange(32)
        ydata1 = ydata+5
        ydata2 = ydata+3.3
        ycontrol1 = mlab.apply_window(ydata1, mlab.window_hanning)
        ycontrol2 = mlab.window_hanning(ydata2)
        ydata = np.vstack([ydata1, ydata2])
        ycontrol = np.vstack([ycontrol1, ycontrol2])
        ydata = np.tile(ydata, (20, 1))
        ycontrol = np.tile(ycontrol, (20, 1))
        result = mlab.apply_window(ydata, mlab.window_hanning, axis=1,
                                   return_window=False)
        assert_allclose(ycontrol, result, atol=1e-08)

    def test_apply_window_hanning_2D_stack_windows_axis1_unflatten(self):
        n = 32
        ydata = np.arange(n)
        ydata1 = ydata+5
        ydata2 = ydata+3.3
        ycontrol1 = mlab.apply_window(ydata1, mlab.window_hanning)
        ycontrol2 = mlab.window_hanning(ydata2)
        ydata = np.vstack([ydata1, ydata2])
        ycontrol = np.vstack([ycontrol1, ycontrol2])
        ydata = np.tile(ydata, (20, 1))
        ycontrol = np.tile(ycontrol, (20, 1))
        ydata = ydata.flatten()
        ydata1 = mlab.stride_windows(ydata, 32, noverlap=0, axis=0)
        result = mlab.apply_window(ydata1, mlab.window_hanning, axis=0,
                                   return_window=False)
        assert_allclose(ycontrol.T, result, atol=1e-08)


class detrend_testcase(CleanupTestCase):
    def setUp(self):
        np.random.seed(0)
        n = 1000
        x = np.linspace(0., 100, n)

        self.sig_zeros = np.zeros(n)

        self.sig_off = self.sig_zeros + 100.
        self.sig_slope = np.linspace(-10., 90., n)

        self.sig_slope_mean = x - x.mean()

        sig_rand = np.random.standard_normal(n)
        sig_sin = np.sin(x*2*np.pi/(n/100))

        sig_rand -= sig_rand.mean()
        sig_sin -= sig_sin.mean()

        self.sig_base = sig_rand + sig_sin

        self.atol = 1e-08

    def test_detrend_none_0D_zeros(self):
        input = 0.
        targ = input
        res = mlab.detrend_none(input)
        assert_equal(input, targ)

    def test_detrend_none_0D_zeros_axis1(self):
        input = 0.
        targ = input
        res = mlab.detrend_none(input, axis=1)
        assert_equal(input, targ)

    def test_detrend_str_none_0D_zeros(self):
        input = 0.
        targ = input
        res = mlab.detrend(input, key='none')
        assert_equal(input, targ)

    def test_detrend_detrend_none_0D_zeros(self):
        input = 0.
        targ = input
        res = mlab.detrend(input, key=mlab.detrend_none)
        assert_equal(input, targ)

    def test_detrend_none_0D_off(self):
        input = 5.5
        targ = input
        res = mlab.detrend_none(input)
        assert_equal(input, targ)

    def test_detrend_none_1D_off(self):
        input = self.sig_off
        targ = input
        res = mlab.detrend_none(input)
        assert_array_equal(res, targ)

    def test_detrend_none_1D_slope(self):
        input = self.sig_slope
        targ = input
        res = mlab.detrend_none(input)
        assert_array_equal(res, targ)

    def test_detrend_none_1D_base(self):
        input = self.sig_base
        targ = input
        res = mlab.detrend_none(input)
        assert_array_equal(res, targ)

    def test_detrend_none_1D_base_slope_off_list(self):
        input = self.sig_base + self.sig_slope + self.sig_off
        targ = input.tolist()
        res = mlab.detrend_none(input.tolist())
        assert_equal(res, targ)

    def test_detrend_none_2D(self):
        arri = [self.sig_base,
                self.sig_base + self.sig_off,
                self.sig_base + self.sig_slope,
                self.sig_base + self.sig_off + self.sig_slope]
        input = np.vstack(arri)
        targ = input
        res = mlab.detrend_none(input)
        assert_array_equal(res, targ)

    def test_detrend_none_2D_T(self):
        arri = [self.sig_base,
                self.sig_base + self.sig_off,
                self.sig_base + self.sig_slope,
                self.sig_base + self.sig_off + self.sig_slope]
        input = np.vstack(arri)
        targ = input
        res = mlab.detrend_none(input.T)
        assert_array_equal(res.T, targ)

    def test_detrend_mean_0D_zeros(self):
        input = 0.
        targ = 0.
        res = mlab.detrend_mean(input)
        assert_almost_equal(res, targ)

    def test_detrend_str_mean_0D_zeros(self):
        input = 0.
        targ = 0.
        res = mlab.detrend(input, key='mean')
        assert_almost_equal(res, targ)

    def test_detrend_detrend_mean_0D_zeros(self):
        input = 0.
        targ = 0.
        res = mlab.detrend(input, key=mlab.detrend_mean)
        assert_almost_equal(res, targ)

    def test_detrend_mean_0D_off(self):
        input = 5.5
        targ = 0.
        res = mlab.detrend_mean(input)
        assert_almost_equal(res, targ)

    def test_detrend_str_mean_0D_off(self):
        input = 5.5
        targ = 0.
        res = mlab.detrend(input, key='mean')
        assert_almost_equal(res, targ)

    def test_detrend_detrend_mean_0D_off(self):
        input = 5.5
        targ = 0.
        res = mlab.detrend(input, key=mlab.detrend_mean)
        assert_almost_equal(res, targ)

    def test_detrend_mean_1D_zeros(self):
        input = self.sig_zeros
        targ = self.sig_zeros
        res = mlab.detrend_mean(input)
        assert_allclose(res, targ, atol=self.atol)

    def test_detrend_mean_1D_base(self):
        input = self.sig_base
        targ = self.sig_base
        res = mlab.detrend_mean(input)
        assert_allclose(res, targ, atol=self.atol)

    def test_detrend_mean_1D_base_off(self):
        input = self.sig_base + self.sig_off
        targ = self.sig_base
        res = mlab.detrend_mean(input)
        assert_allclose(res, targ, atol=self.atol)

    def test_detrend_mean_1D_base_slope(self):
        input = self.sig_base + self.sig_slope
        targ = self.sig_base + self.sig_slope_mean
        res = mlab.detrend_mean(input)
        assert_allclose(res, targ, atol=self.atol)

    def test_detrend_mean_1D_base_slope_off(self):
        input = self.sig_base + self.sig_slope + self.sig_off
        targ = self.sig_base + self.sig_slope_mean
        res = mlab.detrend_mean(input)
        assert_allclose(res, targ, atol=1e-08)

    def test_detrend_mean_1D_base_slope_off_axis0(self):
        input = self.sig_base + self.sig_slope + self.sig_off
        targ = self.sig_base + self.sig_slope_mean
        res = mlab.detrend_mean(input, axis=0)
        assert_allclose(res, targ, atol=1e-08)

    def test_detrend_mean_1D_base_slope_off_list(self):
        input = self.sig_base + self.sig_slope + self.sig_off
        targ = self.sig_base + self.sig_slope_mean
        res = mlab.detrend_mean(input.tolist())
        assert_allclose(res, targ, atol=1e-08)

    def test_detrend_mean_1D_base_slope_off_list_axis0(self):
        input = self.sig_base + self.sig_slope + self.sig_off
        targ = self.sig_base + self.sig_slope_mean
        res = mlab.detrend_mean(input.tolist(), axis=0)
        assert_allclose(res, targ, atol=1e-08)

    def test_demean_0D_off(self):
        input = 5.5
        targ = 0.
        res = mlab.demean(input, axis=None)
        assert_almost_equal(res, targ)

    def test_demean_1D_base_slope_off(self):
        input = self.sig_base + self.sig_slope + self.sig_off
        targ = self.sig_base + self.sig_slope_mean
        res = mlab.demean(input)
        assert_allclose(res, targ, atol=1e-08)

    def test_demean_1D_base_slope_off_axis0(self):
        input = self.sig_base + self.sig_slope + self.sig_off
        targ = self.sig_base + self.sig_slope_mean
        res = mlab.demean(input, axis=0)
        assert_allclose(res, targ, atol=1e-08)

    def test_demean_1D_base_slope_off_list(self):
        input = self.sig_base + self.sig_slope + self.sig_off
        targ = self.sig_base + self.sig_slope_mean
        res = mlab.demean(input.tolist())
        assert_allclose(res, targ, atol=1e-08)

    def test_detrend_mean_2D_default(self):
        arri = [self.sig_off,
                self.sig_base + self.sig_off]
        arrt = [self.sig_zeros,
                self.sig_base]
        input = np.vstack(arri)
        targ = np.vstack(arrt)
        res = mlab.detrend_mean(input)
        assert_allclose(res, targ, atol=1e-08)

    def test_detrend_mean_2D_none(self):
        arri = [self.sig_off,
                self.sig_base + self.sig_off]
        arrt = [self.sig_zeros,
                self.sig_base]
        input = np.vstack(arri)
        targ = np.vstack(arrt)
        res = mlab.detrend_mean(input, axis=None)
        assert_allclose(res, targ,
                        atol=1e-08)

    def test_detrend_mean_2D_none_T(self):
        arri = [self.sig_off,
                self.sig_base + self.sig_off]
        arrt = [self.sig_zeros,
                self.sig_base]
        input = np.vstack(arri).T
        targ = np.vstack(arrt)
        res = mlab.detrend_mean(input, axis=None)
        assert_allclose(res.T, targ,
                        atol=1e-08)

    def test_detrend_mean_2D_axis0(self):
        arri = [self.sig_base,
                self.sig_base + self.sig_off,
                self.sig_base + self.sig_slope,
                self.sig_base + self.sig_off + self.sig_slope]
        arrt = [self.sig_base,
                self.sig_base,
                self.sig_base + self.sig_slope_mean,
                self.sig_base + self.sig_slope_mean]
        input = np.vstack(arri).T
        targ = np.vstack(arrt).T
        res = mlab.detrend_mean(input, axis=0)
        assert_allclose(res, targ,
                        atol=1e-08)

    def test_detrend_mean_2D_axis1(self):
        arri = [self.sig_base,
                self.sig_base + self.sig_off,
                self.sig_base + self.sig_slope,
                self.sig_base + self.sig_off + self.sig_slope]
        arrt = [self.sig_base,
                self.sig_base,
                self.sig_base + self.sig_slope_mean,
                self.sig_base + self.sig_slope_mean]
        input = np.vstack(arri)
        targ = np.vstack(arrt)
        res = mlab.detrend_mean(input, axis=1)
        assert_allclose(res, targ,
                        atol=1e-08)

    def test_detrend_mean_2D_axism1(self):
        arri = [self.sig_base,
                self.sig_base + self.sig_off,
                self.sig_base + self.sig_slope,
                self.sig_base + self.sig_off + self.sig_slope]
        arrt = [self.sig_base,
                self.sig_base,
                self.sig_base + self.sig_slope_mean,
                self.sig_base + self.sig_slope_mean]
        input = np.vstack(arri)
        targ = np.vstack(arrt)
        res = mlab.detrend_mean(input, axis=-1)
        assert_allclose(res, targ,
                        atol=1e-08)

    def test_detrend_mean_2D_none(self):
        arri = [self.sig_off,
                self.sig_base + self.sig_off]
        arrt = [self.sig_zeros,
                self.sig_base]
        input = np.vstack(arri)
        targ = np.vstack(arrt)
        res = mlab.detrend_mean(input, axis=None)
        assert_allclose(res, targ,
                        atol=1e-08)

    def test_detrend_mean_2D_none_T(self):
        arri = [self.sig_off,
                self.sig_base + self.sig_off]
        arrt = [self.sig_zeros,
                self.sig_base]
        input = np.vstack(arri).T
        targ = np.vstack(arrt)
        res = mlab.detrend_mean(input, axis=None)
        assert_allclose(res.T, targ,
                        atol=1e-08)

    def test_detrend_mean_2D_axis0(self):
        arri = [self.sig_base,
                self.sig_base + self.sig_off,
                self.sig_base + self.sig_slope,
                self.sig_base + self.sig_off + self.sig_slope]
        arrt = [self.sig_base,
                self.sig_base,
                self.sig_base + self.sig_slope_mean,
                self.sig_base + self.sig_slope_mean]
        input = np.vstack(arri).T
        targ = np.vstack(arrt).T
        res = mlab.detrend_mean(input, axis=0)
        assert_allclose(res, targ,
                        atol=1e-08)

    def test_detrend_mean_2D_axis1(self):
        arri = [self.sig_base,
                self.sig_base + self.sig_off,
                self.sig_base + self.sig_slope,
                self.sig_base + self.sig_off + self.sig_slope]
        arrt = [self.sig_base,
                self.sig_base,
                self.sig_base + self.sig_slope_mean,
                self.sig_base + self.sig_slope_mean]
        input = np.vstack(arri)
        targ = np.vstack(arrt)
        res = mlab.detrend_mean(input, axis=1)
        assert_allclose(res, targ,
                        atol=1e-08)

    def test_detrend_mean_2D_axism1(self):
        arri = [self.sig_base,
                self.sig_base + self.sig_off,
                self.sig_base + self.sig_slope,
                self.sig_base + self.sig_off + self.sig_slope]
        arrt = [self.sig_base,
                self.sig_base,
                self.sig_base + self.sig_slope_mean,
                self.sig_base + self.sig_slope_mean]
        input = np.vstack(arri)
        targ = np.vstack(arrt)
        res = mlab.detrend_mean(input, axis=-1)
        assert_allclose(res, targ,
                        atol=1e-08)

    def test_detrend_2D_default(self):
        arri = [self.sig_off,
                self.sig_base + self.sig_off]
        arrt = [self.sig_zeros,
                self.sig_base]
        input = np.vstack(arri)
        targ = np.vstack(arrt)
        res = mlab.detrend(input)
        assert_allclose(res, targ, atol=1e-08)

    def test_detrend_2D_none(self):
        arri = [self.sig_off,
                self.sig_base + self.sig_off]
        arrt = [self.sig_zeros,
                self.sig_base]
        input = np.vstack(arri)
        targ = np.vstack(arrt)
        res = mlab.detrend(input, axis=None)
        assert_allclose(res, targ, atol=1e-08)

    def test_detrend_str_mean_2D_axis0(self):
        arri = [self.sig_base,
                self.sig_base + self.sig_off,
                self.sig_base + self.sig_slope,
                self.sig_base + self.sig_off + self.sig_slope]
        arrt = [self.sig_base,
                self.sig_base,
                self.sig_base + self.sig_slope_mean,
                self.sig_base + self.sig_slope_mean]
        input = np.vstack(arri).T
        targ = np.vstack(arrt).T
        res = mlab.detrend(input, key='mean', axis=0)
        assert_allclose(res, targ,
                        atol=1e-08)

    def test_detrend_str_constant_2D_none_T(self):
        arri = [self.sig_off,
                self.sig_base + self.sig_off]
        arrt = [self.sig_zeros,
                self.sig_base]
        input = np.vstack(arri).T
        targ = np.vstack(arrt)
        res = mlab.detrend(input, key='constant', axis=None)
        assert_allclose(res.T, targ,
                        atol=1e-08)

    def test_detrend_str_default_2D_axis1(self):
        arri = [self.sig_base,
                self.sig_base + self.sig_off,
                self.sig_base + self.sig_slope,
                self.sig_base + self.sig_off + self.sig_slope]
        arrt = [self.sig_base,
                self.sig_base,
                self.sig_base + self.sig_slope_mean,
                self.sig_base + self.sig_slope_mean]
        input = np.vstack(arri)
        targ = np.vstack(arrt)
        res = mlab.detrend(input, key='default', axis=1)
        assert_allclose(res, targ,
                        atol=1e-08)

    def test_detrend_detrend_mean_2D_axis0(self):
        arri = [self.sig_base,
                self.sig_base + self.sig_off,
                self.sig_base + self.sig_slope,
                self.sig_base + self.sig_off + self.sig_slope]
        arrt = [self.sig_base,
                self.sig_base,
                self.sig_base + self.sig_slope_mean,
                self.sig_base + self.sig_slope_mean]
        input = np.vstack(arri).T
        targ = np.vstack(arrt).T
        res = mlab.detrend(input, key=mlab.detrend_mean, axis=0)
        assert_allclose(res, targ,
                        atol=1e-08)

    def test_demean_2D_default(self):
        arri = [self.sig_base,
                self.sig_base + self.sig_off,
                self.sig_base + self.sig_slope,
                self.sig_base + self.sig_off + self.sig_slope]
        arrt = [self.sig_base,
                self.sig_base,
                self.sig_base + self.sig_slope_mean,
                self.sig_base + self.sig_slope_mean]
        input = np.vstack(arri).T
        targ = np.vstack(arrt).T
        res = mlab.demean(input)
        assert_allclose(res, targ,
                        atol=1e-08)

    def test_demean_2D_none(self):
        arri = [self.sig_off,
                self.sig_base + self.sig_off]
        arrt = [self.sig_zeros,
                self.sig_base]
        input = np.vstack(arri)
        targ = np.vstack(arrt)
        res = mlab.demean(input, axis=None)
        assert_allclose(res, targ,
                        atol=1e-08)

    def test_demean_2D_axis0(self):
        arri = [self.sig_base,
                self.sig_base + self.sig_off,
                self.sig_base + self.sig_slope,
                self.sig_base + self.sig_off + self.sig_slope]
        arrt = [self.sig_base,
                self.sig_base,
                self.sig_base + self.sig_slope_mean,
                self.sig_base + self.sig_slope_mean]
        input = np.vstack(arri).T
        targ = np.vstack(arrt).T
        res = mlab.demean(input, axis=0)
        assert_allclose(res, targ,
                        atol=1e-08)

    def test_demean_2D_axis1(self):
        arri = [self.sig_base,
                self.sig_base + self.sig_off,
                self.sig_base + self.sig_slope,
                self.sig_base + self.sig_off + self.sig_slope]
        arrt = [self.sig_base,
                self.sig_base,
                self.sig_base + self.sig_slope_mean,
                self.sig_base + self.sig_slope_mean]
        input = np.vstack(arri)
        targ = np.vstack(arrt)
        res = mlab.demean(input, axis=1)
        assert_allclose(res, targ,
                        atol=1e-08)

    def test_demean_2D_axism1(self):
        arri = [self.sig_base,
                self.sig_base + self.sig_off,
                self.sig_base + self.sig_slope,
                self.sig_base + self.sig_off + self.sig_slope]
        arrt = [self.sig_base,
                self.sig_base,
                self.sig_base + self.sig_slope_mean,
                self.sig_base + self.sig_slope_mean]
        input = np.vstack(arri)
        targ = np.vstack(arrt)
        res = mlab.demean(input, axis=-1)
        assert_allclose(res, targ,
                        atol=1e-08)

    def test_detrend_bad_key_str_ValueError(self):
        input = self.sig_slope[np.newaxis]
        assert_raises(ValueError, mlab.detrend, input, key='spam')

    def test_detrend_bad_key_var_ValueError(self):
        input = self.sig_slope[np.newaxis]
        assert_raises(ValueError, mlab.detrend, input, key=5)

    def test_detrend_mean_0D_d0_ValueError(self):
        input = 5.5
        assert_raises(ValueError, mlab.detrend_mean, input, axis=0)

    def test_detrend_0D_d0_ValueError(self):
        input = 5.5
        assert_raises(ValueError, mlab.detrend, input, axis=0)

    def test_detrend_mean_1D_d1_ValueError(self):
        input = self.sig_slope
        assert_raises(ValueError, mlab.detrend_mean, input, axis=1)

    def test_detrend_1D_d1_ValueError(self):
        input = self.sig_slope
        assert_raises(ValueError, mlab.detrend, input, axis=1)

    def test_demean_1D_d1_ValueError(self):
        input = self.sig_slope
        assert_raises(ValueError, mlab.demean, input, axis=1)

    def test_detrend_mean_2D_d2_ValueError(self):
        input = self.sig_slope[np.newaxis]
        assert_raises(ValueError, mlab.detrend_mean, input, axis=2)

    def test_detrend_2D_d2_ValueError(self):
        input = self.sig_slope[np.newaxis]
        assert_raises(ValueError, mlab.detrend, input, axis=2)

    def test_demean_2D_d2_ValueError(self):
        input = self.sig_slope[np.newaxis]
        assert_raises(ValueError, mlab.demean, input, axis=2)

    def test_detrend_linear_0D_zeros(self):
        input = 0.
        targ = 0.
        res = mlab.detrend_linear(input)
        assert_almost_equal(res, targ)

    def test_detrend_linear_0D_off(self):
        input = 5.5
        targ = 0.
        res = mlab.detrend_linear(input)
        assert_almost_equal(res, targ)

    def test_detrend_str_linear_0D_off(self):
        input = 5.5
        targ = 0.
        res = mlab.detrend(input, key='linear')
        assert_almost_equal(res, targ)

    def test_detrend_detrend_linear_0D_off(self):
        input = 5.5
        targ = 0.
        res = mlab.detrend(input, key=mlab.detrend_linear)
        assert_almost_equal(res, targ)

    def test_detrend_linear_1d_off(self):
        input = self.sig_off
        targ = self.sig_zeros
        res = mlab.detrend_linear(input)
        assert_allclose(res, targ, atol=self.atol)

    def test_detrend_linear_1d_slope(self):
        input = self.sig_slope
        targ = self.sig_zeros
        res = mlab.detrend_linear(input)
        assert_allclose(res, targ, atol=self.atol)

    def test_detrend_linear_1d_slope_off(self):
        input = self.sig_slope + self.sig_off
        targ = self.sig_zeros
        res = mlab.detrend_linear(input)
        assert_allclose(res, targ, atol=self.atol)

    def test_detrend_str_linear_1d_slope_off(self):
        input = self.sig_slope + self.sig_off
        targ = self.sig_zeros
        res = mlab.detrend(input, key='linear')
        assert_allclose(res, targ, atol=self.atol)

    def test_detrend_detrend_linear_1d_slope_off(self):
        input = self.sig_slope + self.sig_off
        targ = self.sig_zeros
        res = mlab.detrend(input, key=mlab.detrend_linear)
        assert_allclose(res, targ, atol=self.atol)

    def test_detrend_linear_1d_slope_off_list(self):
        input = self.sig_slope + self.sig_off
        targ = self.sig_zeros
        res = mlab.detrend_linear(input.tolist())
        assert_allclose(res, targ, atol=self.atol)

    def test_detrend_linear_2D_ValueError(self):
        input = self.sig_slope[np.newaxis]
        assert_raises(ValueError, mlab.detrend_linear, input)

    def test_detrend_str_linear_2d_slope_off_axis0(self):
        arri = [self.sig_off,
                self.sig_slope,
                self.sig_slope + self.sig_off]
        arrt = [self.sig_zeros,
                self.sig_zeros,
                self.sig_zeros]
        input = np.vstack(arri).T
        targ = np.vstack(arrt).T
        res = mlab.detrend(input, key='linear', axis=0)
        assert_allclose(res, targ, atol=self.atol)

    def test_detrend_detrend_linear_1d_slope_off_axis1(self):
        arri = [self.sig_off,
                self.sig_slope,
                self.sig_slope + self.sig_off]
        arrt = [self.sig_zeros,
                self.sig_zeros,
                self.sig_zeros]
        input = np.vstack(arri).T
        targ = np.vstack(arrt).T
        res = mlab.detrend(input, key=mlab.detrend_linear, axis=0)
        assert_allclose(res, targ, atol=self.atol)

    def test_detrend_str_linear_2d_slope_off_axis0(self):
        arri = [self.sig_off,
                self.sig_slope,
                self.sig_slope + self.sig_off]
        arrt = [self.sig_zeros,
                self.sig_zeros,
                self.sig_zeros]
        input = np.vstack(arri)
        targ = np.vstack(arrt)
        res = mlab.detrend(input, key='linear', axis=1)
        assert_allclose(res, targ, atol=self.atol)

    def test_detrend_detrend_linear_1d_slope_off_axis1(self):
        arri = [self.sig_off,
                self.sig_slope,
                self.sig_slope + self.sig_off]
        arrt = [self.sig_zeros,
                self.sig_zeros,
                self.sig_zeros]
        input = np.vstack(arri)
        targ = np.vstack(arrt)
        res = mlab.detrend(input, key=mlab.detrend_linear, axis=1)
        assert_allclose(res, targ, atol=self.atol)


class spectral_testcase_nosig_real_onesided(CleanupTestCase):
    def setUp(self):
        self.createStim(fstims=[],
                        iscomplex=False, sides='onesided', nsides=1)

    def createStim(self, fstims, iscomplex, sides, nsides, len_x=None,
                   NFFT_density=-1, nover_density=-1, pad_to_density=-1,
                   pad_to_spectrum=-1):
        Fs = 100.

        x = np.arange(0, 10, 1/Fs)
        if len_x is not None:
            x = x[:len_x]

        # get the stimulus frequencies, defaulting to None
        fstims = [Fs/fstim for fstim in fstims]

        # get the constants, default to calculated values
        if NFFT_density is None:
            NFFT_density_real = 256
        elif NFFT_density < 0:
            NFFT_density_real = NFFT_density = 100
        else:
            NFFT_density_real = NFFT_density

        if nover_density is None:
            nover_density_real = 0
        elif nover_density < 0:
            nover_density_real = nover_density = NFFT_density_real//2
        else:
            nover_density_real = nover_density

        if pad_to_density is None:
            pad_to_density_real = NFFT_density_real
        elif pad_to_density < 0:
            pad_to_density = int(2**np.ceil(np.log2(NFFT_density_real)))
            pad_to_density_real = pad_to_density
        else:
            pad_to_density_real = pad_to_density

        if pad_to_spectrum is None:
            pad_to_spectrum_real = len(x)
        elif pad_to_spectrum < 0:
            pad_to_spectrum_real = pad_to_spectrum = len(x)
        else:
            pad_to_spectrum_real = pad_to_spectrum

        if pad_to_spectrum is None:
            NFFT_spectrum_real = NFFT_spectrum = pad_to_spectrum_real
        else:
            NFFT_spectrum_real = NFFT_spectrum = len(x)
        nover_spectrum_real = nover_spectrum = 0

        NFFT_specgram = NFFT_density
        nover_specgram = nover_density
        pad_to_specgram = pad_to_density
        NFFT_specgram_real = NFFT_density_real
        nover_specgram_real = nover_density_real

        if nsides == 1:
            # frequencies for specgram, psd, and csd
            # need to handle even and odd differently
            if pad_to_density_real % 2:
                freqs_density = np.linspace(0, Fs/2,
                                            num=pad_to_density_real,
                                            endpoint=False)[::2]
            else:
                freqs_density = np.linspace(0, Fs/2,
                                            num=pad_to_density_real//2+1)

            # frequencies for complex, magnitude, angle, and phase spectrums
            # need to handle even and odd differently
            if pad_to_spectrum_real % 2:
                freqs_spectrum = np.linspace(0, Fs/2,
                                             num=pad_to_spectrum_real,
                                             endpoint=False)[::2]
            else:
                freqs_spectrum = np.linspace(0, Fs/2,
                                             num=pad_to_spectrum_real//2+1)
        else:
            # frequencies for specgram, psd, and csd
            # need to handle even and odd differentl
            if pad_to_density_real % 2:
                freqs_density = np.linspace(-Fs/2, Fs/2,
                                            num=2*pad_to_density_real,
                                            endpoint=False)[1::2]
            else:
                freqs_density = np.linspace(-Fs/2, Fs/2,
                                            num=pad_to_density_real,
                                            endpoint=False)

            # frequencies for complex, magnitude, angle, and phase spectrums
            # need to handle even and odd differently
            if pad_to_spectrum_real % 2:
                freqs_spectrum = np.linspace(-Fs/2, Fs/2,
                                             num=2*pad_to_spectrum_real,
                                             endpoint=False)[1::2]
            else:
                freqs_spectrum = np.linspace(-Fs/2, Fs/2,
                                             num=pad_to_spectrum_real,
                                             endpoint=False)

        freqs_specgram = freqs_density
        # time points for specgram
        t_start = NFFT_specgram_real//2
        t_stop = len(x) - NFFT_specgram_real//2+1
        t_step = NFFT_specgram_real - nover_specgram_real
        t_specgram = x[t_start:t_stop:t_step]
        if NFFT_specgram_real % 2:
            t_specgram += 1/Fs/2
        if len(t_specgram) == 0:
            t_specgram = np.array([NFFT_specgram_real/(2*Fs)])
        t_spectrum = np.array([NFFT_spectrum_real/(2*Fs)])
        t_density = t_specgram

        y = np.zeros_like(x)
        for i, fstim in enumerate(fstims):
            y += np.sin(fstim * x * np.pi * 2) * 10**i

        if iscomplex:
            y = y.astype('complex')

        self.Fs = Fs
        self.sides = sides
        self.fstims = fstims

        self.NFFT_density = NFFT_density
        self.nover_density = nover_density
        self.pad_to_density = pad_to_density

        self.NFFT_spectrum = NFFT_spectrum
        self.nover_spectrum = nover_spectrum
        self.pad_to_spectrum = pad_to_spectrum

        self.NFFT_specgram = NFFT_specgram
        self.nover_specgram = nover_specgram
        self.pad_to_specgram = pad_to_specgram

        self.t_specgram = t_specgram
        self.t_density = t_density
        self.t_spectrum = t_spectrum
        self.y = y

        self.freqs_density = freqs_density
        self.freqs_spectrum = freqs_spectrum
        self.freqs_specgram = freqs_specgram

        self.NFFT_density_real = NFFT_density_real

    def check_freqs(self, vals, targfreqs, resfreqs, fstims):
        assert_true(resfreqs.argmin() == 0)
        assert_true(resfreqs.argmax() == len(resfreqs)-1)
        assert_allclose(resfreqs, targfreqs, atol=1e-06)
        for fstim in fstims:
            i = np.abs(resfreqs - fstim).argmin()
            assert_true(vals[i] > vals[i+2])
            assert_true(vals[i] > vals[i-2])

    def check_maxfreq(self, spec, fsp, fstims):
        # skip the test if there are no frequencies
        if len(fstims) == 0:
            return

        # if twosided, do the test for each side
        if fsp.min() < 0:
            fspa = np.abs(fsp)
            zeroind = fspa.argmin()
            self.check_maxfreq(spec[:zeroind], fspa[:zeroind], fstims)
            self.check_maxfreq(spec[zeroind:], fspa[zeroind:], fstims)
            return

        fstimst = fstims[:]
        spect = spec.copy()

        # go through each peak and make sure it is correctly the maximum peak
        while fstimst:
            maxind = spect.argmax()
            maxfreq = fsp[maxind]
            assert_almost_equal(maxfreq, fstimst[-1])
            del fstimst[-1]
            spect[maxind-5:maxind+5] = 0

    def test_spectral_helper_raises_complex_same_data(self):
        # test that mode 'complex' cannot be used if x is not y
        assert_raises(ValueError, mlab._spectral_helper,
                      x=self.y, y=self.y+1, mode='complex')

    def test_spectral_helper_raises_magnitude_same_data(self):
        # test that mode 'magnitude' cannot be used if x is not y
        assert_raises(ValueError, mlab._spectral_helper,
                      x=self.y, y=self.y+1, mode='magnitude')

    def test_spectral_helper_raises_angle_same_data(self):
        # test that mode 'angle' cannot be used if x is not y
        assert_raises(ValueError, mlab._spectral_helper,
                      x=self.y, y=self.y+1, mode='angle')

    def test_spectral_helper_raises_phase_same_data(self):
        # test that mode 'phase' cannot be used if x is not y
        assert_raises(ValueError, mlab._spectral_helper,
                      x=self.y, y=self.y+1, mode='phase')

    def test_spectral_helper_raises_unknown_mode(self):
        # test that unknown value for mode cannot be used
        assert_raises(ValueError, mlab._spectral_helper,
                      x=self.y, mode='spam')

    def test_spectral_helper_raises_unknown_sides(self):
        # test that unknown value for sides cannot be used
        assert_raises(ValueError, mlab._spectral_helper,
                      x=self.y, y=self.y, sides='eggs')

    def test_spectral_helper_raises_noverlap_gt_NFFT(self):
        # test that noverlap cannot be larger than NFFT
        assert_raises(ValueError, mlab._spectral_helper,
                      x=self.y, y=self.y, NFFT=10, noverlap=20)

    def test_spectral_helper_raises_noverlap_eq_NFFT(self):
        # test that noverlap cannot be equal to NFFT
        assert_raises(ValueError, mlab._spectral_helper,
                      x=self.y, NFFT=10, noverlap=10)

    def test_spectral_helper_raises_winlen_ne_NFFT(self):
        # test that the window length cannot be different from NFFT
        assert_raises(ValueError, mlab._spectral_helper,
                      x=self.y, y=self.y, NFFT=10, window=np.ones(9))

    def test_single_spectrum_helper_raises_mode_default(self):
        # test that mode 'default' cannot be used with _single_spectrum_helper
        assert_raises(ValueError, mlab._single_spectrum_helper,
                      x=self.y, mode='default')

    def test_single_spectrum_helper_raises_mode_psd(self):
        # test that mode 'psd' cannot be used with _single_spectrum_helper
        assert_raises(ValueError, mlab._single_spectrum_helper,
                      x=self.y, mode='psd')

    def test_spectral_helper_psd(self):
        freqs = self.freqs_density
        spec, fsp, t = mlab._spectral_helper(x=self.y, y=self.y,
                                             NFFT=self.NFFT_density,
                                             Fs=self.Fs,
                                             noverlap=self.nover_density,
                                             pad_to=self.pad_to_density,
                                             sides=self.sides,
                                             mode='psd')

        assert_allclose(fsp, freqs, atol=1e-06)
        assert_allclose(t, self.t_density, atol=1e-06)

        assert_equal(spec.shape[0], freqs.shape[0])
        assert_equal(spec.shape[1], self.t_specgram.shape[0])

    def test_spectral_helper_magnitude_specgram(self):
        freqs = self.freqs_specgram
        spec, fsp, t = mlab._spectral_helper(x=self.y, y=self.y,
                                             NFFT=self.NFFT_specgram,
                                             Fs=self.Fs,
                                             noverlap=self.nover_specgram,
                                             pad_to=self.pad_to_specgram,
                                             sides=self.sides,
                                             mode='magnitude')

        assert_allclose(fsp, freqs, atol=1e-06)
        assert_allclose(t, self.t_specgram, atol=1e-06)

        assert_equal(spec.shape[0], freqs.shape[0])
        assert_equal(spec.shape[1], self.t_specgram.shape[0])

    def test_spectral_helper_magnitude_magnitude_spectrum(self):
        freqs = self.freqs_spectrum
        spec, fsp, t = mlab._spectral_helper(x=self.y, y=self.y,
                                             NFFT=self.NFFT_spectrum,
                                             Fs=self.Fs,
                                             noverlap=self.nover_spectrum,
                                             pad_to=self.pad_to_spectrum,
                                             sides=self.sides,
                                             mode='magnitude')

        assert_allclose(fsp, freqs, atol=1e-06)
        assert_allclose(t, self.t_spectrum, atol=1e-06)

        assert_equal(spec.shape[0], freqs.shape[0])
        assert_equal(spec.shape[1], 1)

    def test_csd(self):
        freqs = self.freqs_density
        spec, fsp = mlab.csd(x=self.y, y=self.y+1,
                             NFFT=self.NFFT_density,
                             Fs=self.Fs,
                             noverlap=self.nover_density,
                             pad_to=self.pad_to_density,
                             sides=self.sides)
        assert_allclose(fsp, freqs, atol=1e-06)
        assert_equal(spec.shape, freqs.shape)

    def test_psd(self):
        freqs = self.freqs_density
        spec, fsp = mlab.psd(x=self.y,
                             NFFT=self.NFFT_density,
                             Fs=self.Fs,
                             noverlap=self.nover_density,
                             pad_to=self.pad_to_density,
                             sides=self.sides)
        assert_equal(spec.shape, freqs.shape)
        self.check_freqs(spec, freqs, fsp, self.fstims)

    def test_psd_detrend_mean_func_offset(self):
        if self.NFFT_density is None:
            return
        freqs = self.freqs_density
        ydata = np.zeros(self.NFFT_density)
        ydata1 = ydata+5
        ydata2 = ydata+3.3
        ydata = np.vstack([ydata1, ydata2])
        ydata = np.tile(ydata, (20, 1))
        ydatab = ydata.T.flatten()
        ydata = ydata.flatten()
        ycontrol = np.zeros_like(ydata)
        spec_g, fsp_g = mlab.psd(x=ydata,
                                 NFFT=self.NFFT_density,
                                 Fs=self.Fs,
                                 noverlap=0,
                                 sides=self.sides,
                                 detrend=mlab.detrend_mean)
        spec_b, fsp_b = mlab.psd(x=ydatab,
                                 NFFT=self.NFFT_density,
                                 Fs=self.Fs,
                                 noverlap=0,
                                 sides=self.sides,
                                 detrend=mlab.detrend_mean)
        spec_c, fsp_c = mlab.psd(x=ycontrol,
                                 NFFT=self.NFFT_density,
                                 Fs=self.Fs,
                                 noverlap=0,
                                 sides=self.sides)
        assert_array_equal(fsp_g, fsp_c)
        assert_array_equal(fsp_b, fsp_c)
        assert_allclose(spec_g, spec_c, atol=1e-08)
        # these should not be almost equal
        assert_raises(AssertionError,
                      assert_allclose, spec_b, spec_c, atol=1e-08)

    def test_psd_detrend_mean_str_offset(self):
        if self.NFFT_density is None:
            return
        freqs = self.freqs_density
        ydata = np.zeros(self.NFFT_density)
        ydata1 = ydata+5
        ydata2 = ydata+3.3
        ydata = np.vstack([ydata1, ydata2])
        ydata = np.tile(ydata, (20, 1))
        ydatab = ydata.T.flatten()
        ydata = ydata.flatten()
        ycontrol = np.zeros_like(ydata)
        spec_g, fsp_g = mlab.psd(x=ydata,
                                 NFFT=self.NFFT_density,
                                 Fs=self.Fs,
                                 noverlap=0,
                                 sides=self.sides,
                                 detrend='mean')
        spec_b, fsp_b = mlab.psd(x=ydatab,
                                 NFFT=self.NFFT_density,
                                 Fs=self.Fs,
                                 noverlap=0,
                                 sides=self.sides,
                                 detrend='mean')
        spec_c, fsp_c = mlab.psd(x=ycontrol,
                                 NFFT=self.NFFT_density,
                                 Fs=self.Fs,
                                 noverlap=0,
                                 sides=self.sides)
        assert_array_equal(fsp_g, fsp_c)
        assert_array_equal(fsp_b, fsp_c)
        assert_allclose(spec_g, spec_c, atol=1e-08)
        # these should not be almost equal
        assert_raises(AssertionError,
                      assert_allclose, spec_b, spec_c, atol=1e-08)

    def test_psd_detrend_linear_func_trend(self):
        if self.NFFT_density is None:
            return
        freqs = self.freqs_density
        ydata = np.arange(self.NFFT_density)
        ydata1 = ydata+5
        ydata2 = ydata+3.3
        ydata = np.vstack([ydata1, ydata2])
        ydata = np.tile(ydata, (20, 1))
        ydatab = ydata.T.flatten()
        ydata = ydata.flatten()
        ycontrol = np.zeros_like(ydata)
        spec_g, fsp_g = mlab.psd(x=ydata,
                                 NFFT=self.NFFT_density,
                                 Fs=self.Fs,
                                 noverlap=0,
                                 sides=self.sides,
                                 detrend=mlab.detrend_linear)
        spec_b, fsp_b = mlab.psd(x=ydatab,
                                 NFFT=self.NFFT_density,
                                 Fs=self.Fs,
                                 noverlap=0,
                                 sides=self.sides,
                                 detrend=mlab.detrend_linear)
        spec_c, fsp_c = mlab.psd(x=ycontrol,
                                 NFFT=self.NFFT_density,
                                 Fs=self.Fs,
                                 noverlap=0,
                                 sides=self.sides)
        assert_array_equal(fsp_g, fsp_c)
        assert_array_equal(fsp_b, fsp_c)
        assert_allclose(spec_g, spec_c, atol=1e-08)
        # these should not be almost equal
        assert_raises(AssertionError,
                      assert_allclose, spec_b, spec_c, atol=1e-08)

    def test_psd_detrend_linear_str_trend(self):
        if self.NFFT_density is None:
            return
        freqs = self.freqs_density
        ydata = np.arange(self.NFFT_density)
        ydata1 = ydata+5
        ydata2 = ydata+3.3
        ydata = np.vstack([ydata1, ydata2])
        ydata = np.tile(ydata, (20, 1))
        ydatab = ydata.T.flatten()
        ydata = ydata.flatten()
        ycontrol = np.zeros_like(ydata)
        spec_g, fsp_g = mlab.psd(x=ydata,
                                 NFFT=self.NFFT_density,
                                 Fs=self.Fs,
                                 noverlap=0,
                                 sides=self.sides,
                                 detrend='linear')
        spec_b, fsp_b = mlab.psd(x=ydatab,
                                 NFFT=self.NFFT_density,
                                 Fs=self.Fs,
                                 noverlap=0,
                                 sides=self.sides,
                                 detrend='linear')
        spec_c, fsp_c = mlab.psd(x=ycontrol,
                                 NFFT=self.NFFT_density,
                                 Fs=self.Fs,
                                 noverlap=0,
                                 sides=self.sides)
        assert_array_equal(fsp_g, fsp_c)
        assert_array_equal(fsp_b, fsp_c)
        assert_allclose(spec_g, spec_c, atol=1e-08)
        # these should not be almost equal
        assert_raises(AssertionError,
                      assert_allclose, spec_b, spec_c, atol=1e-08)

    def test_psd_window_hanning(self):
        if self.NFFT_density is None:
            return
        freqs = self.freqs_density
        ydata = np.arange(self.NFFT_density)
        ydata1 = ydata+5
        ydata2 = ydata+3.3
        ycontrol1, windowVals = mlab.apply_window(ydata1,
                                                  mlab.window_hanning,
                                                  return_window=True)
        ycontrol2 = mlab.window_hanning(ydata2)
        ydata = np.vstack([ydata1, ydata2])
        ycontrol = np.vstack([ycontrol1, ycontrol2])
        ydata = np.tile(ydata, (20, 1))
        ycontrol = np.tile(ycontrol, (20, 1))
        ydatab = ydata.T.flatten()
        ydataf = ydata.flatten()
        ycontrol = ycontrol.flatten()
        spec_g, fsp_g = mlab.psd(x=ydataf,
                                 NFFT=self.NFFT_density,
                                 Fs=self.Fs,
                                 noverlap=0,
                                 sides=self.sides,
                                 window=mlab.window_hanning)
        spec_b, fsp_b = mlab.psd(x=ydatab,
                                 NFFT=self.NFFT_density,
                                 Fs=self.Fs,
                                 noverlap=0,
                                 sides=self.sides,
                                 window=mlab.window_hanning)
        spec_c, fsp_c = mlab.psd(x=ycontrol,
                                 NFFT=self.NFFT_density,
                                 Fs=self.Fs,
                                 noverlap=0,
                                 sides=self.sides,
                                 window=mlab.window_none)
        spec_c *= len(ycontrol1)/(np.abs(windowVals)**2).sum()
        assert_array_equal(fsp_g, fsp_c)
        assert_array_equal(fsp_b, fsp_c)
        assert_allclose(spec_g, spec_c, atol=1e-08)
        # these should not be almost equal
        assert_raises(AssertionError,
                      assert_allclose, spec_b, spec_c, atol=1e-08)

    def test_psd_window_hanning_detrend_linear(self):
        if self.NFFT_density is None:
            return
        freqs = self.freqs_density
        ydata = np.arange(self.NFFT_density)
        ycontrol = np.zeros(self.NFFT_density)
        ydata1 = ydata+5
        ydata2 = ydata+3.3
        ycontrol1 = ycontrol
        ycontrol2 = ycontrol
        ycontrol1, windowVals = mlab.apply_window(ycontrol1,
                                                  mlab.window_hanning,
                                                  return_window=True)
        ycontrol2 = mlab.window_hanning(ycontrol2)
        ydata = np.vstack([ydata1, ydata2])
        ycontrol = np.vstack([ycontrol1, ycontrol2])
        ydata = np.tile(ydata, (20, 1))
        ycontrol = np.tile(ycontrol, (20, 1))
        ydatab = ydata.T.flatten()
        ydataf = ydata.flatten()
        ycontrol = ycontrol.flatten()
        spec_g, fsp_g = mlab.psd(x=ydataf,
                                 NFFT=self.NFFT_density,
                                 Fs=self.Fs,
                                 noverlap=0,
                                 sides=self.sides,
                                 detrend=mlab.detrend_linear,
                                 window=mlab.window_hanning)
        spec_b, fsp_b = mlab.psd(x=ydatab,
                                 NFFT=self.NFFT_density,
                                 Fs=self.Fs,
                                 noverlap=0,
                                 sides=self.sides,
                                 detrend=mlab.detrend_linear,
                                 window=mlab.window_hanning)
        spec_c, fsp_c = mlab.psd(x=ycontrol,
                                 NFFT=self.NFFT_density,
                                 Fs=self.Fs,
                                 noverlap=0,
                                 sides=self.sides,
                                 window=mlab.window_none)
        spec_c *= len(ycontrol1)/(np.abs(windowVals)**2).sum()
        assert_array_equal(fsp_g, fsp_c)
        assert_array_equal(fsp_b, fsp_c)
        assert_allclose(spec_g, spec_c, atol=1e-08)
        # these should not be almost equal
        assert_raises(AssertionError,
                      assert_allclose, spec_b, spec_c, atol=1e-08)

    def test_psd_windowarray(self):
        freqs = self.freqs_density
        spec, fsp = mlab.psd(x=self.y,
                             NFFT=self.NFFT_density,
                             Fs=self.Fs,
                             noverlap=self.nover_density,
                             pad_to=self.pad_to_density,
                             sides=self.sides,
                             window=np.ones(self.NFFT_density_real))
        assert_allclose(fsp, freqs, atol=1e-06)
        assert_equal(spec.shape, freqs.shape)

    def test_psd_windowarray_scale_by_freq(self):
        freqs = self.freqs_density
        spec, fsp = mlab.psd(x=self.y,
                             NFFT=self.NFFT_density,
                             Fs=self.Fs,
                             noverlap=self.nover_density,
                             pad_to=self.pad_to_density,
                             sides=self.sides)
        spec_s, fsp_s = mlab.psd(x=self.y,
                                 NFFT=self.NFFT_density,
                                 Fs=self.Fs,
                                 noverlap=self.nover_density,
                                 pad_to=self.pad_to_density,
                                 sides=self.sides,
                                 scale_by_freq=True)
        spec_n, fsp_n = mlab.psd(x=self.y,
                                 NFFT=self.NFFT_density,
                                 Fs=self.Fs,
                                 noverlap=self.nover_density,
                                 pad_to=self.pad_to_density,
                                 sides=self.sides,
                                 scale_by_freq=False)

        assert_array_equal(fsp, fsp_s)
        assert_array_equal(fsp, fsp_n)
        assert_array_equal(spec, spec_s)
        assert_allclose(spec_s, spec_n/self.Fs, atol=1e-08)

    def test_complex_spectrum(self):
        freqs = self.freqs_spectrum
        spec, fsp = mlab.complex_spectrum(x=self.y,
                                          Fs=self.Fs,
                                          sides=self.sides,
                                          pad_to=self.pad_to_spectrum)
        assert_allclose(fsp, freqs, atol=1e-06)
        assert_equal(spec.shape, freqs.shape)

    def test_magnitude_spectrum(self):
        freqs = self.freqs_spectrum
        spec, fsp = mlab.magnitude_spectrum(x=self.y,
                                            Fs=self.Fs,
                                            sides=self.sides,
                                            pad_to=self.pad_to_spectrum)
        assert_equal(spec.shape, freqs.shape)
        self.check_maxfreq(spec, fsp, self.fstims)
        self.check_freqs(spec, freqs, fsp, self.fstims)

    def test_angle_spectrum(self):
        freqs = self.freqs_spectrum
        spec, fsp = mlab.angle_spectrum(x=self.y,
                                        Fs=self.Fs,
                                        sides=self.sides,
                                        pad_to=self.pad_to_spectrum)
        assert_allclose(fsp, freqs, atol=1e-06)
        assert_equal(spec.shape, freqs.shape)

    def test_phase_spectrum(self):
        freqs = self.freqs_spectrum
        spec, fsp = mlab.phase_spectrum(x=self.y,
                                        Fs=self.Fs,
                                        sides=self.sides,
                                        pad_to=self.pad_to_spectrum)
        assert_allclose(fsp, freqs, atol=1e-06)
        assert_equal(spec.shape, freqs.shape)

    def test_specgram_auto(self):
        freqs = self.freqs_specgram
        spec, fsp, t = mlab.specgram(x=self.y,
                                     NFFT=self.NFFT_specgram,
                                     Fs=self.Fs,
                                     noverlap=self.nover_specgram,
                                     pad_to=self.pad_to_specgram,
                                     sides=self.sides)
        specm = np.mean(spec, axis=1)

        assert_allclose(fsp, freqs, atol=1e-06)
        assert_allclose(t, self.t_specgram, atol=1e-06)

        assert_equal(spec.shape[0], freqs.shape[0])
        assert_equal(spec.shape[1], self.t_specgram.shape[0])

        # since we are using a single freq, all time slices
        # should be about the same
        if np.abs(spec.max()) != 0:
            assert_allclose(np.diff(spec, axis=1).max()/np.abs(spec.max()), 0,
                            atol=1e-02)
        self.check_freqs(specm, freqs, fsp, self.fstims)

    def test_specgram_default(self):
        freqs = self.freqs_specgram
        spec, fsp, t = mlab.specgram(x=self.y,
                                     NFFT=self.NFFT_specgram,
                                     Fs=self.Fs,
                                     noverlap=self.nover_specgram,
                                     pad_to=self.pad_to_specgram,
                                     sides=self.sides,
                                     mode='default')
        specm = np.mean(spec, axis=1)

        assert_allclose(fsp, freqs, atol=1e-06)
        assert_allclose(t, self.t_specgram, atol=1e-06)

        assert_equal(spec.shape[0], freqs.shape[0])
        assert_equal(spec.shape[1], self.t_specgram.shape[0])

        # since we are using a single freq, all time slices
        # should be about the same
        if np.abs(spec.max()) != 0:
            assert_allclose(np.diff(spec, axis=1).max()/np.abs(spec.max()), 0,
                            atol=1e-02)
        self.check_freqs(specm, freqs, fsp, self.fstims)

    def test_specgram_psd(self):
        freqs = self.freqs_specgram
        spec, fsp, t = mlab.specgram(x=self.y,
                                     NFFT=self.NFFT_specgram,
                                     Fs=self.Fs,
                                     noverlap=self.nover_specgram,
                                     pad_to=self.pad_to_specgram,
                                     sides=self.sides,
                                     mode='psd')
        specm = np.mean(spec, axis=1)

        assert_allclose(fsp, freqs, atol=1e-06)
        assert_allclose(t, self.t_specgram, atol=1e-06)

        assert_equal(spec.shape[0], freqs.shape[0])
        assert_equal(spec.shape[1], self.t_specgram.shape[0])
        # since we are using a single freq, all time slices
        # should be about the same
        if np.abs(spec.max()) != 0:
            assert_allclose(np.diff(spec, axis=1).max()/np.abs(spec.max()), 0,
                            atol=1e-02)
        self.check_freqs(specm, freqs, fsp, self.fstims)

    def test_specgram_complex(self):
        freqs = self.freqs_specgram
        spec, fsp, t = mlab.specgram(x=self.y,
                                     NFFT=self.NFFT_specgram,
                                     Fs=self.Fs,
                                     noverlap=self.nover_specgram,
                                     pad_to=self.pad_to_specgram,
                                     sides=self.sides,
                                     mode='complex')
        specm = np.mean(np.abs(spec), axis=1)
        assert_allclose(fsp, freqs, atol=1e-06)
        assert_allclose(t, self.t_specgram, atol=1e-06)

        assert_equal(spec.shape[0], freqs.shape[0])
        assert_equal(spec.shape[1], self.t_specgram.shape[0])

        self.check_freqs(specm, freqs, fsp, self.fstims)

    def test_specgram_magnitude(self):
        freqs = self.freqs_specgram
        spec, fsp, t = mlab.specgram(x=self.y,
                                     NFFT=self.NFFT_specgram,
                                     Fs=self.Fs,
                                     noverlap=self.nover_specgram,
                                     pad_to=self.pad_to_specgram,
                                     sides=self.sides,
                                     mode='magnitude')
        specm = np.mean(spec, axis=1)
        assert_allclose(fsp, freqs, atol=1e-06)
        assert_allclose(t, self.t_specgram, atol=1e-06)

        assert_equal(spec.shape[0], freqs.shape[0])
        assert_equal(spec.shape[1], self.t_specgram.shape[0])
        # since we are using a single freq, all time slices
        # should be about the same
        if np.abs(spec.max()) != 0:
            assert_allclose(np.diff(spec, axis=1).max()/np.abs(spec.max()), 0,
                            atol=1e-02)
        self.check_freqs(specm, freqs, fsp, self.fstims)

    def test_specgram_angle(self):
        freqs = self.freqs_specgram
        spec, fsp, t = mlab.specgram(x=self.y,
                                     NFFT=self.NFFT_specgram,
                                     Fs=self.Fs,
                                     noverlap=self.nover_specgram,
                                     pad_to=self.pad_to_specgram,
                                     sides=self.sides,
                                     mode='angle')
        specm = np.mean(spec, axis=1)
        assert_allclose(fsp, freqs, atol=1e-06)
        assert_allclose(t, self.t_specgram, atol=1e-06)

        assert_equal(spec.shape[0], freqs.shape[0])
        assert_equal(spec.shape[1], self.t_specgram.shape[0])

    def test_specgram_phase(self):
        freqs = self.freqs_specgram
        spec, fsp, t = mlab.specgram(x=self.y,
                                     NFFT=self.NFFT_specgram,
                                     Fs=self.Fs,
                                     noverlap=self.nover_specgram,
                                     pad_to=self.pad_to_specgram,
                                     sides=self.sides,
                                     mode='phase')
        specm = np.mean(spec, axis=1)

        assert_allclose(fsp, freqs, atol=1e-06)
        assert_allclose(t, self.t_specgram, atol=1e-06)

        assert_equal(spec.shape[0], freqs.shape[0])
        assert_equal(spec.shape[1], self.t_specgram.shape[0])

    def test_psd_csd_equal(self):
        freqs = self.freqs_density
        Pxx, freqsxx = mlab.psd(x=self.y,
                                NFFT=self.NFFT_density,
                                Fs=self.Fs,
                                noverlap=self.nover_density,
                                pad_to=self.pad_to_density,
                                sides=self.sides)
        Pxy, freqsxy = mlab.csd(x=self.y, y=self.y,
                                NFFT=self.NFFT_density,
                                Fs=self.Fs,
                                noverlap=self.nover_density,
                                pad_to=self.pad_to_density,
                                sides=self.sides)
        assert_array_equal(Pxx, Pxy)
        assert_array_equal(freqsxx, freqsxy)

    def test_specgram_auto_default_equal(self):
        '''test that mlab.specgram without mode and with mode 'default' and
        'psd' are all the same'''
        freqs = self.freqs_specgram
        speca, freqspeca, ta = mlab.specgram(x=self.y,
                                             NFFT=self.NFFT_specgram,
                                             Fs=self.Fs,
                                             noverlap=self.nover_specgram,
                                             pad_to=self.pad_to_specgram,
                                             sides=self.sides)
        specb, freqspecb, tb = mlab.specgram(x=self.y,
                                             NFFT=self.NFFT_specgram,
                                             Fs=self.Fs,
                                             noverlap=self.nover_specgram,
                                             pad_to=self.pad_to_specgram,
                                             sides=self.sides,
                                             mode='default')
        assert_array_equal(speca, specb)
        assert_array_equal(freqspeca, freqspecb)
        assert_array_equal(ta, tb)

    def test_specgram_auto_psd_equal(self):
        '''test that mlab.specgram without mode and with mode 'default' and
        'psd' are all the same'''
        freqs = self.freqs_specgram
        speca, freqspeca, ta = mlab.specgram(x=self.y,
                                             NFFT=self.NFFT_specgram,
                                             Fs=self.Fs,
                                             noverlap=self.nover_specgram,
                                             pad_to=self.pad_to_specgram,
                                             sides=self.sides)
        specc, freqspecc, tc = mlab.specgram(x=self.y,
                                             NFFT=self.NFFT_specgram,
                                             Fs=self.Fs,
                                             noverlap=self.nover_specgram,
                                             pad_to=self.pad_to_specgram,
                                             sides=self.sides,
                                             mode='psd')
        assert_array_equal(speca, specc)
        assert_array_equal(freqspeca, freqspecc)
        assert_array_equal(ta, tc)

    def test_specgram_complex_mag_equivalent(self):
        freqs = self.freqs_specgram
        specc, freqspecc, tc = mlab.specgram(x=self.y,
                                             NFFT=self.NFFT_specgram,
                                             Fs=self.Fs,
                                             noverlap=self.nover_specgram,
                                             pad_to=self.pad_to_specgram,
                                             sides=self.sides,
                                             mode='complex')
        specm, freqspecm, tm = mlab.specgram(x=self.y,
                                             NFFT=self.NFFT_specgram,
                                             Fs=self.Fs,
                                             noverlap=self.nover_specgram,
                                             pad_to=self.pad_to_specgram,
                                             sides=self.sides,
                                             mode='magnitude')

        assert_array_equal(freqspecc, freqspecm)
        assert_array_equal(tc, tm)
        assert_allclose(np.abs(specc), specm, atol=1e-06)

    def test_specgram_complex_angle_equivalent(self):
        freqs = self.freqs_specgram
        specc, freqspecc, tc = mlab.specgram(x=self.y,
                                             NFFT=self.NFFT_specgram,
                                             Fs=self.Fs,
                                             noverlap=self.nover_specgram,
                                             pad_to=self.pad_to_specgram,
                                             sides=self.sides,
                                             mode='complex')
        speca, freqspeca, ta = mlab.specgram(x=self.y,
                                             NFFT=self.NFFT_specgram,
                                             Fs=self.Fs,
                                             noverlap=self.nover_specgram,
                                             pad_to=self.pad_to_specgram,
                                             sides=self.sides,
                                             mode='angle')

        assert_array_equal(freqspecc, freqspeca)
        assert_array_equal(tc, ta)
        assert_allclose(np.angle(specc), speca, atol=1e-06)

    def test_specgram_complex_phase_equivalent(self):
        freqs = self.freqs_specgram
        specc, freqspecc, tc = mlab.specgram(x=self.y,
                                             NFFT=self.NFFT_specgram,
                                             Fs=self.Fs,
                                             noverlap=self.nover_specgram,
                                             pad_to=self.pad_to_specgram,
                                             sides=self.sides,
                                             mode='complex')
        specp, freqspecp, tp = mlab.specgram(x=self.y,
                                             NFFT=self.NFFT_specgram,
                                             Fs=self.Fs,
                                             noverlap=self.nover_specgram,
                                             pad_to=self.pad_to_specgram,
                                             sides=self.sides,
                                             mode='phase')

        assert_array_equal(freqspecc, freqspecp)
        assert_array_equal(tc, tp)
        assert_allclose(np.unwrap(np.angle(specc), axis=0), specp,
                        atol=1e-06)

    def test_specgram_angle_phase_equivalent(self):
        freqs = self.freqs_specgram
        speca, freqspeca, ta = mlab.specgram(x=self.y,
                                             NFFT=self.NFFT_specgram,
                                             Fs=self.Fs,
                                             noverlap=self.nover_specgram,
                                             pad_to=self.pad_to_specgram,
                                             sides=self.sides,
                                             mode='angle')
        specp, freqspecp, tp = mlab.specgram(x=self.y,
                                             NFFT=self.NFFT_specgram,
                                             Fs=self.Fs,
                                             noverlap=self.nover_specgram,
                                             pad_to=self.pad_to_specgram,
                                             sides=self.sides,
                                             mode='phase')

        assert_array_equal(freqspeca, freqspecp)
        assert_array_equal(ta, tp)
        assert_allclose(np.unwrap(speca, axis=0), specp,
                        atol=1e-06)

    def test_psd_windowarray_equal(self):
        freqs = self.freqs_density
        win = mlab.window_hanning(np.ones(self.NFFT_density_real))
        speca, fspa = mlab.psd(x=self.y,
                               NFFT=self.NFFT_density,
                               Fs=self.Fs,
                               noverlap=self.nover_density,
                               pad_to=self.pad_to_density,
                               sides=self.sides,
                               window=win)
        specb, fspb = mlab.psd(x=self.y,
                               NFFT=self.NFFT_density,
                               Fs=self.Fs,
                               noverlap=self.nover_density,
                               pad_to=self.pad_to_density,
                               sides=self.sides)
        assert_array_equal(fspa, fspb)
        assert_allclose(speca, specb, atol=1e-08)


class spectral_testcase_nosig_real_twosided(
        spectral_testcase_nosig_real_onesided):
        def setUp(self):
                self.createStim(fstims=[],
                                iscomplex=False, sides='twosided', nsides=2)


class spectral_testcase_nosig_real_defaultsided(
        spectral_testcase_nosig_real_onesided):
        def setUp(self):
                self.createStim(fstims=[],
                                iscomplex=False, sides='default', nsides=1)


class spectral_testcase_nosig_complex_onesided(
        spectral_testcase_nosig_real_onesided):
        def setUp(self):
                self.createStim(fstims=[],
                                iscomplex=True, sides='onesided', nsides=1)


class spectral_testcase_nosig_complex_twosided(
        spectral_testcase_nosig_real_onesided):
        def setUp(self):
                self.createStim(fstims=[],
                                iscomplex=True, sides='twosided', nsides=2)


class spectral_testcase_nosig_complex_defaultsided(
        spectral_testcase_nosig_real_onesided):
        def setUp(self):
                self.createStim(fstims=[],
                                iscomplex=True, sides='default', nsides=2)


class spectral_testcase_Fs4_real_onesided(
        spectral_testcase_nosig_real_onesided):
        def setUp(self):
                self.createStim(fstims=[4],
                                iscomplex=False, sides='onesided', nsides=1)


class spectral_testcase_Fs4_real_twosided(
        spectral_testcase_nosig_real_onesided):
        def setUp(self):
                self.createStim(fstims=[4],
                                iscomplex=False, sides='twosided', nsides=2)


class spectral_testcase_Fs4_real_defaultsided(
        spectral_testcase_nosig_real_onesided):
        def setUp(self):
                self.createStim(fstims=[4],
                                iscomplex=False, sides='default', nsides=1)


class spectral_testcase_Fs4_complex_onesided(
        spectral_testcase_nosig_real_onesided):
        def setUp(self):
                self.createStim(fstims=[4],
                                iscomplex=True, sides='onesided', nsides=1)


class spectral_testcase_Fs4_complex_twosided(
        spectral_testcase_nosig_real_onesided):
        def setUp(self):
                self.createStim(fstims=[4],
                                iscomplex=True, sides='twosided', nsides=2)


class spectral_testcase_Fs4_complex_defaultsided(
        spectral_testcase_nosig_real_onesided):
        def setUp(self):
                self.createStim(fstims=[4],
                                iscomplex=True, sides='default', nsides=2)


class spectral_testcase_FsAll_real_onesided(
        spectral_testcase_nosig_real_onesided):
        def setUp(self):
                self.createStim(fstims=[4, 5, 10],
                                iscomplex=False, sides='onesided', nsides=1)


class spectral_testcase_FsAll_real_twosided(
        spectral_testcase_nosig_real_onesided):
        def setUp(self):
                self.createStim(fstims=[4, 5, 10],
                                iscomplex=False, sides='twosided', nsides=2)


class spectral_testcase_FsAll_real_defaultsided(
        spectral_testcase_nosig_real_onesided):
        def setUp(self):
                self.createStim(fstims=[4, 5, 10],
                                iscomplex=False, sides='default', nsides=1)


class spectral_testcase_FsAll_complex_onesided(
        spectral_testcase_nosig_real_onesided):
        def setUp(self):
                self.createStim(fstims=[4, 5, 10],
                                iscomplex=True, sides='onesided', nsides=1)


class spectral_testcase_FsAll_complex_twosided(
        spectral_testcase_nosig_real_onesided):
        def setUp(self):
                self.createStim(fstims=[4, 5, 10],
                                iscomplex=True, sides='twosided', nsides=2)


class spectral_testcase_FsAll_complex_defaultsided(
        spectral_testcase_nosig_real_onesided):
        def setUp(self):
                self.createStim(fstims=[4, 5, 10],
                                iscomplex=True, sides='default', nsides=2)


class spectral_testcase_nosig_real_onesided_noNFFT(
        spectral_testcase_nosig_real_onesided):
        def setUp(self):
                self.createStim(fstims=[],
                                NFFT_density=None, pad_to_spectrum=None,
                                iscomplex=False, sides='onesided', nsides=1)


class spectral_testcase_nosig_real_twosided_noNFFT(
        spectral_testcase_nosig_real_onesided):
        def setUp(self):
                self.createStim(fstims=[],
                                NFFT_density=None, pad_to_spectrum=None,
                                iscomplex=False, sides='twosided', nsides=2)


class spectral_testcase_nosig_real_defaultsided_noNFFT(
        spectral_testcase_nosig_real_onesided):
        def setUp(self):
                self.createStim(fstims=[],
                                NFFT_density=None, pad_to_spectrum=None,
                                iscomplex=False, sides='default', nsides=1)


class spectral_testcase_nosig_complex_onesided_noNFFT(
        spectral_testcase_nosig_real_onesided):
        def setUp(self):
                self.createStim(fstims=[],
                                NFFT_density=None, pad_to_spectrum=None,
                                iscomplex=True, sides='onesided', nsides=1)


class spectral_testcase_nosig_complex_twosided_noNFFT(
        spectral_testcase_nosig_real_onesided):
        def setUp(self):
                self.createStim(fstims=[],
                                NFFT_density=None, pad_to_spectrum=None,
                                iscomplex=True, sides='twosided', nsides=2)


class spectral_testcase_nosig_complex_defaultsided_noNFFT(
        spectral_testcase_nosig_real_onesided):
        def setUp(self):
                self.createStim(fstims=[],
                                NFFT_density=None, pad_to_spectrum=None,
                                iscomplex=True, sides='default', nsides=2)


class spectral_testcase_nosig_real_onesided_nopad_to(
        spectral_testcase_nosig_real_onesided):
        def setUp(self):
                self.createStim(fstims=[],
                                pad_to_density=None, pad_to_spectrum=None,
                                iscomplex=False, sides='onesided', nsides=1)


class spectral_testcase_nosig_real_twosided_nopad_to(
        spectral_testcase_nosig_real_onesided):
        def setUp(self):
                self.createStim(fstims=[],
                                pad_to_density=None, pad_to_spectrum=None,
                                iscomplex=False, sides='twosided', nsides=2)


class spectral_testcase_nosig_real_defaultsided_nopad_to(
        spectral_testcase_nosig_real_onesided):
        def setUp(self):
                self.createStim(fstims=[],
                                pad_to_density=None, pad_to_spectrum=None,
                                iscomplex=False, sides='default', nsides=1)


class spectral_testcase_nosig_complex_onesided_nopad_to(
        spectral_testcase_nosig_real_onesided):
        def setUp(self):
                self.createStim(fstims=[],
                                pad_to_density=None, pad_to_spectrum=None,
                                iscomplex=True, sides='onesided', nsides=1)


class spectral_testcase_nosig_complex_twosided_nopad_to(
        spectral_testcase_nosig_real_onesided):
        def setUp(self):
                self.createStim(fstims=[],
                                NFFT_density=None,
                                pad_to_density=None, pad_to_spectrum=None,
                                iscomplex=True, sides='twosided', nsides=2)


class spectral_testcase_nosig_complex_defaultsided_nopad_to(
        spectral_testcase_nosig_real_onesided):
        def setUp(self):
                self.createStim(fstims=[],
                                NFFT_density=None,
                                pad_to_density=None, pad_to_spectrum=None,
                                iscomplex=True, sides='default', nsides=2)


class spectral_testcase_nosig_real_onesided_noNFFT_no_pad_to(
        spectral_testcase_nosig_real_onesided):
        def setUp(self):
                self.createStim(fstims=[],
                                NFFT_density=None,
                                pad_to_density=None, pad_to_spectrum=None,
                                iscomplex=False, sides='onesided', nsides=1)


class spectral_testcase_nosig_real_twosided_noNFFT_no_pad_to(
        spectral_testcase_nosig_real_onesided):
        def setUp(self):
                self.createStim(fstims=[],
                                NFFT_density=None,
                                pad_to_density=None, pad_to_spectrum=None,
                                iscomplex=False, sides='twosided', nsides=2)


class spectral_testcase_nosig_real_defaultsided_noNFFT_no_pad_to(
        spectral_testcase_nosig_real_onesided):
        def setUp(self):
                self.createStim(fstims=[],
                                NFFT_density=None,
                                pad_to_density=None, pad_to_spectrum=None,
                                iscomplex=False, sides='default', nsides=1)


class spectral_testcase_nosig_complex_onesided_noNFFT_no_pad_to(
        spectral_testcase_nosig_real_onesided):
        def setUp(self):
                self.createStim(fstims=[],
                                NFFT_density=None,
                                pad_to_density=None, pad_to_spectrum=None,
                                iscomplex=True, sides='onesided', nsides=1)


class spectral_testcase_nosig_complex_twosided_noNFFT_no_pad_to(
        spectral_testcase_nosig_real_onesided):
        def setUp(self):
                self.createStim(fstims=[],
                                NFFT_density=None,
                                pad_to_density=None, pad_to_spectrum=None,
                                iscomplex=True, sides='twosided', nsides=2)


class spectral_testcase_nosig_complex_defaultsided_noNFFT_no_pad_to(
        spectral_testcase_nosig_real_onesided):
        def setUp(self):
                self.createStim(fstims=[],
                                NFFT_density=None,
                                pad_to_density=None, pad_to_spectrum=None,
                                iscomplex=True, sides='default', nsides=2)


class spectral_testcase_nosig_real_onesided_trim(
        spectral_testcase_nosig_real_onesided):
        def setUp(self):
                self.createStim(fstims=[],
                                len_x=256,
                                NFFT_density=512, pad_to_spectrum=128,
                                iscomplex=False, sides='onesided', nsides=1)


class spectral_testcase_nosig_real_twosided_trim(
        spectral_testcase_nosig_real_onesided):
        def setUp(self):
                self.createStim(fstims=[],
                                len_x=256,
                                NFFT_density=512, pad_to_spectrum=128,
                                iscomplex=False, sides='twosided', nsides=2)


class spectral_testcase_nosig_real_defaultsided_trim(
        spectral_testcase_nosig_real_onesided):
        def setUp(self):
                self.createStim(fstims=[],
                                len_x=256,
                                NFFT_density=512, pad_to_spectrum=128,
                                iscomplex=False, sides='default', nsides=1)


class spectral_testcase_nosig_complex_onesided_trim(
        spectral_testcase_nosig_real_onesided):
        def setUp(self):
                self.createStim(fstims=[],
                                len_x=256,
                                NFFT_density=512, pad_to_spectrum=128,
                                iscomplex=True, sides='onesided', nsides=1)


class spectral_testcase_nosig_complex_twosided_trim(
        spectral_testcase_nosig_real_onesided):
        def setUp(self):
                self.createStim(fstims=[],
                                len_x=256,
                                NFFT_density=512, pad_to_spectrum=128,
                                iscomplex=True, sides='twosided', nsides=2)


class spectral_testcase_nosig_complex_defaultsided_trim(
        spectral_testcase_nosig_real_onesided):
        def setUp(self):
                self.createStim(fstims=[],
                                len_x=256,
                                NFFT_density=128, pad_to_spectrum=128,
                                iscomplex=True, sides='default', nsides=2)


class spectral_testcase_nosig_real_onesided_odd(
        spectral_testcase_nosig_real_onesided):
        def setUp(self):
                self.createStim(fstims=[],
                                len_x=256,
                                pad_to_density=33, pad_to_spectrum=257,
                                iscomplex=False, sides='onesided', nsides=1)


class spectral_testcase_nosig_real_twosided_odd(
        spectral_testcase_nosig_real_onesided):
        def setUp(self):
                self.createStim(fstims=[],
                                len_x=256,
                                pad_to_density=33, pad_to_spectrum=257,
                                iscomplex=False, sides='twosided', nsides=2)


class spectral_testcase_nosig_real_defaultsided_odd(
        spectral_testcase_nosig_real_onesided):
        def setUp(self):
                self.createStim(fstims=[],
                                len_x=256,
                                pad_to_density=33, pad_to_spectrum=257,
                                iscomplex=False, sides='default', nsides=1)


class spectral_testcase_nosig_complex_onesided_odd(
        spectral_testcase_nosig_real_onesided):
        def setUp(self):
                self.createStim(fstims=[],
                                len_x=256,
                                pad_to_density=33, pad_to_spectrum=257,
                                iscomplex=True, sides='onesided', nsides=1)


class spectral_testcase_nosig_complex_twosided_odd(
        spectral_testcase_nosig_real_onesided):
        def setUp(self):
                self.createStim(fstims=[],
                                len_x=256,
                                pad_to_density=33, pad_to_spectrum=257,
                                iscomplex=True, sides='twosided', nsides=2)


class spectral_testcase_nosig_complex_defaultsided_odd(
        spectral_testcase_nosig_real_onesided):
        def setUp(self):
                self.createStim(fstims=[],
                                len_x=256,
                                pad_to_density=33, pad_to_spectrum=257,
                                iscomplex=True, sides='default', nsides=2)


class spectral_testcase_nosig_real_onesided_oddlen(
        spectral_testcase_nosig_real_onesided):
        def setUp(self):
                self.createStim(fstims=[],
                                len_x=255,
                                NFFT_density=33, pad_to_spectrum=None,
                                iscomplex=False, sides='onesided', nsides=1)


class spectral_testcase_nosig_real_twosided_oddlen(
        spectral_testcase_nosig_real_onesided):
        def setUp(self):
                self.createStim(fstims=[],
                                len_x=255,
                                NFFT_density=33, pad_to_spectrum=None,
                                iscomplex=False, sides='twosided', nsides=2)


class spectral_testcase_nosig_real_defaultsided_oddlen(
        spectral_testcase_nosig_real_onesided):
        def setUp(self):
                self.createStim(fstims=[],
                                len_x=255,
                                NFFT_density=33, pad_to_spectrum=None,
                                iscomplex=False, sides='default', nsides=1)


class spectral_testcase_nosig_complex_onesided_oddlen(
        spectral_testcase_nosig_real_onesided):
        def setUp(self):
                self.createStim(fstims=[],
                                len_x=255,
                                NFFT_density=33, pad_to_spectrum=None,
                                iscomplex=True, sides='onesided', nsides=1)


class spectral_testcase_nosig_complex_twosided_oddlen(
        spectral_testcase_nosig_real_onesided):
        def setUp(self):
                self.createStim(fstims=[],
                                len_x=255,
                                NFFT_density=33, pad_to_spectrum=None,
                                iscomplex=True, sides='twosided', nsides=2)


class spectral_testcase_nosig_complex_defaultsided_oddlen(
        spectral_testcase_nosig_real_onesided):
        def setUp(self):
                self.createStim(fstims=[],
                                len_x=255,
                                NFFT_density=128, pad_to_spectrum=None,
                                iscomplex=True, sides='default', nsides=2)


class spectral_testcase_nosig_real_onesided_stretch(
        spectral_testcase_nosig_real_onesided):
        def setUp(self):
                self.createStim(fstims=[],
                                len_x=128,
                                NFFT_density=128,
                                pad_to_density=256, pad_to_spectrum=256,
                                iscomplex=False, sides='onesided', nsides=1)


class spectral_testcase_nosig_real_twosided_stretch(
        spectral_testcase_nosig_real_onesided):
        def setUp(self):
                self.createStim(fstims=[],
                                len_x=128,
                                NFFT_density=128,
                                pad_to_density=256, pad_to_spectrum=256,
                                iscomplex=False, sides='twosided', nsides=2)


class spectral_testcase_nosig_real_defaultsided_stretch(
        spectral_testcase_nosig_real_onesided):
        def setUp(self):
                self.createStim(fstims=[],
                                len_x=128,
                                NFFT_density=128,
                                pad_to_density=256, pad_to_spectrum=256,
                                iscomplex=False, sides='default', nsides=1)


class spectral_testcase_nosig_complex_onesided_stretch(
        spectral_testcase_nosig_real_onesided):
        def setUp(self):
                self.createStim(fstims=[],
                                len_x=128,
                                NFFT_density=128,
                                pad_to_density=256, pad_to_spectrum=256,
                                iscomplex=True, sides='onesided', nsides=1)


class spectral_testcase_nosig_complex_twosided_stretch(
        spectral_testcase_nosig_real_onesided):
        def setUp(self):
                self.createStim(fstims=[],
                                len_x=128,
                                NFFT_density=128,
                                pad_to_density=256, pad_to_spectrum=256,
                                iscomplex=True, sides='twosided', nsides=2)


class spectral_testcase_nosig_complex_defaultsided_stretch(
        spectral_testcase_nosig_real_onesided):
        def setUp(self):
                self.createStim(fstims=[],
                                len_x=128,
                                NFFT_density=128,
                                pad_to_density=256, pad_to_spectrum=256,
                                iscomplex=True, sides='default', nsides=2)


class spectral_testcase_nosig_real_onesided_overlap(
        spectral_testcase_nosig_real_onesided):
        def setUp(self):
                self.createStim(fstims=[],
                                nover_density=32,
                                iscomplex=False, sides='onesided', nsides=1)


class spectral_testcase_nosig_real_twosided_overlap(
        spectral_testcase_nosig_real_onesided):
        def setUp(self):
                self.createStim(fstims=[],
                                nover_density=32,
                                iscomplex=False, sides='twosided', nsides=2)


class spectral_testcase_nosig_real_defaultsided_overlap(
        spectral_testcase_nosig_real_onesided):
        def setUp(self):
                self.createStim(fstims=[],
                                nover_density=32,
                                iscomplex=False, sides='default', nsides=1)


class spectral_testcase_nosig_complex_onesided_overlap(
        spectral_testcase_nosig_real_onesided):
        def setUp(self):
                self.createStim(fstims=[],
                                nover_density=32,
                                iscomplex=True, sides='onesided', nsides=1)


class spectral_testcase_nosig_complex_twosided_overlap(
        spectral_testcase_nosig_real_onesided):
        def setUp(self):
                self.createStim(fstims=[],
                                nover_density=32,
                                iscomplex=True, sides='twosided', nsides=2)


class spectral_testcase_nosig_complex_defaultsided_overlap(
        spectral_testcase_nosig_real_onesided):
        def setUp(self):
                self.createStim(fstims=[],
                                nover_density=32,
                                iscomplex=True, sides='default', nsides=2)


def test_griddata_linear():
    # z is a linear function of x and y.
    def get_z(x, y):
        return 3.0*x - y

    # Passing 1D xi and yi arrays to griddata.
    x = np.asarray([0.0, 1.0, 0.0, 1.0, 0.5])
    y = np.asarray([0.0, 0.0, 1.0, 1.0, 0.5])
    z = get_z(x, y)
    xi = [0.2, 0.4, 0.6, 0.8]
    yi = [0.1, 0.3, 0.7, 0.9]
    zi = mlab.griddata(x, y, z, xi, yi, interp='linear')
    xi, yi = np.meshgrid(xi, yi)
    np.testing.assert_array_almost_equal(zi, get_z(xi, yi))

    # Passing 2D xi and yi arrays to griddata.
    zi = mlab.griddata(x, y, z, xi, yi, interp='linear')
    np.testing.assert_array_almost_equal(zi, get_z(xi, yi))

    # Masking z array.
    z_masked = np.ma.array(z, mask=[False, False, False, True, False])
    correct_zi_masked = np.ma.masked_where(xi + yi > 1.0, get_z(xi, yi))
    zi = mlab.griddata(x, y, z_masked, xi, yi, interp='linear')
    matest.assert_array_almost_equal(zi, correct_zi_masked)
    np.testing.assert_array_equal(np.ma.getmask(zi),
                                  np.ma.getmask(correct_zi_masked))


@knownfailureif(not HAS_NATGRID)
def test_griddata_nn():
    # z is a linear function of x and y.
    def get_z(x, y):
        return 3.0*x - y

    # Passing 1D xi and yi arrays to griddata.
    x = np.asarray([0.0, 1.0, 0.0, 1.0, 0.5])
    y = np.asarray([0.0, 0.0, 1.0, 1.0, 0.5])
    z = get_z(x, y)
    xi = [0.2, 0.4, 0.6, 0.8]
    yi = [0.1, 0.3, 0.7, 0.9]
    correct_zi = [[0.49999252, 1.0999978, 1.7000030, 2.3000080],
                  [0.29999208, 0.8999978, 1.5000029, 2.1000059],
                  [-0.1000099, 0.4999943, 1.0999964, 1.6999979],
                  [-0.3000128, 0.2999894, 0.8999913, 1.4999933]]
    zi = mlab.griddata(x, y, z, xi, yi, interp='nn')
    np.testing.assert_array_almost_equal(zi, correct_zi)

    # Decreasing xi or yi should raise ValueError.
    assert_raises(ValueError, mlab.griddata, x, y, z, xi[::-1], yi,
                  interp='nn')
    assert_raises(ValueError, mlab.griddata, x, y, z, xi, yi[::-1],
                  interp='nn')

    # Passing 2D xi and yi arrays to griddata.
    xi, yi = np.meshgrid(xi, yi)
    zi = mlab.griddata(x, y, z, xi, yi, interp='nn')
    np.testing.assert_array_almost_equal(zi, correct_zi)

    # Masking z array.
    z_masked = np.ma.array(z, mask=[False, False, False, True, False])
    correct_zi_masked = np.ma.masked_where(xi + yi > 1.0, correct_zi)
    zi = mlab.griddata(x, y, z_masked, xi, yi, interp='nn')
    np.testing.assert_array_almost_equal(zi, correct_zi_masked, 5)
    np.testing.assert_array_equal(np.ma.getmask(zi),
                                  np.ma.getmask(correct_zi_masked))


#*****************************************************************
# These Tests where taken from SCIPY with some minor modifications
# this can be retreived from:
# https://github.com/scipy/scipy/blob/master/scipy/stats/tests/test_kdeoth.py
#*****************************************************************

class gaussian_kde_tests():

    def test_kde_integer_input(self):
        """Regression test for #1181."""
        x1 = np.arange(5)
        kde = mlab.GaussianKDE(x1)
        y_expected = [0.13480721, 0.18222869, 0.19514935, 0.18222869,
                      0.13480721]
        np.testing.assert_array_almost_equal(kde(x1), y_expected, decimal=6)

    def test_gaussian_kde_covariance_caching(self):
        x1 = np.array([-7, -5, 1, 4, 5], dtype=np.float)
        xs = np.linspace(-10, 10, num=5)
        # These expected values are from scipy 0.10, before some changes to
        # gaussian_kde. They were not compared with any external reference.
        y_expected = [0.02463386, 0.04689208, 0.05395444, 0.05337754,
                      0.01664475]

        # set it to the default bandwidth.
        kde2 = mlab.GaussianKDE(x1, 'scott')
        y2 = kde2(xs)

        np.testing.assert_array_almost_equal(y_expected, y2, decimal=7)

    def test_kde_bandwidth_method(self):

        np.random.seed(8765678)
        n_basesample = 50
        xn = np.random.randn(n_basesample)

        # Default
        gkde = mlab.GaussianKDE(xn)
        # Supply a callable
        gkde2 = mlab.GaussianKDE(xn, 'scott')
        # Supply a scalar
        gkde3 = mlab.GaussianKDE(xn, bw_method=gkde.factor)

        xs = np.linspace(-7, 7, 51)
        kdepdf = gkde.evaluate(xs)
        kdepdf2 = gkde2.evaluate(xs)
        assert_almost_equal(kdepdf.all(), kdepdf2.all())
        kdepdf3 = gkde3.evaluate(xs)
        assert_almost_equal(kdepdf.all(), kdepdf3.all())


class gaussian_kde_custom_tests(object):
    def test_no_data(self):
        """Pass no data into the GaussianKDE class."""
        assert_raises(ValueError, mlab.GaussianKDE, [])

    def test_single_dataset_element(self):
        """Pass a single dataset element into the GaussianKDE class."""
        assert_raises(ValueError, mlab.GaussianKDE, [42])

    def test_silverman_multidim_dataset(self):
        """Use a multi-dimensional array as the dataset and test silverman's
        output"""
        x1 = np.array([[1, 2, 3], [4, 5, 6], [7, 8, 9]])
        assert_raises(np.linalg.LinAlgError, mlab.GaussianKDE, x1, "silverman")

    def test_silverman_singledim_dataset(self):
        """Use a single dimension list as the dataset and test silverman's
        output."""
        x1 = np.array([-7, -5, 1, 4, 5])
        mygauss = mlab.GaussianKDE(x1, "silverman")
        y_expected = 0.76770389927475502
        assert_almost_equal(mygauss.covariance_factor(), y_expected, 7)

    def test_scott_multidim_dataset(self):
        """Use a multi-dimensional array as the dataset and test scott's output
        """
        x1 = np.array([[1, 2, 3], [4, 5, 6], [7, 8, 9]])
        assert_raises(np.linalg.LinAlgError, mlab.GaussianKDE, x1, "scott")

    def test_scott_singledim_dataset(self):
        """Use a single-dimensional array as the dataset and test scott's
        output"""
        x1 = np.array([-7, -5, 1, 4, 5])
        mygauss = mlab.GaussianKDE(x1, "scott")
        y_expected = 0.72477966367769553
        assert_almost_equal(mygauss.covariance_factor(), y_expected, 7)

    def test_scalar_empty_dataset(self):
        """Use an empty array as the dataset and test the scalar's cov factor
        """
        assert_raises(ValueError, mlab.GaussianKDE, [], bw_method=5)

    def test_scalar_covariance_dataset(self):
        """Use a dataset and test a scalar's cov factor
        """
        np.random.seed(8765678)
        n_basesample = 50
        multidim_data = [np.random.randn(n_basesample) for i in range(5)]

        kde = mlab.GaussianKDE(multidim_data, bw_method=0.5)
        assert_equal(kde.covariance_factor(), 0.5)

    def test_callable_covariance_dataset(self):
        """Use a multi-dimensional array as the dataset and test the callable's
        cov factor"""
        np.random.seed(8765678)
        n_basesample = 50
        multidim_data = [np.random.randn(n_basesample) for i in range(5)]

        def callable_fun(x):
            return 0.55
        kde = mlab.GaussianKDE(multidim_data, bw_method=callable_fun)
        assert_equal(kde.covariance_factor(), 0.55)

    def test_callable_singledim_dataset(self):
        """Use a single-dimensional array as the dataset and test the
        callable's cov factor"""
        np.random.seed(8765678)
        n_basesample = 50
        multidim_data = np.random.randn(n_basesample)

        kde = mlab.GaussianKDE(multidim_data, bw_method='silverman')
        y_expected = 0.48438841363348911
        assert_almost_equal(kde.covariance_factor(), y_expected, 7)

    def test_wrong_bw_method(self):
        """Test the error message that should be called when bw is invalid."""
        np.random.seed(8765678)
        n_basesample = 50
        data = np.random.randn(n_basesample)
        assert_raises(ValueError, mlab.GaussianKDE, data, bw_method="invalid")


class gaussian_kde_evaluate_tests(object):

    def test_evaluate_diff_dim(self):
        """Test the evaluate method when the dim's of dataset and points are
        different dimensions"""
        x1 = np.arange(3, 10, 2)
        kde = mlab.GaussianKDE(x1)
        x2 = np.arange(3, 12, 2)
        y_expected = [
            0.08797252, 0.11774109, 0.11774109, 0.08797252, 0.0370153
        ]
        y = kde.evaluate(x2)
        np.testing.assert_array_almost_equal(y, y_expected, 7)

    def test_evaluate_inv_dim(self):
        """ Invert the dimensions. i.e., Give the dataset a dimension of
        1 [3,2,4], and the points will have a dimension of 3 [[3],[2],[4]].
        ValueError should be raised"""
        np.random.seed(8765678)
        n_basesample = 50
        multidim_data = np.random.randn(n_basesample)
        kde = mlab.GaussianKDE(multidim_data)
        x2 = [[1], [2], [3]]
        assert_raises(ValueError, kde.evaluate, x2)

    def test_evaluate_dim_and_num(self):
        """ Tests if evaluated against a one by one array"""
        x1 = np.arange(3, 10, 2)
        x2 = np.array([3])
        kde = mlab.GaussianKDE(x1)
        y_expected = [0.08797252]
        y = kde.evaluate(x2)
        np.testing.assert_array_almost_equal(y, y_expected, 7)

    def test_evaluate_point_dim_not_one(self):
        """Test"""
        x1 = np.arange(3, 10, 2)
        x2 = [np.arange(3, 10, 2), np.arange(3, 10, 2)]
        kde = mlab.GaussianKDE(x1)
        assert_raises(ValueError, kde.evaluate, x2)

    def test_evaluate_equal_dim_and_num_lt(self):
        """Test when line 3810 fails"""
        x1 = np.arange(3, 10, 2)
        x2 = np.arange(3, 8, 2)
        kde = mlab.GaussianKDE(x1)
        y_expected = [0.08797252, 0.11774109, 0.11774109]
        y = kde.evaluate(x2)
        np.testing.assert_array_almost_equal(y, y_expected, 7)


<<<<<<< HEAD
#*****************************************************************

def test_contiguous_regions():
    a, b, c = 3, 4, 5
    # Starts and ends with True
    mask = [True]*a + [False]*b + [True]*c
    expected = [(0, a), (a+b, a+b+c)]
    assert_equal(mlab.contiguous_regions(mask), expected)
    d, e = 6, 7
    # Starts with True ends with False
    mask = mask + [False]*e
    assert_equal(mlab.contiguous_regions(mask), expected)
    # Starts with False ends with True
    mask = [False]*d + mask[:-e]
    expected = [(d, d+a), (d+a+b, d+a+b+c)]
    assert_equal(mlab.contiguous_regions(mask), expected)
    # Starts and ends with False
    mask = mask + [False]*e
    assert_equal(mlab.contiguous_regions(mask), expected)
    # No True in mask
    assert_equal(mlab.contiguous_regions([False]*5), [])
    # Empty mask
    assert_equal(mlab.contiguous_regions([]), [])


#*****************************************************************
=======
def test_psd_onesided_norm():
    u = np.array([0, 1, 2, 3, 1, 2, 1])
    dt = 1.0
    Su = np.abs(np.fft.fft(u) * dt)**2 / float(dt * u.size)
    P, f = mlab.psd(u, NFFT=u.size, Fs=1/dt, window=mlab.window_none,
                    detrend=mlab.detrend_none, noverlap=0, pad_to=None,
                    scale_by_freq=None,
                    sides='onesided')
    Su_1side = np.append([Su[0]], Su[1:4] + Su[4:][::-1])
    assert_allclose(P, Su_1side, atol=1e-06)

>>>>>>> 063e3f1d

if __name__ == '__main__':
    import nose
    import sys

    args = ['-s', '--with-doctest']
    argv = sys.argv
    argv = argv[:1] + args + argv[1:]
    nose.runmodule(argv=argv, exit=False)<|MERGE_RESOLUTION|>--- conflicted
+++ resolved
@@ -2962,9 +2962,6 @@
         np.testing.assert_array_almost_equal(y, y_expected, 7)
 
 
-<<<<<<< HEAD
-#*****************************************************************
-
 def test_contiguous_regions():
     a, b, c = 3, 4, 5
     # Starts and ends with True
@@ -2988,8 +2985,6 @@
     assert_equal(mlab.contiguous_regions([]), [])
 
 
-#*****************************************************************
-=======
 def test_psd_onesided_norm():
     u = np.array([0, 1, 2, 3, 1, 2, 1])
     dt = 1.0
@@ -3001,7 +2996,6 @@
     Su_1side = np.append([Su[0]], Su[1:4] + Su[4:][::-1])
     assert_allclose(P, Su_1side, atol=1e-06)
 
->>>>>>> 063e3f1d
 
 if __name__ == '__main__':
     import nose
