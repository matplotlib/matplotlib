--- conflicted
+++ resolved
@@ -9733,7 +9733,6 @@
         plt.bar(x, height)
 
 
-<<<<<<< HEAD
 def test_caps_color():
 
     # Creates a simple plot with error bars and a specified ecolor
@@ -9765,11 +9764,11 @@
     # Tesrts if the caps have the default color (blue)
     for cap in errorbars[2]:
         assert mcolors.same_color(cap.get_edgecolor(), "blue")
-=======
+
+
 def test_pie_non_finite_values():
     fig, ax = plt.subplots()
     df = [5, float('nan'), float('inf')]
 
     with pytest.raises(ValueError, match='Wedge sizes must be finite numbers'):
         ax.pie(df, labels=['A', 'B', 'C'])
->>>>>>> 828ec6ff
