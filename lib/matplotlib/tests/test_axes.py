from __future__ import (absolute_import, division, print_function,
                        unicode_literals)

import six
from six.moves import xrange
from itertools import chain
from distutils.version import LooseVersion
import io

import datetime

import pytz

import numpy as np
from numpy import ma
from numpy import arange
from cycler import cycler
import pytest

import warnings

import matplotlib
from matplotlib.testing.decorators import image_comparison
import matplotlib.pyplot as plt
import matplotlib.markers as mmarkers
import matplotlib.patches as mpatches
import matplotlib.colors as mcolors
from numpy.testing import assert_allclose, assert_array_equal
from matplotlib.cbook import IgnoredKeywordWarning

# Note: Some test cases are run twice: once normally and once with labeled data
#       These two must be defined in the same test function or need to have
#       different baseline images to prevent race conditions when pytest runs
#       the tests with multiple threads.


@image_comparison(baseline_images=['formatter_ticker_001',
                                   'formatter_ticker_002',
                                   'formatter_ticker_003',
                                   'formatter_ticker_004',
                                   'formatter_ticker_005',
                                   ])
def test_formatter_ticker():
    import matplotlib.testing.jpl_units as units
    units.register()

    # This should affect the tick size.  (Tests issue #543)
    matplotlib.rcParams['lines.markeredgewidth'] = 30

    # This essentially test to see if user specified labels get overwritten
    # by the auto labeler functionality of the axes.
    xdata = [x*units.sec for x in range(10)]
    ydata1 = [(1.5*y - 0.5)*units.km for y in range(10)]
    ydata2 = [(1.75*y - 1.0)*units.km for y in range(10)]

    fig = plt.figure()
    ax = plt.subplot(111)
    ax.set_xlabel("x-label 001")

    fig = plt.figure()
    ax = plt.subplot(111)
    ax.set_xlabel("x-label 001")
    ax.plot(xdata, ydata1, color='blue', xunits="sec")

    fig = plt.figure()
    ax = plt.subplot(111)
    ax.set_xlabel("x-label 001")
    ax.plot(xdata, ydata1, color='blue', xunits="sec")
    ax.set_xlabel("x-label 003")

    fig = plt.figure()
    ax = plt.subplot(111)
    ax.plot(xdata, ydata1, color='blue', xunits="sec")
    ax.plot(xdata, ydata2, color='green', xunits="hour")
    ax.set_xlabel("x-label 004")

    # See SF bug 2846058
    # https://sourceforge.net/tracker/?func=detail&aid=2846058&group_id=80706&atid=560720
    fig = plt.figure()
    ax = plt.subplot(111)
    ax.plot(xdata, ydata1, color='blue', xunits="sec")
    ax.plot(xdata, ydata2, color='green', xunits="hour")
    ax.set_xlabel("x-label 005")
    ax.autoscale_view()


@image_comparison(baseline_images=["formatter_large_small"])
def test_formatter_large_small():
    # github issue #617, pull #619
    if LooseVersion(np.__version__) >= LooseVersion('1.11.0'):
        pytest.skip("Fall out from a fixed numpy bug")
    fig, ax = plt.subplots(1)
    x = [0.500000001, 0.500000002]
    y = [1e64, 1.1e64]
    ax.plot(x, y)


@image_comparison(baseline_images=["twin_axis_locaters_formatters"])
def test_twin_axis_locaters_formatters():
    vals = np.linspace(0, 1, num=5, endpoint=True)
    locs = np.sin(np.pi * vals / 2.0)

    majl = plt.FixedLocator(locs)
    minl = plt.FixedLocator([0.1, 0.2, 0.3])

    fig = plt.figure()
    ax1 = fig.add_subplot(1, 1, 1)
    ax1.plot([0.1, 100], [0, 1])
    ax1.yaxis.set_major_locator(majl)
    ax1.yaxis.set_minor_locator(minl)
    ax1.yaxis.set_major_formatter(plt.FormatStrFormatter('%08.2lf'))
    ax1.yaxis.set_minor_formatter(plt.FixedFormatter(['tricks', 'mind',
                                                      'jedi']))

    ax1.xaxis.set_major_locator(plt.LinearLocator())
    ax1.xaxis.set_minor_locator(plt.FixedLocator([15, 35, 55, 75]))
    ax1.xaxis.set_major_formatter(plt.FormatStrFormatter('%05.2lf'))
    ax1.xaxis.set_minor_formatter(plt.FixedFormatter(['c', '3', 'p', 'o']))
    ax2 = ax1.twiny()
    ax3 = ax1.twinx()


def test_twinx_cla():
    fig, ax = plt.subplots()
    ax2 = ax.twinx()
    ax3 = ax2.twiny()
    plt.draw()
    assert not ax2.xaxis.get_visible()
    assert not ax2.patch.get_visible()
    ax2.cla()
    ax3.cla()

    assert not ax2.xaxis.get_visible()
    assert not ax2.patch.get_visible()
    assert ax2.yaxis.get_visible()

    assert ax3.xaxis.get_visible()
    assert not ax3.patch.get_visible()
    assert not ax3.yaxis.get_visible()

    assert ax.xaxis.get_visible()
    assert ax.patch.get_visible()
    assert ax.yaxis.get_visible()


@image_comparison(baseline_images=['twin_autoscale'], extensions=['png'])
def test_twinx_axis_scales():
    x = np.array([0, 0.5, 1])
    y = 0.5 * x
    x2 = np.array([0, 1, 2])
    y2 = 2 * x2

    fig = plt.figure()
    ax = fig.add_axes((0, 0, 1, 1), autoscalex_on=False, autoscaley_on=False)
    ax.plot(x, y, color='blue', lw=10)

    ax2 = plt.twinx(ax)
    ax2.plot(x2, y2, 'r--', lw=5)

    ax.margins(0, 0)
    ax2.margins(0, 0)


def test_twin_inherit_autoscale_setting():
    fig, ax = plt.subplots()
    ax_x_on = ax.twinx()
    ax.set_autoscalex_on(False)
    ax_x_off = ax.twinx()

    assert ax_x_on.get_autoscalex_on()
    assert not ax_x_off.get_autoscalex_on()

    ax_y_on = ax.twiny()
    ax.set_autoscaley_on(False)
    ax_y_off = ax.twiny()

    assert ax_y_on.get_autoscaley_on()
    assert not ax_y_off.get_autoscaley_on()


@image_comparison(baseline_images=["minorticks_on_rcParams_both"],
                  extensions=['png'])
def test_minorticks_on_rcParams_both():
    fig = plt.figure()
    matplotlib.rcParams['xtick.minor.visible'] = True
    matplotlib.rcParams['ytick.minor.visible'] = True

    plt.plot([0, 1], [0, 1])
    plt.axis([0, 1, 0, 1])


@image_comparison(baseline_images=["autoscale_tiny_range"], remove_text=True)
def test_autoscale_tiny_range():
    # github pull #904
    fig, ax = plt.subplots(2, 2)
    ax = ax.flatten()
    for i in xrange(4):
        y1 = 10**(-11 - i)
        ax[i].plot([0, 1], [1, 1 + y1])


@pytest.mark.style('default')
def test_autoscale_tight():
    fig, ax = plt.subplots(1, 1)
    ax.plot([1, 2, 3, 4])
    ax.autoscale(enable=True, axis='x', tight=False)
    ax.autoscale(enable=True, axis='y', tight=True)
    assert_allclose(ax.get_xlim(), (-0.15, 3.15))
    assert_allclose(ax.get_ylim(), (1.0, 4.0))


@pytest.mark.style('default')
def test_autoscale_log_shared():
    # related to github #7587
    # array starts at zero to trigger _minpos handling
    x = np.arange(100, dtype=float)
    fig, (ax1, ax2) = plt.subplots(2, 1, sharex=True)
    ax1.loglog(x, x)
    ax2.semilogx(x, x)
    ax1.autoscale(tight=True)
    ax2.autoscale(tight=True)
    plt.draw()
    lims = (x[1], x[-1])
    assert_allclose(ax1.get_xlim(), lims)
    assert_allclose(ax1.get_ylim(), lims)
    assert_allclose(ax2.get_xlim(), lims)
    assert_allclose(ax2.get_ylim(), (x[0], x[-1]))


@pytest.mark.style('default')
def test_use_sticky_edges():
    fig, ax = plt.subplots()
    ax.imshow([[0, 1], [2, 3]], origin='lower')
    assert_allclose(ax.get_xlim(), (-0.5, 1.5))
    assert_allclose(ax.get_ylim(), (-0.5, 1.5))
    ax.use_sticky_edges = False
    ax.autoscale()
    xlim = (-0.5 - 2 * ax._xmargin, 1.5 + 2 * ax._xmargin)
    ylim = (-0.5 - 2 * ax._ymargin, 1.5 + 2 * ax._ymargin)
    assert_allclose(ax.get_xlim(), xlim)
    assert_allclose(ax.get_ylim(), ylim)
    # Make sure it is reversible:
    ax.use_sticky_edges = True
    ax.autoscale()
    assert_allclose(ax.get_xlim(), (-0.5, 1.5))
    assert_allclose(ax.get_ylim(), (-0.5, 1.5))


@image_comparison(baseline_images=['offset_points'],
                  remove_text=True)
def test_basic_annotate():
    # Setup some data
    t = np.arange(0.0, 5.0, 0.01)
    s = np.cos(2.0*np.pi * t)

    # Offset Points

    fig = plt.figure()
    ax = fig.add_subplot(111, autoscale_on=False, xlim=(-1, 5), ylim=(-3, 5))
    line, = ax.plot(t, s, lw=3, color='purple')

    ax.annotate('local max', xy=(3, 1), xycoords='data',
                xytext=(3, 3), textcoords='offset points')


def test_annotate_default_arrow():
    # Check that we can make an annotation arrow with only default properties.
    fig, ax = plt.subplots()
    ann = ax.annotate("foo", (0, 1), xytext=(2, 3))
    assert ann.arrow_patch is None
    ann = ax.annotate("foo", (0, 1), xytext=(2, 3), arrowprops={})
    assert ann.arrow_patch is not None


@image_comparison(baseline_images=['polar_axes'])
def test_polar_annotations():
    # you can specify the xypoint and the xytext in different
    # positions and coordinate systems, and optionally turn on a
    # connecting line and mark the point with a marker.  Annotations
    # work on polar axes too.  In the example below, the xy point is
    # in native coordinates (xycoords defaults to 'data').  For a
    # polar axes, this is in (theta, radius) space.  The text in this
    # example is placed in the fractional figure coordinate system.
    # Text keyword args like horizontal and vertical alignment are
    # respected

    # Setup some data
    r = np.arange(0.0, 1.0, 0.001)
    theta = 2.0 * 2.0 * np.pi * r

    fig = plt.figure()
    ax = fig.add_subplot(111, polar=True)
    line, = ax.plot(theta, r, color='#ee8d18', lw=3)
    line, = ax.plot((0, 0), (0, 1), color="#0000ff", lw=1)

    ind = 800
    thisr, thistheta = r[ind], theta[ind]
    ax.plot([thistheta], [thisr], 'o')
    ax.annotate('a polar annotation',
                xy=(thistheta, thisr),  # theta, radius
                xytext=(0.05, 0.05),    # fraction, fraction
                textcoords='figure fraction',
                arrowprops=dict(facecolor='black', shrink=0.05),
                horizontalalignment='left',
                verticalalignment='baseline',
                )


@image_comparison(baseline_images=['polar_coords'],
                  remove_text=True)
def test_polar_coord_annotations():
    # You can also use polar notation on a catesian axes.  Here the
    # native coordinate system ('data') is cartesian, so you need to
    # specify the xycoords and textcoords as 'polar' if you want to
    # use (theta, radius)
    from matplotlib.patches import Ellipse
    el = Ellipse((0, 0), 10, 20, facecolor='r', alpha=0.5)

    fig = plt.figure()
    ax = fig.add_subplot(111, aspect='equal')

    ax.add_artist(el)
    el.set_clip_box(ax.bbox)

    ax.annotate('the top',
                xy=(np.pi/2., 10.),      # theta, radius
                xytext=(np.pi/3, 20.),   # theta, radius
                xycoords='polar',
                textcoords='polar',
                arrowprops=dict(facecolor='black', shrink=0.05),
                horizontalalignment='left',
                verticalalignment='baseline',
                clip_on=True,  # clip to the axes bounding box
                )

    ax.set_xlim(-20, 20)
    ax.set_ylim(-20, 20)


@image_comparison(baseline_images=['fill_units'], extensions=['png'],
                  savefig_kwarg={'dpi': 60})
def test_fill_units():
    from datetime import datetime
    import matplotlib.testing.jpl_units as units
    units.register()

    # generate some data
    t = units.Epoch("ET", dt=datetime(2009, 4, 27))
    value = 10.0 * units.deg
    day = units.Duration("ET", 24.0 * 60.0 * 60.0)

    fig = plt.figure()

    # Top-Left
    ax1 = fig.add_subplot(221)
    ax1.plot([t], [value], yunits='deg', color='red')
    ax1.fill([733525.0, 733525.0, 733526.0, 733526.0],
             [0.0, 0.0, 90.0, 0.0], 'b')

    # Top-Right
    ax2 = fig.add_subplot(222)
    ax2.plot([t], [value], yunits='deg', color='red')
    ax2.fill([t, t, t + day, t + day],
             [0.0, 0.0, 90.0, 0.0], 'b')

    # Bottom-Left
    ax3 = fig.add_subplot(223)
    ax3.plot([t], [value], yunits='deg', color='red')
    ax3.fill([733525.0, 733525.0, 733526.0, 733526.0],
             [0 * units.deg, 0 * units.deg, 90 * units.deg, 0 * units.deg],
             'b')

    # Bottom-Right
    ax4 = fig.add_subplot(224)
    ax4.plot([t], [value], yunits='deg', color='red')
    ax4.fill([t, t, t + day, t + day],
             [0 * units.deg, 0 * units.deg, 90 * units.deg, 0 * units.deg],
             facecolor="blue")

    fig.autofmt_xdate()


@image_comparison(baseline_images=['single_point', 'single_point'])
def test_single_point():
    # Issue #1796: don't let lines.marker affect the grid
    matplotlib.rcParams['lines.marker'] = 'o'
    matplotlib.rcParams['axes.grid'] = True

    fig = plt.figure()
    plt.subplot(211)
    plt.plot([0], [0], 'o')

    plt.subplot(212)
    plt.plot([1], [1], 'o')

    # Reuse testcase from above for a labeled data test
    data = {'a': [0], 'b': [1]}

    fig = plt.figure()
    plt.subplot(211)
    plt.plot('a', 'a', 'o', data=data)

    plt.subplot(212)
    plt.plot('b', 'b', 'o', data=data)


@image_comparison(baseline_images=['single_date'])
def test_single_date():
    time1 = [721964.0]
    data1 = [-65.54]

    fig = plt.figure()
    plt.subplot(211)
    plt.plot_date(time1, data1, 'o', color='r')

    plt.subplot(212)
    plt.plot(time1, data1, 'o', color='r')


@image_comparison(baseline_images=['shaped_data'])
def test_shaped_data():
    xdata = np.array([[0.53295185, 0.23052951, 0.19057629, 0.66724975,
                       0.96577916, 0.73136095, 0.60823287, 0.01792100,
                       0.29744742, 0.27164665],
                      [0.27980120, 0.25814229, 0.02818193, 0.12966456,
                       0.57446277, 0.58167607, 0.71028245, 0.69112737,
                       0.89923072, 0.99072476],
                      [0.81218578, 0.80464528, 0.76071809, 0.85616314,
                       0.12757994, 0.94324936, 0.73078663, 0.09658102,
                       0.60703967, 0.77664978],
                      [0.28332265, 0.81479711, 0.86985333, 0.43797066,
                       0.32540082, 0.43819229, 0.92230363, 0.49414252,
                       0.68168256, 0.05922372],
                      [0.10721335, 0.93904142, 0.79163075, 0.73232848,
                       0.90283839, 0.68408046, 0.25502302, 0.95976614,
                       0.59214115, 0.13663711],
                      [0.28087456, 0.33127607, 0.15530412, 0.76558121,
                       0.83389773, 0.03735974, 0.98717738, 0.71432229,
                       0.54881366, 0.86893953],
                      [0.77995937, 0.99555600, 0.29688434, 0.15646162,
                       0.05184800, 0.37161935, 0.12998491, 0.09377296,
                       0.36882507, 0.36583435],
                      [0.37851836, 0.05315792, 0.63144617, 0.25003433,
                       0.69586032, 0.11393988, 0.92362096, 0.88045438,
                       0.93530252, 0.68275072],
                      [0.86486596, 0.83236675, 0.82960664, 0.57796630,
                       0.25724233, 0.84841095, 0.90862812, 0.64414887,
                       0.35652720, 0.71026066],
                      [0.01383268, 0.34060930, 0.76084285, 0.70800694,
                       0.87634056, 0.08213693, 0.54655021, 0.98123181,
                       0.44080053, 0.86815815]])

    y1 = np.arange(10).reshape((1, -1))
    y2 = np.arange(10).reshape((-1, 1))

    fig = plt.figure()
    plt.subplot(411)
    plt.plot(y1)
    plt.subplot(412)
    plt.plot(y2)

    plt.subplot(413)
    with pytest.raises(ValueError):
        plt.plot((y1, y2))

    plt.subplot(414)
    plt.plot(xdata[:, 1], xdata[1, :], 'o')


@image_comparison(baseline_images=['const_xy'])
def test_const_xy():
    fig = plt.figure()

    plt.subplot(311)
    plt.plot(np.arange(10), np.ones((10,)))

    plt.subplot(312)
    plt.plot(np.ones((10,)), np.arange(10))

    plt.subplot(313)
    plt.plot(np.ones((10,)), np.ones((10,)), 'o')


@image_comparison(baseline_images=['polar_wrap_180',
                                   'polar_wrap_360',
                                   ])
def test_polar_wrap():
    D2R = np.pi / 180.0

    fig = plt.figure()

    plt.subplot(111, polar=True)

    plt.polar([179*D2R, -179*D2R], [0.2, 0.1], "b.-")
    plt.polar([179*D2R,  181*D2R], [0.2, 0.1], "g.-")
    plt.rgrids([0.05, 0.1, 0.15, 0.2, 0.25, 0.3])
    assert len(fig.axes) == 1, 'More than one polar axes created.'
    fig = plt.figure()

    plt.subplot(111, polar=True)
    plt.polar([2*D2R, -2*D2R], [0.2, 0.1], "b.-")
    plt.polar([2*D2R,  358*D2R], [0.2, 0.1], "g.-")
    plt.polar([358*D2R,  2*D2R], [0.2, 0.1], "r.-")
    plt.rgrids([0.05, 0.1, 0.15, 0.2, 0.25, 0.3])


@image_comparison(baseline_images=['polar_units', 'polar_units_2'])
def test_polar_units():
    import matplotlib.testing.jpl_units as units
    units.register()

    pi = np.pi
    deg = units.UnitDbl(1.0, "deg")
    km = units.UnitDbl(1.0, "km")

    x1 = [pi/6.0, pi/4.0, pi/3.0, pi/2.0]
    x2 = [30.0*deg, 45.0*deg, 60.0*deg, 90.0*deg]

    y1 = [1.0, 2.0, 3.0, 4.0]
    y2 = [4.0, 3.0, 2.0, 1.0]

    fig = plt.figure()

    plt.polar(x2, y1, color="blue")

    # polar(x2, y1, color = "red", xunits="rad")
    # polar(x2, y2, color = "green")

    fig = plt.figure()

    # make sure runits and theta units work
    y1 = [y*km for y in y1]
    plt.polar(x2, y1, color="blue", thetaunits="rad", runits="km")
    assert isinstance(plt.gca().get_xaxis().get_major_formatter(),
                      units.UnitDblFormatter)


@image_comparison(baseline_images=['polar_rmin'])
def test_polar_rmin():
    r = np.arange(0, 3.0, 0.01)
    theta = 2*np.pi*r

    fig = plt.figure()
    ax = fig.add_axes([0.1, 0.1, 0.8, 0.8], polar=True)
    ax.plot(theta, r)
    ax.set_rmax(2.0)
    ax.set_rmin(0.5)


@image_comparison(baseline_images=['polar_theta_position'])
def test_polar_theta_position():
    r = np.arange(0, 3.0, 0.01)
    theta = 2*np.pi*r

    fig = plt.figure()
    ax = fig.add_axes([0.1, 0.1, 0.8, 0.8], polar=True)
    ax.plot(theta, r)
    ax.set_theta_zero_location("NW")
    ax.set_theta_direction('clockwise')


@image_comparison(baseline_images=['polar_rlabel_position'])
def test_polar_rlabel_position():
    fig = plt.figure()
    ax = fig.add_subplot(111, projection='polar')
    ax.set_rlabel_position(315)


@image_comparison(baseline_images=['axvspan_epoch'])
def test_axvspan_epoch():
    from datetime import datetime
    import matplotlib.testing.jpl_units as units
    units.register()

    # generate some data
    t0 = units.Epoch("ET", dt=datetime(2009, 1, 20))
    tf = units.Epoch("ET", dt=datetime(2009, 1, 21))

    dt = units.Duration("ET", units.day.convert("sec"))

    fig = plt.figure()

    plt.axvspan(t0, tf, facecolor="blue", alpha=0.25)

    ax = plt.gca()
    ax.set_xlim(t0 - 5.0*dt, tf + 5.0*dt)


@image_comparison(baseline_images=['axhspan_epoch'])
def test_axhspan_epoch():
    from datetime import datetime
    import matplotlib.testing.jpl_units as units
    units.register()

    # generate some data
    t0 = units.Epoch("ET", dt=datetime(2009, 1, 20))
    tf = units.Epoch("ET", dt=datetime(2009, 1, 21))

    dt = units.Duration("ET", units.day.convert("sec"))

    fig = plt.figure()

    plt.axhspan(t0, tf, facecolor="blue", alpha=0.25)

    ax = plt.gca()
    ax.set_ylim(t0 - 5.0*dt, tf + 5.0*dt)


@image_comparison(baseline_images=['hexbin_extent', 'hexbin_extent'],
                  remove_text=True, extensions=['png'])
def test_hexbin_extent():
    # this test exposes sf bug 2856228
    fig = plt.figure()

    ax = fig.add_subplot(111)
    data = (np.arange(2000) / 2000).reshape((2, 1000))
    x, y = data

    ax.hexbin(x, y, extent=[.1, .3, .6, .7])

    # Reuse testcase from above for a labeled data test
    data = {"x": x, "y": y}

    fig = plt.figure()
    ax = fig.add_subplot(111)
    ax.hexbin("x", "y", extent=[.1, .3, .6, .7], data=data)


@image_comparison(baseline_images=['hexbin_empty'], remove_text=True,
                  extensions=['png'])
def test_hexbin_empty():
    # From #3886: creating hexbin from empty dataset raises ValueError
    ax = plt.gca()
    ax.hexbin([], [])


def test_hexbin_pickable():
    # From #1973: Test that picking a hexbin collection works
    class FauxMouseEvent:
        def __init__(self, x, y):
            self.x = x
            self.y = y

    fig = plt.figure()

    ax = fig.add_subplot(111)
    data = (np.arange(200) / 200).reshape((2, 100))
    x, y = data
    hb = ax.hexbin(x, y, extent=[.1, .3, .6, .7], picker=-1)

    assert hb.contains(FauxMouseEvent(400, 300))[0]


@image_comparison(baseline_images=['hexbin_log'],
                  remove_text=True,
                  extensions=['png'])
def test_hexbin_log():
    # Issue #1636
    fig = plt.figure()

    np.random.seed(0)
    n = 100000
    x = np.random.standard_normal(n)
    y = 2.0 + 3.0 * x + 4.0 * np.random.standard_normal(n)
    y = np.power(2, y * 0.5)
    ax = fig.add_subplot(111)
    ax.hexbin(x, y, yscale='log')


def test_inverted_limits():
    # Test gh:1553
    # Calling invert_xaxis prior to plotting should not disable autoscaling
    # while still maintaining the inverted direction
    fig = plt.figure()
    ax = fig.gca()
    ax.invert_xaxis()
    ax.plot([-5, -3, 2, 4], [1, 2, -3, 5])

    assert ax.get_xlim() == (4, -5)
    assert ax.get_ylim() == (-3, 5)
    plt.close()

    fig = plt.figure()
    ax = fig.gca()
    ax.invert_yaxis()
    ax.plot([-5, -3, 2, 4], [1, 2, -3, 5])

    assert ax.get_xlim() == (-5, 4)
    assert ax.get_ylim() == (5, -3)
    plt.close()


@image_comparison(baseline_images=['nonfinite_limits'])
def test_nonfinite_limits():
    x = np.arange(0., np.e, 0.01)
    # silence divide by zero warning from log(0)
    olderr = np.seterr(divide='ignore')
    try:
        y = np.log(x)
    finally:
        np.seterr(**olderr)
    x[len(x)//2] = np.nan
    fig = plt.figure()
    ax = fig.add_subplot(111)
    ax.plot(x, y)


@image_comparison(baseline_images=['imshow', 'imshow'],
                  remove_text=True)
def test_imshow():
    # Create a NxN image
    N = 100
    (x, y) = np.indices((N, N))
    x -= N//2
    y -= N//2
    r = np.sqrt(x**2+y**2-x*y)

    # Create a contour plot at N/4 and extract both the clip path and transform
    fig = plt.figure()
    ax = fig.add_subplot(111)

    ax.imshow(r)

    # Reuse testcase from above for a labeled data test
    data = {"r": r}
    fig = plt.figure()
    ax = fig.add_subplot(111)
    ax.imshow("r", data=data)


@image_comparison(baseline_images=['imshow_clip'])
def test_imshow_clip():
    # As originally reported by Gellule Xg <gellule.xg@free.fr>

    # Create a NxN image
    N = 100
    (x, y) = np.indices((N, N))
    x -= N//2
    y -= N//2
    r = np.sqrt(x**2+y**2-x*y)

    # Create a contour plot at N/4 and extract both the clip path and transform
    fig = plt.figure()
    ax = fig.add_subplot(111)

    c = ax.contour(r, [N/4])
    x = c.collections[0]
    clipPath = x.get_paths()[0]
    clipTransform = x.get_transform()

    from matplotlib.transforms import TransformedPath
    clip_path = TransformedPath(clipPath, clipTransform)

    # Plot the image clipped by the contour
    ax.imshow(r, clip_path=clip_path)


@image_comparison(baseline_images=['polycollection_joinstyle'],
                  remove_text=True)
def test_polycollection_joinstyle():
    # Bug #2890979 reported by Matthew West

    from matplotlib import collections as mcoll

    fig = plt.figure()
    ax = fig.add_subplot(111)
    verts = np.array([[1, 1], [1, 2], [2, 2], [2, 1]])
    c = mcoll.PolyCollection([verts], linewidths=40)
    ax.add_collection(c)
    ax.set_xbound(0, 3)
    ax.set_ybound(0, 3)


def test_fill_between_2d_x_input():
    x = np.zeros((2, 2))
    y1 = 3
    y2 = 3

    fig = plt.figure()
    ax = fig.add_subplot(211)
    with pytest.raises(ValueError):
        ax.plot(x, y1, x, y2, color='black')
        ax.fill_between(x, y1, y2)


def test_fill_between_2d_y1_input():
    x = np.arange(0.0, 2, 0.02)
    y1 = np.zeros((2, 2))
    y2 = 3

    fig = plt.figure()
    ax = fig.add_subplot(211)
    with pytest.raises(ValueError):
        ax.plot(x, y1, x, y2, color='black')
        ax.fill_between(x, y1, y2)


def test_fill_between_2d_y2_input():
    x = np.arange(0.0, 2, 0.02)
    y1 = 3
    y2 = np.zeros((2, 2))

    fig = plt.figure()
    ax = fig.add_subplot(211)
    with pytest.raises(ValueError):
        ax.plot(x, y1, x, y2, color='black')
        ax.fill_between(x, y1, y2)


@image_comparison(baseline_images=['fill_between_interpolate'],
                  remove_text=True)
def test_fill_between_interpolate():
    x = np.arange(0.0, 2, 0.02)
    y1 = np.sin(2*np.pi*x)
    y2 = 1.2*np.sin(4*np.pi*x)

    fig = plt.figure()
    ax = fig.add_subplot(211)
    ax.plot(x, y1, x, y2, color='black')
    ax.fill_between(x, y1, y2, where=y2 >= y1, facecolor='white', hatch='/',
                    interpolate=True)
    ax.fill_between(x, y1, y2, where=y2 <= y1, facecolor='red',
                    interpolate=True)

    # Test support for masked arrays.
    y2 = np.ma.masked_greater(y2, 1.0)
    # Test that plotting works for masked arrays with the first element masked
    y2[0] = np.ma.masked
    ax1 = fig.add_subplot(212, sharex=ax)
    ax1.plot(x, y1, x, y2, color='black')
    ax1.fill_between(x, y1, y2, where=y2 >= y1, facecolor='green',
                     interpolate=True)
    ax1.fill_between(x, y1, y2, where=y2 <= y1, facecolor='red',
                     interpolate=True)


@image_comparison(baseline_images=['symlog'])
def test_symlog():
    x = np.array([0, 1, 2, 4, 6, 9, 12, 24])
    y = np.array([1000000, 500000, 100000, 100, 5, 0, 0, 0])

    fig = plt.figure()
    ax = fig.add_subplot(111)
    ax.plot(x, y)
    ax.set_yscale('symlog')
    ax.set_xscale = ('linear')
    ax.set_ylim(-1, 10000000)


@image_comparison(baseline_images=['symlog2'],
                  remove_text=True)
def test_symlog2():
    # Numbers from -50 to 50, with 0.1 as step
    x = np.arange(-50, 50, 0.001)

    fig = plt.figure()
    ax = fig.add_subplot(511)
    # Plots a simple linear function 'f(x) = x'
    ax.plot(x, x)
    ax.set_xscale('symlog', linthreshx=20.0)
    ax.grid(True)

    ax = fig.add_subplot(512)
    # Plots a simple linear function 'f(x) = x'
    ax.plot(x, x)
    ax.set_xscale('symlog', linthreshx=2.0)
    ax.grid(True)

    ax = fig.add_subplot(513)
    # Plots a simple linear function 'f(x) = x'
    ax.plot(x, x)
    ax.set_xscale('symlog', linthreshx=1.0)
    ax.grid(True)

    ax = fig.add_subplot(514)
    # Plots a simple linear function 'f(x) = x'
    ax.plot(x, x)
    ax.set_xscale('symlog', linthreshx=0.1)
    ax.grid(True)

    ax = fig.add_subplot(515)
    # Plots a simple linear function 'f(x) = x'
    ax.plot(x, x)
    ax.set_xscale('symlog', linthreshx=0.01)
    ax.grid(True)
    ax.set_ylim(-0.1, 0.1)


def test_pcolorargs_5205():
    # Smoketest to catch issue found in gh:5205
    x = [-1.5, -1.0, -0.5, 0.0, 0.5, 1.0, 1.5]
    y = [-1.5, -1.25, -1.0, -0.75, -0.5, -0.25, 0,
         0.25, 0.5, 0.75, 1.0, 1.25, 1.5]
    X, Y = np.meshgrid(x, y)
    Z = np.hypot(X, Y)

    plt.pcolor(Z)
    plt.pcolor(list(Z))
    plt.pcolor(x, y, Z)
    plt.pcolor(X, Y, list(Z))


@image_comparison(baseline_images=['pcolormesh'], remove_text=True)
def test_pcolormesh():
    n = 12
    x = np.linspace(-1.5, 1.5, n)
    y = np.linspace(-1.5, 1.5, n*2)
    X, Y = np.meshgrid(x, y)
    Qx = np.cos(Y) - np.cos(X)
    Qz = np.sin(Y) + np.sin(X)
    Qx = (Qx + 1.1)
    Z = np.hypot(X, Y) / 5
    Z = (Z - Z.min()) / Z.ptp()

    # The color array can include masked values:
    Zm = ma.masked_where(np.abs(Qz) < 0.5 * np.max(Qz), Z)

    fig = plt.figure()
    ax = fig.add_subplot(131)
    ax.pcolormesh(Qx, Qz, Z, lw=0.5, edgecolors='k')

    ax = fig.add_subplot(132)
    ax.pcolormesh(Qx, Qz, Z, lw=2, edgecolors=['b', 'w'])

    ax = fig.add_subplot(133)
    ax.pcolormesh(Qx, Qz, Z, shading="gouraud")


@image_comparison(baseline_images=['pcolormesh_datetime_axis'],
                  extensions=['png'], remove_text=False)
def test_pcolormesh_datetime_axis():
    fig = plt.figure()
    fig.subplots_adjust(hspace=0.4, top=0.98, bottom=.15)
    base = datetime.datetime(2013, 1, 1)
    x = np.array([base + datetime.timedelta(days=d) for d in range(21)])
    y = np.arange(21)
    z1, z2 = np.meshgrid(np.arange(20), np.arange(20))
    z = z1 * z2
    plt.subplot(221)
    plt.pcolormesh(x[:-1], y[:-1], z)
    plt.subplot(222)
    plt.pcolormesh(x, y, z)
    x = np.repeat(x[np.newaxis], 21, axis=0)
    y = np.repeat(y[:, np.newaxis], 21, axis=1)
    plt.subplot(223)
    plt.pcolormesh(x[:-1, :-1], y[:-1, :-1], z)
    plt.subplot(224)
    plt.pcolormesh(x, y, z)
    for ax in fig.get_axes():
        for label in ax.get_xticklabels():
            label.set_ha('right')
            label.set_rotation(30)


@image_comparison(baseline_images=['pcolor_datetime_axis'],
                  extensions=['png'], remove_text=False)
def test_pcolor_datetime_axis():
    fig = plt.figure()
    fig.subplots_adjust(hspace=0.4, top=0.98, bottom=.15)
    base = datetime.datetime(2013, 1, 1)
    x = np.array([base + datetime.timedelta(days=d) for d in range(21)])
    y = np.arange(21)
    z1, z2 = np.meshgrid(np.arange(20), np.arange(20))
    z = z1 * z2
    plt.subplot(221)
    plt.pcolor(x[:-1], y[:-1], z)
    plt.subplot(222)
    plt.pcolor(x, y, z)
    x = np.repeat(x[np.newaxis], 21, axis=0)
    y = np.repeat(y[:, np.newaxis], 21, axis=1)
    plt.subplot(223)
    plt.pcolor(x[:-1, :-1], y[:-1, :-1], z)
    plt.subplot(224)
    plt.pcolor(x, y, z)
    for ax in fig.get_axes():
        for label in ax.get_xticklabels():
            label.set_ha('right')
            label.set_rotation(30)


def test_pcolorargs():
    n = 12
    x = np.linspace(-1.5, 1.5, n)
    y = np.linspace(-1.5, 1.5, n*2)
    X, Y = np.meshgrid(x, y)
    Z = np.sqrt(X**2 + Y**2)/5

    _, ax = plt.subplots()
    with pytest.raises(TypeError):
        ax.pcolormesh(y, x, Z)
    with pytest.raises(TypeError):
        ax.pcolormesh(X, Y, Z.T)
    with pytest.raises(TypeError):
        ax.pcolormesh(x, y, Z[:-1, :-1], shading="gouraud")
    with pytest.raises(TypeError):
        ax.pcolormesh(X, Y, Z[:-1, :-1], shading="gouraud")


@image_comparison(baseline_images=['canonical'])
def test_canonical():
    fig, ax = plt.subplots()
    ax.plot([1, 2, 3])


@image_comparison(baseline_images=['arc_ellipse'],
                  remove_text=True)
def test_arc_ellipse():
    from matplotlib import patches
    xcenter, ycenter = 0.38, 0.52
    width, height = 1e-1, 3e-1
    angle = -30

    theta = np.arange(0.0, 360.0, 1.0)*np.pi/180.0
    x = width/2. * np.cos(theta)
    y = height/2. * np.sin(theta)

    rtheta = angle*np.pi/180.
    R = np.array([
        [np.cos(rtheta),  -np.sin(rtheta)],
        [np.sin(rtheta), np.cos(rtheta)],
        ])

    x, y = np.dot(R, np.array([x, y]))
    x += xcenter
    y += ycenter

    fig = plt.figure()
    ax = fig.add_subplot(211, aspect='auto')
    ax.fill(x, y, alpha=0.2, facecolor='yellow', edgecolor='yellow',
            linewidth=1, zorder=1)

    e1 = patches.Arc((xcenter, ycenter), width, height,
                     angle=angle, linewidth=2, fill=False, zorder=2)

    ax.add_patch(e1)

    ax = fig.add_subplot(212, aspect='equal')
    ax.fill(x, y, alpha=0.2, facecolor='green', edgecolor='green', zorder=1)
    e2 = patches.Arc((xcenter, ycenter), width, height,
                     angle=angle, linewidth=2, fill=False, zorder=2)

    ax.add_patch(e2)


@image_comparison(baseline_images=['markevery'],
                  remove_text=True)
def test_markevery():
    x = np.linspace(0, 10, 100)
    y = np.sin(x) * np.sqrt(x/10 + 0.5)

    # check marker only plot
    fig = plt.figure()
    ax = fig.add_subplot(111)
    ax.plot(x, y, 'o', label='default')
    ax.plot(x, y, 'd', markevery=None, label='mark all')
    ax.plot(x, y, 's', markevery=10, label='mark every 10')
    ax.plot(x, y, '+', markevery=(5, 20), label='mark every 5 starting at 10')
    ax.legend()


@image_comparison(baseline_images=['markevery_line'],
                  remove_text=True)
def test_markevery_line():
    x = np.linspace(0, 10, 100)
    y = np.sin(x) * np.sqrt(x/10 + 0.5)

    # check line/marker combos
    fig = plt.figure()
    ax = fig.add_subplot(111)
    ax.plot(x, y, '-o', label='default')
    ax.plot(x, y, '-d', markevery=None, label='mark all')
    ax.plot(x, y, '-s', markevery=10, label='mark every 10')
    ax.plot(x, y, '-+', markevery=(5, 20), label='mark every 5 starting at 10')
    ax.legend()


@image_comparison(baseline_images=['markevery_linear_scales'],
                  remove_text=True)
def test_markevery_linear_scales():
    cases = [None,
             8,
             (30, 8),
             [16, 24, 30], [0, -1],
             slice(100, 200, 3),
             0.1, 0.3, 1.5,
             (0.0, 0.1), (0.45, 0.1)]

    cols = 3
    gs = matplotlib.gridspec.GridSpec(len(cases) // cols + 1, cols)

    delta = 0.11
    x = np.linspace(0, 10 - 2 * delta, 200) + delta
    y = np.sin(x) + 1.0 + delta

    for i, case in enumerate(cases):
        row = (i // cols)
        col = i % cols
        plt.subplot(gs[row, col])
        plt.title('markevery=%s' % str(case))
        plt.plot(x, y, 'o', ls='-', ms=4,  markevery=case)


@image_comparison(baseline_images=['markevery_linear_scales_zoomed'],
                  remove_text=True)
def test_markevery_linear_scales_zoomed():
    cases = [None,
             8,
             (30, 8),
             [16, 24, 30], [0, -1],
             slice(100, 200, 3),
             0.1, 0.3, 1.5,
             (0.0, 0.1), (0.45, 0.1)]

    cols = 3
    gs = matplotlib.gridspec.GridSpec(len(cases) // cols + 1, cols)

    delta = 0.11
    x = np.linspace(0, 10 - 2 * delta, 200) + delta
    y = np.sin(x) + 1.0 + delta

    for i, case in enumerate(cases):
        row = (i // cols)
        col = i % cols
        plt.subplot(gs[row, col])
        plt.title('markevery=%s' % str(case))
        plt.plot(x, y, 'o', ls='-', ms=4,  markevery=case)
        plt.xlim((6, 6.7))
        plt.ylim((1.1, 1.7))


@image_comparison(baseline_images=['markevery_log_scales'],
                  remove_text=True)
def test_markevery_log_scales():
    cases = [None,
             8,
             (30, 8),
             [16, 24, 30], [0, -1],
             slice(100, 200, 3),
             0.1, 0.3, 1.5,
             (0.0, 0.1), (0.45, 0.1)]

    cols = 3
    gs = matplotlib.gridspec.GridSpec(len(cases) // cols + 1, cols)

    delta = 0.11
    x = np.linspace(0, 10 - 2 * delta, 200) + delta
    y = np.sin(x) + 1.0 + delta

    for i, case in enumerate(cases):
        row = (i // cols)
        col = i % cols
        plt.subplot(gs[row, col])
        plt.title('markevery=%s' % str(case))
        plt.xscale('log')
        plt.yscale('log')
        plt.plot(x, y, 'o', ls='-', ms=4,  markevery=case)


@image_comparison(baseline_images=['markevery_polar'],
                  remove_text=True)
def test_markevery_polar():
    cases = [None,
             8,
             (30, 8),
             [16, 24, 30], [0, -1],
             slice(100, 200, 3),
             0.1, 0.3, 1.5,
             (0.0, 0.1), (0.45, 0.1)]

    cols = 3
    gs = matplotlib.gridspec.GridSpec(len(cases) // cols + 1, cols)

    r = np.linspace(0, 3.0, 200)
    theta = 2 * np.pi * r

    for i, case in enumerate(cases):
        row = (i // cols)
        col = i % cols
        plt.subplot(gs[row, col], polar=True)
        plt.title('markevery=%s' % str(case))
        plt.plot(theta, r, 'o', ls='-', ms=4,  markevery=case)


@image_comparison(baseline_images=['marker_edges'],
                  remove_text=True)
def test_marker_edges():
    x = np.linspace(0, 1, 10)
    fig = plt.figure()
    ax = fig.add_subplot(111)
    ax.plot(x, np.sin(x), 'y.', ms=30.0, mew=0, mec='r')
    ax.plot(x+0.1, np.sin(x), 'y.', ms=30.0, mew=1, mec='r')
    ax.plot(x+0.2, np.sin(x), 'y.', ms=30.0, mew=2, mec='b')


@image_comparison(baseline_images=['bar_tick_label_single',
                                   'bar_tick_label_single'],
                  extensions=['png'])
def test_bar_tick_label_single():
    # From 2516: plot bar with array of string labels for x axis
    ax = plt.gca()
    ax.bar(0, 1, tick_label='0')

    # Reuse testcase from above for a labeled data test
    data = {"a": 0, "b": 1}
    fig = plt.figure()
    ax = fig.add_subplot(111)
    ax = plt.gca()
    ax.bar("a", "b", tick_label='0', data=data)


def test_bar_ticklabel_fail():
    fig, ax = plt.subplots()
    ax.bar([], [])


@image_comparison(baseline_images=['bar_tick_label_multiple'],
                  extensions=['png'])
def test_bar_tick_label_multiple():
    # From 2516: plot bar with array of string labels for x axis
    ax = plt.gca()
    ax.bar([1, 2.5], [1, 2], width=[0.2, 0.5], tick_label=['a', 'b'],
           align='center')


@image_comparison(baseline_images=['barh_tick_label'],
                  extensions=['png'])
def test_barh_tick_label():
    # From 2516: plot barh with array of string labels for y axis
    ax = plt.gca()
    ax.barh([1, 2.5], [1, 2], height=[0.2, 0.5], tick_label=['a', 'b'],
            align='center')


@image_comparison(baseline_images=['hist_log'],
                  remove_text=True)
def test_hist_log():
    data0 = np.linspace(0, 1, 200)**3
    data = np.r_[1-data0, 1+data0]
    fig = plt.figure()
    ax = fig.add_subplot(111)
    ax.hist(data, fill=False, log=True)


@image_comparison(baseline_images=['hist_bar_empty'], remove_text=True,
                  extensions=['png'])
def test_hist_bar_empty():
    # From #3886: creating hist from empty dataset raises ValueError
    ax = plt.gca()
    ax.hist([], histtype='bar')


@image_comparison(baseline_images=['hist_step_empty'], remove_text=True,
                  extensions=['png'])
def test_hist_step_empty():
    # From #3886: creating hist from empty dataset raises ValueError
    ax = plt.gca()
    ax.hist([], histtype='step')


@image_comparison(baseline_images=['hist_steplog'], remove_text=True, tol=0.1)
def test_hist_steplog():
    np.random.seed(0)
    data = np.random.standard_normal(2000)
    data += -2.0 - np.min(data)
    data_pos = data + 2.1
    data_big = data_pos + 30
    weights = np.ones_like(data) * 1.e-5

    ax = plt.subplot(4, 1, 1)
    plt.hist(data, 100, histtype='stepfilled', log=True)

    ax = plt.subplot(4, 1, 2)
    plt.hist(data_pos, 100, histtype='stepfilled', log=True)

    ax = plt.subplot(4, 1, 3)
    plt.hist(data, 100, weights=weights, histtype='stepfilled', log=True)

    ax = plt.subplot(4, 1, 4)
    plt.hist(data_big, 100, histtype='stepfilled', log=True,
             orientation='horizontal')


@image_comparison(baseline_images=['hist_step_filled'], remove_text=True,
                  extensions=['png'])
def test_hist_step_filled():
    np.random.seed(0)
    x = np.random.randn(1000, 3)
    n_bins = 10

    kwargs = [{'fill': True}, {'fill': False}, {'fill': None}, {}]*2
    types = ['step']*4+['stepfilled']*4
    fig, axes = plt.subplots(nrows=2, ncols=4)
    axes = axes.flatten()

    for kg, _type, ax in zip(kwargs, types, axes):
        ax.hist(x, n_bins, histtype=_type, stacked=True, **kg)
        ax.set_title('%s/%s' % (kg, _type))
        ax.set_ylim(ymin=-50)

    patches = axes[0].patches
    assert all([p.get_facecolor() == p.get_edgecolor() for p in patches])


@image_comparison(baseline_images=['hist_step_log_bottom'],
                  remove_text=True, extensions=['png'])
def test_hist_step_log_bottom():
    # check that bottom doesn't get overwritten by the 'minimum' on a
    # log scale histogram (https://github.com/matplotlib/matplotlib/pull/4608)
    np.random.seed(0)
    data = np.random.standard_normal(2000)
    fig = plt.figure()
    ax = fig.add_subplot(111)
    # normal hist (should clip minimum to 1/base)
    ax.hist(data, bins=10, log=True, histtype='stepfilled',
            alpha=0.5, color='b')
    # manual bottom < 1/base (previously buggy, see #4608)
    ax.hist(data, bins=10, log=True, histtype='stepfilled',
            alpha=0.5, color='g', bottom=1e-2)
    # manual bottom > 1/base
    ax.hist(data, bins=10, log=True, histtype='stepfilled',
            alpha=0.5, color='r', bottom=0.5)
    # array bottom with some less than 1/base (should clip to 1/base)
    ax.hist(data, bins=10, log=True, histtype='stepfilled',
            alpha=0.5, color='y', bottom=np.arange(10))
    ax.set_ylim(9e-3, 1e3)


def contour_dat():
    x = np.linspace(-3, 5, 150)
    y = np.linspace(-3, 5, 120)
    z = np.cos(x) + np.sin(y[:, np.newaxis])
    return x, y, z


@image_comparison(baseline_images=['contour_hatching'])
def test_contour_hatching():
    x, y, z = contour_dat()

    fig = plt.figure()
    ax = fig.add_subplot(111)
    cs = ax.contourf(x, y, z, hatches=['-', '/', '\\', '//'],
                     cmap=plt.get_cmap('gray'),
                     extend='both', alpha=0.5)


@image_comparison(baseline_images=['contour_colorbar'])
def test_contour_colorbar():
    x, y, z = contour_dat()

    fig = plt.figure()
    ax = fig.add_subplot(111)
    cs = ax.contourf(x, y, z, levels=np.arange(-1.8, 1.801, 0.2),
                     cmap=plt.get_cmap('RdBu'),
                     vmin=-0.6,
                     vmax=0.6,
                     extend='both')
    cs1 = ax.contour(x, y, z, levels=np.arange(-2.2, -0.599, 0.2),
                     colors=['y'],
                     linestyles='solid',
                     linewidths=2)
    cs2 = ax.contour(x, y, z, levels=np.arange(0.6, 2.2, 0.2),
                     colors=['c'],
                     linewidths=2)
    cbar = fig.colorbar(cs, ax=ax)
    cbar.add_lines(cs1)
    cbar.add_lines(cs2, erase=False)


@image_comparison(baseline_images=['hist2d', 'hist2d'])
def test_hist2d():
    np.random.seed(0)
    # make it not symetric in case we switch x and y axis
    x = np.random.randn(100)*2+5
    y = np.random.randn(100)-2
    fig = plt.figure()
    ax = fig.add_subplot(111)
    ax.hist2d(x, y, bins=10)

    # Reuse testcase from above for a labeled data test
    data = {"x": x, "y": y}
    fig = plt.figure()
    ax = fig.add_subplot(111)
    ax.hist2d("x", "y", bins=10, data=data)


@image_comparison(baseline_images=['hist2d_transpose'])
def test_hist2d_transpose():
    np.random.seed(0)
    # make sure the output from np.histogram is transposed before
    # passing to pcolorfast
    x = np.array([5]*100)
    y = np.random.randn(100)-2
    fig = plt.figure()
    ax = fig.add_subplot(111)
    ax.hist2d(x, y, bins=10)


@image_comparison(baseline_images=['scatter', 'scatter'])
def test_scatter_plot():
    fig, ax = plt.subplots()
    data = {"x": [3, 4, 2, 6], "y": [2, 5, 2, 3], "c": ['r', 'y', 'b', 'lime'],
            "s": [24, 15, 19, 29]}

    ax.scatter(data["x"], data["y"], c=data["c"], s=data["s"])

    # Reuse testcase from above for a labeled data test
    fig, ax = plt.subplots()
    ax.scatter("x", "y", c="c", s="s", data=data)


@image_comparison(baseline_images=['scatter_marker'], remove_text=True,
                  extensions=['png'])
def test_scatter_marker():
    fig, (ax0, ax1, ax2) = plt.subplots(ncols=3)
    ax0.scatter([3, 4, 2, 6], [2, 5, 2, 3],
                c=[(1, 0, 0), 'y', 'b', 'lime'],
                s=[60, 50, 40, 30],
                edgecolors=['k', 'r', 'g', 'b'],
                marker='s')
    ax1.scatter([3, 4, 2, 6], [2, 5, 2, 3],
                c=[(1, 0, 0), 'y', 'b', 'lime'],
                s=[60, 50, 40, 30],
                edgecolors=['k', 'r', 'g', 'b'],
                marker=mmarkers.MarkerStyle('o', fillstyle='top'))
    # unit area ellipse
    rx, ry = 3, 1
    area = rx * ry * np.pi
    theta = np.linspace(0, 2 * np.pi, 21)
    verts = list(zip(np.cos(theta) * rx / area, np.sin(theta) * ry / area))
    ax2.scatter([3, 4, 2, 6], [2, 5, 2, 3],
                c=[(1, 0, 0), 'y', 'b', 'lime'],
                s=[60, 50, 40, 30],
                edgecolors=['k', 'r', 'g', 'b'],
                verts=verts)


@image_comparison(baseline_images=['scatter_2D'], remove_text=True,
                  extensions=['png'])
def test_scatter_2D():
    x = np.arange(3)
    y = np.arange(2)
    x, y = np.meshgrid(x, y)
    z = x + y
    fig, ax = plt.subplots()
    ax.scatter(x, y, c=z, s=200, edgecolors='face')


def test_scatter_color():
    # Try to catch cases where 'c' kwarg should have been used.
    with pytest.raises(ValueError):
        plt.scatter([1, 2], [1, 2], color=[0.1, 0.2])
    with pytest.raises(ValueError):
        plt.scatter([1, 2, 3], [1, 2, 3], color=[1, 2, 3])


def test_as_mpl_axes_api():
    # tests the _as_mpl_axes api
    from matplotlib.projections.polar import PolarAxes
    import matplotlib.axes as maxes

    class Polar(object):
        def __init__(self):
            self.theta_offset = 0

        def _as_mpl_axes(self):
            # implement the matplotlib axes interface
            return PolarAxes, {'theta_offset': self.theta_offset}
    prj = Polar()
    prj2 = Polar()
    prj2.theta_offset = np.pi
    prj3 = Polar()

    # testing axes creation with plt.axes
    ax = plt.axes([0, 0, 1, 1], projection=prj)
    assert type(ax) == PolarAxes, \
        'Expected a PolarAxes, got %s' % type(ax)
    ax_via_gca = plt.gca(projection=prj)
    assert ax_via_gca is ax
    plt.close()

    # testing axes creation with gca
    ax = plt.gca(projection=prj)
    assert type(ax) == maxes._subplots._subplot_classes[PolarAxes], \
        'Expected a PolarAxesSubplot, got %s' % type(ax)
    ax_via_gca = plt.gca(projection=prj)
    assert ax_via_gca is ax
    # try getting the axes given a different polar projection
    ax_via_gca = plt.gca(projection=prj2)
    assert ax_via_gca is not ax
    assert ax.get_theta_offset() == 0, ax.get_theta_offset()
    assert ax_via_gca.get_theta_offset() == np.pi, \
        ax_via_gca.get_theta_offset()
    # try getting the axes given an == (not is) polar projection
    ax_via_gca = plt.gca(projection=prj3)
    assert ax_via_gca is ax
    plt.close()

    # testing axes creation with subplot
    ax = plt.subplot(121, projection=prj)
    assert type(ax) == maxes._subplots._subplot_classes[PolarAxes], \
        'Expected a PolarAxesSubplot, got %s' % type(ax)
    plt.close()


def test_pyplot_axes():
    # test focusing of Axes in other Figure
    fig1, ax1 = plt.subplots()
    fig2, ax2 = plt.subplots()
    assert ax1 is plt.axes(ax1)
    assert ax1 is plt.gca()
    assert fig1 is plt.gcf()
    plt.close(fig1)
    plt.close(fig2)


@image_comparison(baseline_images=['log_scales'])
def test_log_scales():
    fig = plt.figure()
    ax = fig.add_subplot(1, 1, 1)
    ax.plot(np.log(np.linspace(0.1, 100)))
    ax.set_yscale('log', basey=5.5)
    ax.invert_yaxis()
    ax.set_xscale('log', basex=9.0)


@image_comparison(baseline_images=['stackplot_test_image',
                                   'stackplot_test_image'])
def test_stackplot():
    fig = plt.figure()
    x = np.linspace(0, 10, 10)
    y1 = 1.0 * x
    y2 = 2.0 * x + 1
    y3 = 3.0 * x + 2
    ax = fig.add_subplot(1, 1, 1)
    ax.stackplot(x, y1, y2, y3)
    ax.set_xlim((0, 10))
    ax.set_ylim((0, 70))

    # Reuse testcase from above for a labeled data test
    data = {"x": x, "y1": y1, "y2": y2, "y3": y3}
    fig = plt.figure()
    ax = fig.add_subplot(1, 1, 1)
    ax.stackplot("x", "y1", "y2", "y3", data=data)
    ax.set_xlim((0, 10))
    ax.set_ylim((0, 70))


@image_comparison(baseline_images=['stackplot_test_baseline'],
                  remove_text=True)
def test_stackplot_baseline():
    np.random.seed(0)

    def layers(n, m):
        def bump(a):
            x = 1 / (.1 + np.random.random())
            y = 2 * np.random.random() - .5
            z = 10 / (.1 + np.random.random())
            for i in range(m):
                w = (i / float(m) - y) * z
                a[i] += x * np.exp(-w * w)
        a = np.zeros((m, n))
        for i in range(n):
            for j in range(5):
                bump(a[:, i])
        return a

    d = layers(3, 100)
    d[50, :] = 0  # test for fixed weighted wiggle (issue #6313)

    fig = plt.figure()

    plt.subplot(2, 2, 1)
    plt.stackplot(list(xrange(100)), d.T, baseline='zero')

    plt.subplot(2, 2, 2)
    plt.stackplot(list(xrange(100)), d.T, baseline='sym')

    plt.subplot(2, 2, 3)
    plt.stackplot(list(xrange(100)), d.T, baseline='wiggle')

    plt.subplot(2, 2, 4)
    plt.stackplot(list(xrange(100)), d.T, baseline='weighted_wiggle')


@image_comparison(baseline_images=['bxp_baseline'],
                  extensions=['png'],
                  savefig_kwarg={'dpi': 40},
                  style='default')
def test_bxp_baseline():
    np.random.seed(937)
    logstats = matplotlib.cbook.boxplot_stats(
        np.random.lognormal(mean=1.25, sigma=1., size=(37, 4))
    )

    fig, ax = plt.subplots()
    ax.set_yscale('log')
    ax.bxp(logstats)


@image_comparison(baseline_images=['bxp_rangewhis'],
                  extensions=['png'],
                  savefig_kwarg={'dpi': 40},
                  style='default')
def test_bxp_rangewhis():
    np.random.seed(937)
    logstats = matplotlib.cbook.boxplot_stats(
        np.random.lognormal(mean=1.25, sigma=1., size=(37, 4)),
        whis='range'
    )

    fig, ax = plt.subplots()
    ax.set_yscale('log')
    ax.bxp(logstats)


@image_comparison(baseline_images=['bxp_precentilewhis'],
                  extensions=['png'],
                  savefig_kwarg={'dpi': 40},
                  style='default')
def test_bxp_precentilewhis():
    np.random.seed(937)
    logstats = matplotlib.cbook.boxplot_stats(
        np.random.lognormal(mean=1.25, sigma=1., size=(37, 4)),
        whis=[5, 95]
    )

    fig, ax = plt.subplots()
    ax.set_yscale('log')
    ax.bxp(logstats)


@image_comparison(baseline_images=['bxp_with_xlabels'],
                  extensions=['png'],
                  savefig_kwarg={'dpi': 40},
                  style='default')
def test_bxp_with_xlabels():
    np.random.seed(937)
    logstats = matplotlib.cbook.boxplot_stats(
        np.random.lognormal(mean=1.25, sigma=1., size=(37, 4))
    )
    for stats, label in zip(logstats, list('ABCD')):
        stats['label'] = label

    fig, ax = plt.subplots()
    ax.set_yscale('log')
    ax.bxp(logstats)


@image_comparison(baseline_images=['bxp_horizontal'],
                  remove_text=True, extensions=['png'],
                  savefig_kwarg={'dpi': 40},
                  style='default',
                  tol=0.1)
def test_bxp_horizontal():
    np.random.seed(937)
    logstats = matplotlib.cbook.boxplot_stats(
        np.random.lognormal(mean=1.25, sigma=1., size=(37, 4))
    )

    fig, ax = plt.subplots()
    ax.set_xscale('log')
    ax.bxp(logstats, vert=False)


@image_comparison(baseline_images=['bxp_with_ylabels'],
                  extensions=['png'],
                  savefig_kwarg={'dpi': 40},
                  style='default',
                  tol=0.1,)
def test_bxp_with_ylabels():
    np.random.seed(937)
    logstats = matplotlib.cbook.boxplot_stats(
        np.random.lognormal(mean=1.25, sigma=1., size=(37, 4))
    )
    for stats, label in zip(logstats, list('ABCD')):
        stats['label'] = label

    fig, ax = plt.subplots()
    ax.set_xscale('log')
    ax.bxp(logstats, vert=False)


@image_comparison(baseline_images=['bxp_patchartist'],
                  remove_text=True, extensions=['png'],
                  savefig_kwarg={'dpi': 40},
                  style='default')
def test_bxp_patchartist():
    np.random.seed(937)
    logstats = matplotlib.cbook.boxplot_stats(
        np.random.lognormal(mean=1.25, sigma=1., size=(37, 4))
    )

    fig, ax = plt.subplots()
    ax.set_yscale('log')
    ax.bxp(logstats, patch_artist=True)


@image_comparison(baseline_images=['bxp_custompatchartist'],
                  remove_text=True, extensions=['png'],
                  savefig_kwarg={'dpi': 100},
                  style='default')
def test_bxp_custompatchartist():
    np.random.seed(937)
    logstats = matplotlib.cbook.boxplot_stats(
        np.random.lognormal(mean=1.25, sigma=1., size=(37, 4))
    )

    fig, ax = plt.subplots()
    ax.set_yscale('log')
    boxprops = dict(facecolor='yellow', edgecolor='green', linestyle='dotted')
    ax.bxp(logstats, patch_artist=True, boxprops=boxprops)


@image_comparison(baseline_images=['bxp_customoutlier'],
                  remove_text=True, extensions=['png'],
                  savefig_kwarg={'dpi': 40},
                  style='default')
def test_bxp_customoutlier():
    np.random.seed(937)
    logstats = matplotlib.cbook.boxplot_stats(
        np.random.lognormal(mean=1.25, sigma=1., size=(37, 4))
    )

    fig, ax = plt.subplots()
    ax.set_yscale('log')
    flierprops = dict(linestyle='none', marker='d', markerfacecolor='g')
    ax.bxp(logstats, flierprops=flierprops)


@image_comparison(baseline_images=['bxp_withmean_custompoint'],
                  remove_text=True, extensions=['png'],
                  savefig_kwarg={'dpi': 40},
                  style='default')
def test_bxp_showcustommean():
    np.random.seed(937)
    logstats = matplotlib.cbook.boxplot_stats(
        np.random.lognormal(mean=1.25, sigma=1., size=(37, 4))
    )

    fig, ax = plt.subplots()
    ax.set_yscale('log')
    meanprops = dict(linestyle='none', marker='d', markerfacecolor='green')
    ax.bxp(logstats, showmeans=True, meanprops=meanprops)


@image_comparison(baseline_images=['bxp_custombox'],
                  remove_text=True, extensions=['png'],
                  savefig_kwarg={'dpi': 40},
                  style='default')
def test_bxp_custombox():
    np.random.seed(937)
    logstats = matplotlib.cbook.boxplot_stats(
        np.random.lognormal(mean=1.25, sigma=1., size=(37, 4))
    )

    fig, ax = plt.subplots()
    ax.set_yscale('log')
    boxprops = dict(linestyle='--', color='b', linewidth=3)
    ax.bxp(logstats, boxprops=boxprops)


@image_comparison(baseline_images=['bxp_custommedian'],
                  remove_text=True, extensions=['png'],
                  savefig_kwarg={'dpi': 40},
                  style='default')
def test_bxp_custommedian():
    np.random.seed(937)
    logstats = matplotlib.cbook.boxplot_stats(
        np.random.lognormal(mean=1.25, sigma=1., size=(37, 4))
    )

    fig, ax = plt.subplots()
    ax.set_yscale('log')
    medianprops = dict(linestyle='--', color='b', linewidth=3)
    ax.bxp(logstats, medianprops=medianprops)


@image_comparison(baseline_images=['bxp_customcap'],
                  remove_text=True, extensions=['png'],
                  savefig_kwarg={'dpi': 40},
                  style='default')
def test_bxp_customcap():
    np.random.seed(937)
    logstats = matplotlib.cbook.boxplot_stats(
        np.random.lognormal(mean=1.25, sigma=1., size=(37, 4))
    )

    fig, ax = plt.subplots()
    ax.set_yscale('log')
    capprops = dict(linestyle='--', color='g', linewidth=3)
    ax.bxp(logstats, capprops=capprops)


@image_comparison(baseline_images=['bxp_customwhisker'],
                  remove_text=True, extensions=['png'],
                  savefig_kwarg={'dpi': 40},
                  style='default')
def test_bxp_customwhisker():
    np.random.seed(937)
    logstats = matplotlib.cbook.boxplot_stats(
        np.random.lognormal(mean=1.25, sigma=1., size=(37, 4))
    )

    fig, ax = plt.subplots()
    ax.set_yscale('log')
    whiskerprops = dict(linestyle='-', color='m', linewidth=3)
    ax.bxp(logstats, whiskerprops=whiskerprops)


@image_comparison(baseline_images=['bxp_withnotch'],
                  remove_text=True, extensions=['png'],
                  savefig_kwarg={'dpi': 40},
                  style='default')
def test_bxp_shownotches():
    np.random.seed(937)
    logstats = matplotlib.cbook.boxplot_stats(
        np.random.lognormal(mean=1.25, sigma=1., size=(37, 4))
    )

    fig, ax = plt.subplots()
    ax.set_yscale('log')
    ax.bxp(logstats, shownotches=True)


@image_comparison(baseline_images=['bxp_nocaps'],
                  remove_text=True, extensions=['png'],
                  savefig_kwarg={'dpi': 40},
                  style='default')
def test_bxp_nocaps():
    np.random.seed(937)
    logstats = matplotlib.cbook.boxplot_stats(
        np.random.lognormal(mean=1.25, sigma=1., size=(37, 4))
    )

    fig, ax = plt.subplots()
    ax.set_yscale('log')
    ax.bxp(logstats, showcaps=False)


@image_comparison(baseline_images=['bxp_nobox'],
                  remove_text=True, extensions=['png'],
                  savefig_kwarg={'dpi': 40},
                  style='default')
def test_bxp_nobox():
    np.random.seed(937)
    logstats = matplotlib.cbook.boxplot_stats(
        np.random.lognormal(mean=1.25, sigma=1., size=(37, 4))
    )

    fig, ax = plt.subplots()
    ax.set_yscale('log')
    ax.bxp(logstats, showbox=False)


@image_comparison(baseline_images=['bxp_no_flier_stats'],
                  remove_text=True, extensions=['png'],
                  savefig_kwarg={'dpi': 40},
                  style='default')
def test_bxp_no_flier_stats():
    np.random.seed(937)
    logstats = matplotlib.cbook.boxplot_stats(
        np.random.lognormal(mean=1.25, sigma=1., size=(37, 4))
    )
    for ls in logstats:
        ls.pop('fliers', None)

    fig, ax = plt.subplots()
    ax.set_yscale('log')
    ax.bxp(logstats, showfliers=False)


@image_comparison(baseline_images=['bxp_withmean_point'],
                  remove_text=True, extensions=['png'],
                  savefig_kwarg={'dpi': 40},
                  style='default')
def test_bxp_showmean():
    np.random.seed(937)
    logstats = matplotlib.cbook.boxplot_stats(
        np.random.lognormal(mean=1.25, sigma=1., size=(37, 4))
    )

    fig, ax = plt.subplots()
    ax.set_yscale('log')
    ax.bxp(logstats, showmeans=True, meanline=False)


@image_comparison(baseline_images=['bxp_withmean_line'],
                  remove_text=True, extensions=['png'],
                  savefig_kwarg={'dpi': 40},
                  style='default')
def test_bxp_showmeanasline():
    np.random.seed(937)
    logstats = matplotlib.cbook.boxplot_stats(
        np.random.lognormal(mean=1.25, sigma=1., size=(37, 4))
    )

    fig, ax = plt.subplots()
    ax.set_yscale('log')
    ax.bxp(logstats, showmeans=True, meanline=True)


@image_comparison(baseline_images=['bxp_scalarwidth'],
                  remove_text=True, extensions=['png'],
                  savefig_kwarg={'dpi': 40},
                  style='default')
def test_bxp_scalarwidth():
    np.random.seed(937)
    logstats = matplotlib.cbook.boxplot_stats(
        np.random.lognormal(mean=1.25, sigma=1., size=(37, 4))
    )

    fig, ax = plt.subplots()
    ax.set_yscale('log')
    ax.bxp(logstats, widths=0.25)


@image_comparison(baseline_images=['bxp_customwidths'],
                  remove_text=True, extensions=['png'],
                  savefig_kwarg={'dpi': 40},
                  style='default')
def test_bxp_customwidths():
    np.random.seed(937)
    logstats = matplotlib.cbook.boxplot_stats(
        np.random.lognormal(mean=1.25, sigma=1., size=(37, 4))
    )

    fig, ax = plt.subplots()
    ax.set_yscale('log')
    ax.bxp(logstats, widths=[0.10, 0.25, 0.65, 0.85])


@image_comparison(baseline_images=['bxp_custompositions'],
                  remove_text=True, extensions=['png'],
                  savefig_kwarg={'dpi': 40},
                  style='default')
def test_bxp_custompositions():
    np.random.seed(937)
    logstats = matplotlib.cbook.boxplot_stats(
        np.random.lognormal(mean=1.25, sigma=1., size=(37, 4))
    )

    fig, ax = plt.subplots()
    ax.set_yscale('log')
    ax.bxp(logstats, positions=[1, 5, 6, 7])


def test_bxp_bad_widths():
    np.random.seed(937)
    logstats = matplotlib.cbook.boxplot_stats(
        np.random.lognormal(mean=1.25, sigma=1., size=(37, 4))
    )

    fig, ax = plt.subplots()
    ax.set_yscale('log')
    with pytest.raises(ValueError):
        ax.bxp(logstats, widths=[1])


def test_bxp_bad_positions():
    np.random.seed(937)
    logstats = matplotlib.cbook.boxplot_stats(
        np.random.lognormal(mean=1.25, sigma=1., size=(37, 4))
    )

    fig, ax = plt.subplots()
    ax.set_yscale('log')
    with pytest.raises(ValueError):
        ax.bxp(logstats, positions=[2, 3])


@image_comparison(baseline_images=['boxplot', 'boxplot'],
                  tol=1,
                  style='default')
def test_boxplot():
    # Randomness used for bootstrapping.
    np.random.seed(937)

    x = np.linspace(-7, 7, 140)
    x = np.hstack([-25, x, 25])
    fig, ax = plt.subplots()

    ax.boxplot([x, x], bootstrap=10000, notch=1)
    ax.set_ylim((-30, 30))

    # Reuse testcase from above for a labeled data test
    data = {"x": [x, x]}
    fig, ax = plt.subplots()
    ax.boxplot("x", bootstrap=10000, notch=1, data=data)
    ax.set_ylim((-30, 30))


@image_comparison(baseline_images=['boxplot_sym2'],
                  remove_text=True, extensions=['png'],
                  style='default')
def test_boxplot_sym2():
    # Randomness used for bootstrapping.
    np.random.seed(937)

    x = np.linspace(-7, 7, 140)
    x = np.hstack([-25, x, 25])
    fig, [ax1, ax2] = plt.subplots(1, 2)

    ax1.boxplot([x, x], bootstrap=10000, sym='^')
    ax1.set_ylim((-30, 30))

    ax2.boxplot([x, x], bootstrap=10000, sym='g')
    ax2.set_ylim((-30, 30))


@image_comparison(baseline_images=['boxplot_sym'],
                  remove_text=True, extensions=['png'],
                  savefig_kwarg={'dpi': 40},
                  style='default')
def test_boxplot_sym():
    x = np.linspace(-7, 7, 140)
    x = np.hstack([-25, x, 25])
    fig, ax = plt.subplots()

    ax.boxplot([x, x], sym='gs')
    ax.set_ylim((-30, 30))


@image_comparison(
    baseline_images=['boxplot_autorange_false_whiskers',
                     'boxplot_autorange_true_whiskers'],
    extensions=['png'],
    style='default'
)
def test_boxplot_autorange_whiskers():
    # Randomness used for bootstrapping.
    np.random.seed(937)

    x = np.ones(140)
    x = np.hstack([0, x, 2])

    fig1, ax1 = plt.subplots()
    ax1.boxplot([x, x], bootstrap=10000, notch=1)
    ax1.set_ylim((-5, 5))

    fig2, ax2 = plt.subplots()
    ax2.boxplot([x, x], bootstrap=10000, notch=1, autorange=True)
    ax2.set_ylim((-5, 5))


def _rc_test_bxp_helper(ax, rc_dict):
    x = np.linspace(-7, 7, 140)
    x = np.hstack([-25, x, 25])
    with matplotlib.rc_context(rc_dict):
        ax.boxplot([x, x])
    return ax


@image_comparison(baseline_images=['boxplot_rc_parameters'],
                  savefig_kwarg={'dpi': 100}, remove_text=True,
                  tol=1, style='default')
def test_boxplot_rc_parameters():
    # Randomness used for bootstrapping.
    np.random.seed(937)

    fig, ax = plt.subplots(3)

    rc_axis0 = {
        'boxplot.notch': True,
        'boxplot.whiskers': [5, 95],
        'boxplot.bootstrap': 10000,

        'boxplot.flierprops.color': 'b',
        'boxplot.flierprops.marker': 'o',
        'boxplot.flierprops.markerfacecolor': 'g',
        'boxplot.flierprops.markeredgecolor': 'b',
        'boxplot.flierprops.markersize': 5,
        'boxplot.flierprops.linestyle': '--',
        'boxplot.flierprops.linewidth': 2.0,

        'boxplot.boxprops.color': 'r',
        'boxplot.boxprops.linewidth': 2.0,
        'boxplot.boxprops.linestyle': '--',

        'boxplot.capprops.color': 'c',
        'boxplot.capprops.linewidth': 2.0,
        'boxplot.capprops.linestyle': '--',

        'boxplot.medianprops.color': 'k',
        'boxplot.medianprops.linewidth': 2.0,
        'boxplot.medianprops.linestyle': '--',
    }

    rc_axis1 = {
        'boxplot.vertical': False,
        'boxplot.whiskers': 'range',
        'boxplot.patchartist': True,
    }

    rc_axis2 = {
        'boxplot.whiskers': 2.0,
        'boxplot.showcaps': False,
        'boxplot.showbox': False,
        'boxplot.showfliers': False,
        'boxplot.showmeans': True,
        'boxplot.meanline': True,

        'boxplot.meanprops.color': 'c',
        'boxplot.meanprops.linewidth': 2.0,
        'boxplot.meanprops.linestyle': '--',

        'boxplot.whiskerprops.color': 'r',
        'boxplot.whiskerprops.linewidth': 2.0,
        'boxplot.whiskerprops.linestyle': '-.',
    }
    dict_list = [rc_axis0, rc_axis1, rc_axis2]
    for axis, rc_axis in zip(ax, dict_list):
        _rc_test_bxp_helper(axis, rc_axis)

    assert (matplotlib.patches.PathPatch in
            [type(t) for t in ax[1].get_children()])


@image_comparison(baseline_images=['boxplot_with_CIarray'],
                  remove_text=True, extensions=['png'],
                  savefig_kwarg={'dpi': 40}, style='default')
def test_boxplot_with_CIarray():
    # Randomness used for bootstrapping.
    np.random.seed(937)

    x = np.linspace(-7, 7, 140)
    x = np.hstack([-25, x, 25])
    fig = plt.figure()
    ax = fig.add_subplot(111)
    CIs = np.array([[-1.5, 3.], [-1., 3.5]])

    # show 1 boxplot with mpl medians/conf. interfals, 1 with manual values
    ax.boxplot([x, x], bootstrap=10000, usermedians=[None, 1.0],
               conf_intervals=CIs, notch=1)
    ax.set_ylim((-30, 30))


@image_comparison(baseline_images=['boxplot_no_inverted_whisker'],
                  remove_text=True, extensions=['png'],
                  savefig_kwarg={'dpi': 40}, style='default')
def test_boxplot_no_weird_whisker():
    x = np.array([3, 9000, 150, 88, 350, 200000, 1400, 960],
                 dtype=np.float64)
    ax1 = plt.axes()
    ax1.boxplot(x)
    ax1.set_yscale('log')
    ax1.yaxis.grid(False, which='minor')
    ax1.xaxis.grid(False)


def test_boxplot_bad_medians_1():
    x = np.linspace(-7, 7, 140)
    x = np.hstack([-25, x, 25])
    fig, ax = plt.subplots()
    with pytest.raises(ValueError):
        ax.boxplot(x, usermedians=[1, 2])


def test_boxplot_bad_medians_2():
    x = np.linspace(-7, 7, 140)
    x = np.hstack([-25, x, 25])
    fig, ax = plt.subplots()
    with pytest.raises(ValueError):
        ax.boxplot([x, x], usermedians=[[1, 2], [1, 2]])


def test_boxplot_bad_ci_1():
    x = np.linspace(-7, 7, 140)
    x = np.hstack([-25, x, 25])
    fig, ax = plt.subplots()
    with pytest.raises(ValueError):
        ax.boxplot([x, x], conf_intervals=[[1, 2]])


def test_boxplot_zorder():
    x = np.arange(10)
    fix, ax = plt.subplots()
    assert ax.boxplot(x)['boxes'][0].get_zorder() == 2
    assert ax.boxplot(x, zorder=10)['boxes'][0].get_zorder() == 10


def test_boxplot_bad_ci_2():
    x = np.linspace(-7, 7, 140)
    x = np.hstack([-25, x, 25])
    fig, ax = plt.subplots()
    with pytest.raises(ValueError):
        ax.boxplot([x, x], conf_intervals=[[1, 2], [1]])


@image_comparison(baseline_images=['boxplot_mod_artists_after_plotting'],
                  remove_text=True, extensions=['png'],
                  savefig_kwarg={'dpi': 40}, style='default')
def test_boxplot_mod_artist_after_plotting():
    x = [0.15, 0.11, 0.06, 0.06, 0.12, 0.56, -0.56]
    fig, ax = plt.subplots()
    bp = ax.boxplot(x, sym="o")
    for key in bp:
        for obj in bp[key]:
            obj.set_color('green')


@image_comparison(baseline_images=['violinplot_vert_baseline',
                                   'violinplot_vert_baseline'],
                  extensions=['png'])
def test_vert_violinplot_baseline():
    # First 9 digits of frac(sqrt(2))
    np.random.seed(414213562)
    data = [np.random.normal(size=100) for i in range(4)]
    ax = plt.axes()
    ax.violinplot(data, positions=range(4), showmeans=0, showextrema=0,
                  showmedians=0)

    # Reuse testcase from above for a labeled data test
    data = {"d": data}
    fig, ax = plt.subplots()
    ax = plt.axes()
    ax.violinplot("d", positions=range(4), showmeans=0, showextrema=0,
                  showmedians=0, data=data)


@image_comparison(baseline_images=['violinplot_vert_showmeans'],
                  extensions=['png'])
def test_vert_violinplot_showmeans():
    ax = plt.axes()
    # First 9 digits of frac(sqrt(3))
    np.random.seed(732050807)
    data = [np.random.normal(size=100) for i in range(4)]
    ax.violinplot(data, positions=range(4), showmeans=1, showextrema=0,
                  showmedians=0)


@image_comparison(baseline_images=['violinplot_vert_showextrema'],
                  extensions=['png'])
def test_vert_violinplot_showextrema():
    ax = plt.axes()
    # First 9 digits of frac(sqrt(5))
    np.random.seed(236067977)
    data = [np.random.normal(size=100) for i in range(4)]
    ax.violinplot(data, positions=range(4), showmeans=0, showextrema=1,
                  showmedians=0)


@image_comparison(baseline_images=['violinplot_vert_showmedians'],
                  extensions=['png'])
def test_vert_violinplot_showmedians():
    ax = plt.axes()
    # First 9 digits of frac(sqrt(7))
    np.random.seed(645751311)
    data = [np.random.normal(size=100) for i in range(4)]
    ax.violinplot(data, positions=range(4), showmeans=0, showextrema=0,
                  showmedians=1)


@image_comparison(baseline_images=['violinplot_vert_showall'],
                  extensions=['png'])
def test_vert_violinplot_showall():
    ax = plt.axes()
    # First 9 digits of frac(sqrt(11))
    np.random.seed(316624790)
    data = [np.random.normal(size=100) for i in range(4)]
    ax.violinplot(data, positions=range(4), showmeans=1, showextrema=1,
                  showmedians=1)


@image_comparison(baseline_images=['violinplot_vert_custompoints_10'],
                  extensions=['png'])
def test_vert_violinplot_custompoints_10():
    ax = plt.axes()
    # First 9 digits of frac(sqrt(13))
    np.random.seed(605551275)
    data = [np.random.normal(size=100) for i in range(4)]
    ax.violinplot(data, positions=range(4), showmeans=0, showextrema=0,
                  showmedians=0, points=10)


@image_comparison(baseline_images=['violinplot_vert_custompoints_200'],
                  extensions=['png'])
def test_vert_violinplot_custompoints_200():
    ax = plt.axes()
    # First 9 digits of frac(sqrt(17))
    np.random.seed(123105625)
    data = [np.random.normal(size=100) for i in range(4)]
    ax.violinplot(data, positions=range(4), showmeans=0, showextrema=0,
                  showmedians=0, points=200)


@image_comparison(baseline_images=['violinplot_horiz_baseline'],
                  extensions=['png'])
def test_horiz_violinplot_baseline():
    ax = plt.axes()
    # First 9 digits of frac(sqrt(19))
    np.random.seed(358898943)
    data = [np.random.normal(size=100) for i in range(4)]
    ax.violinplot(data, positions=range(4), vert=False, showmeans=0,
                  showextrema=0, showmedians=0)


@image_comparison(baseline_images=['violinplot_horiz_showmedians'],
                  extensions=['png'])
def test_horiz_violinplot_showmedians():
    ax = plt.axes()
    # First 9 digits of frac(sqrt(23))
    np.random.seed(795831523)
    data = [np.random.normal(size=100) for i in range(4)]
    ax.violinplot(data, positions=range(4), vert=False, showmeans=0,
                  showextrema=0, showmedians=1)


@image_comparison(baseline_images=['violinplot_horiz_showmeans'],
                  extensions=['png'])
def test_horiz_violinplot_showmeans():
    ax = plt.axes()
    # First 9 digits of frac(sqrt(29))
    np.random.seed(385164807)
    data = [np.random.normal(size=100) for i in range(4)]
    ax.violinplot(data, positions=range(4), vert=False, showmeans=1,
                  showextrema=0, showmedians=0)


@image_comparison(baseline_images=['violinplot_horiz_showextrema'],
                  extensions=['png'])
def test_horiz_violinplot_showextrema():
    ax = plt.axes()
    # First 9 digits of frac(sqrt(31))
    np.random.seed(567764362)
    data = [np.random.normal(size=100) for i in range(4)]
    ax.violinplot(data, positions=range(4), vert=False, showmeans=0,
                  showextrema=1, showmedians=0)


@image_comparison(baseline_images=['violinplot_horiz_showall'],
                  extensions=['png'])
def test_horiz_violinplot_showall():
    ax = plt.axes()
    # First 9 digits of frac(sqrt(37))
    np.random.seed(82762530)
    data = [np.random.normal(size=100) for i in range(4)]
    ax.violinplot(data, positions=range(4), vert=False, showmeans=1,
                  showextrema=1, showmedians=1)


@image_comparison(baseline_images=['violinplot_horiz_custompoints_10'],
                  extensions=['png'])
def test_horiz_violinplot_custompoints_10():
    ax = plt.axes()
    # First 9 digits of frac(sqrt(41))
    np.random.seed(403124237)
    data = [np.random.normal(size=100) for i in range(4)]
    ax.violinplot(data, positions=range(4), vert=False, showmeans=0,
                  showextrema=0, showmedians=0, points=10)


@image_comparison(baseline_images=['violinplot_horiz_custompoints_200'],
                  extensions=['png'])
def test_horiz_violinplot_custompoints_200():
    ax = plt.axes()
    # First 9 digits of frac(sqrt(43))
    np.random.seed(557438524)
    data = [np.random.normal(size=100) for i in range(4)]
    ax.violinplot(data, positions=range(4), vert=False, showmeans=0,
                  showextrema=0, showmedians=0, points=200)


def test_violinplot_bad_positions():
    ax = plt.axes()
    # First 9 digits of frac(sqrt(47))
    np.random.seed(855654600)
    data = [np.random.normal(size=100) for i in range(4)]
    with pytest.raises(ValueError):
        ax.violinplot(data, positions=range(5))


def test_violinplot_bad_widths():
    ax = plt.axes()
    # First 9 digits of frac(sqrt(53))
    np.random.seed(280109889)
    data = [np.random.normal(size=100) for i in range(4)]
    with pytest.raises(ValueError):
        ax.violinplot(data, positions=range(4), widths=[1, 2, 3])


def test_manage_xticks():
    _, ax = plt.subplots()
    ax.set_xlim(0, 4)
    old_xlim = ax.get_xlim()
    np.random.seed(0)
    y1 = np.random.normal(10, 3, 20)
    y2 = np.random.normal(3, 1, 20)
    ax.boxplot([y1, y2], positions=[1, 2],
               manage_xticks=False)
    new_xlim = ax.get_xlim()
    assert_array_equal(old_xlim, new_xlim)


def test_tick_space_size_0():
    # allow font size to be zero, which affects ticks when there is
    # no other text in the figure.
    plt.plot([0, 1], [0, 1])
    matplotlib.rcParams.update({'font.size': 0})
    b = io.BytesIO()
    plt.savefig(b, dpi=80, format='raw')


@image_comparison(baseline_images=['errorbar_basic', 'errorbar_mixed',
                                   'errorbar_basic'])
def test_errorbar():
    x = np.arange(0.1, 4, 0.5)
    y = np.exp(-x)

    yerr = 0.1 + 0.2*np.sqrt(x)
    xerr = 0.1 + yerr

    # First illustrate basic pyplot interface, using defaults where possible.
    fig = plt.figure()
    ax = fig.gca()
    ax.errorbar(x, y, xerr=0.2, yerr=0.4)
    ax.set_title("Simplest errorbars, 0.2 in x, 0.4 in y")

    # Now switch to a more OO interface to exercise more features.
    fig, axs = plt.subplots(nrows=2, ncols=2, sharex=True)
    ax = axs[0, 0]
    # Try a Nx1 shaped error just to check
    ax.errorbar(x, y, yerr=np.reshape(yerr, (len(y), 1)), fmt='o')
    ax.set_title('Vert. symmetric')

    # With 4 subplots, reduce the number of axis ticks to avoid crowding.
    ax.locator_params(nbins=4)

    ax = axs[0, 1]
    ax.errorbar(x, y, xerr=xerr, fmt='o', alpha=0.4)
    ax.set_title('Hor. symmetric w/ alpha')

    ax = axs[1, 0]
    ax.errorbar(x, y, yerr=[yerr, 2*yerr], xerr=[xerr, 2*xerr], fmt='--o')
    ax.set_title('H, V asymmetric')

    ax = axs[1, 1]
    ax.set_yscale('log')
    # Here we have to be careful to keep all y values positive:
    ylower = np.maximum(1e-2, y - yerr)
    yerr_lower = y - ylower

    ax.errorbar(x, y, yerr=[yerr_lower, 2*yerr], xerr=xerr,
                fmt='o', ecolor='g', capthick=2)
    ax.set_title('Mixed sym., log y')

    fig.suptitle('Variable errorbars')

    # Reuse te first testcase from above for a labeled data test
    data = {"x": x, "y": y}
    fig = plt.figure()
    ax = fig.gca()
    ax.errorbar("x", "y", xerr=0.2, yerr=0.4, data=data)
    ax.set_title("Simplest errorbars, 0.2 in x, 0.4 in y")


def test_errorbar_colorcycle():

    f, ax = plt.subplots()
    x = np.arange(10)
    y = 2*x

    e1, _, _ = ax.errorbar(x, y, c=None)
    e2, _, _ = ax.errorbar(x, 2*y, c=None)
    ln1, = ax.plot(x, 4*y)

    assert mcolors.to_rgba(e1.get_color()) == mcolors.to_rgba('C0')
    assert mcolors.to_rgba(e2.get_color()) == mcolors.to_rgba('C1')
    assert mcolors.to_rgba(ln1.get_color()) == mcolors.to_rgba('C2')


def test_errorbar_shape():
    fig = plt.figure()
    ax = fig.gca()

    x = np.arange(0.1, 4, 0.5)
    y = np.exp(-x)
    yerr1 = 0.1 + 0.2*np.sqrt(x)
    yerr = np.vstack((yerr1, 2*yerr1)).T
    xerr = 0.1 + yerr

    with pytest.raises(ValueError):
        ax.errorbar(x, y, yerr=yerr, fmt='o')
    with pytest.raises(ValueError):
        ax.errorbar(x, y, xerr=xerr, fmt='o')
    with pytest.raises(ValueError):
        ax.errorbar(x, y, yerr=yerr, xerr=xerr, fmt='o')


@image_comparison(baseline_images=['errorbar_limits'])
def test_errorbar_limits():
    x = np.arange(0.5, 5.5, 0.5)
    y = np.exp(-x)
    xerr = 0.1
    yerr = 0.2
    ls = 'dotted'

    fig = plt.figure()
    ax = fig.add_subplot(1, 1, 1)

    # standard error bars
    plt.errorbar(x, y, xerr=xerr, yerr=yerr, ls=ls, color='blue')

    # including upper limits
    uplims = np.zeros_like(x)
    uplims[[1, 5, 9]] = True
    plt.errorbar(x, y+0.5, xerr=xerr, yerr=yerr, uplims=uplims, ls=ls,
                 color='green')

    # including lower limits
    lolims = np.zeros_like(x)
    lolims[[2, 4, 8]] = True
    plt.errorbar(x, y+1.0, xerr=xerr, yerr=yerr, lolims=lolims, ls=ls,
                 color='red')

    # including upper and lower limits
    plt.errorbar(x, y+1.5, marker='o', ms=8, xerr=xerr, yerr=yerr,
                 lolims=lolims, uplims=uplims, ls=ls, color='magenta')

    # including xlower and xupper limits
    xerr = 0.2
    yerr = np.zeros_like(x) + 0.2
    yerr[[3, 6]] = 0.3
    xlolims = lolims
    xuplims = uplims
    lolims = np.zeros_like(x)
    uplims = np.zeros_like(x)
    lolims[[6]] = True
    uplims[[3]] = True
    plt.errorbar(x, y+2.1, marker='o', ms=8, xerr=xerr, yerr=yerr,
                 xlolims=xlolims, xuplims=xuplims, uplims=uplims,
                 lolims=lolims, ls='none', mec='blue', capsize=0,
                 color='cyan')
    ax.set_xlim((0, 5.5))
    ax.set_title('Errorbar upper and lower limits')


@image_comparison(baseline_images=['hist_stacked_stepfilled',
                                   'hist_stacked_stepfilled'])
def test_hist_stacked_stepfilled():
    # make some data
    d1 = np.linspace(1, 3, 20)
    d2 = np.linspace(0, 10, 50)
    fig = plt.figure()
    ax = fig.add_subplot(111)
    ax.hist((d1, d2), histtype="stepfilled", stacked=True)

    # Reuse testcase from above for a labeled data test
    data = {"x": (d1, d2)}
    fig = plt.figure()
    ax = fig.add_subplot(111)
    ax.hist("x", histtype="stepfilled", stacked=True, data=data)


@image_comparison(baseline_images=['hist_offset'])
def test_hist_offset():
    # make some data
    d1 = np.linspace(0, 10, 50)
    d2 = np.linspace(1, 3, 20)
    fig = plt.figure()
    ax = fig.add_subplot(111)
    ax.hist(d1, bottom=5)
    ax.hist(d2, bottom=15)


@image_comparison(baseline_images=['hist_step'], extensions=['png'],
                  remove_text=True)
def test_hist_step():
    # make some data
    d1 = np.linspace(1, 3, 20)
    fig = plt.figure()
    ax = fig.add_subplot(111)
    ax.hist(d1, histtype="step")
    ax.set_ylim(0, 10)
    ax.set_xlim(-1, 5)


@image_comparison(baseline_images=['hist_step_horiz'], extensions=['png'])
def test_hist_step_horiz():
    # make some data
    d1 = np.linspace(0, 10, 50)
    d2 = np.linspace(1, 3, 20)
    fig = plt.figure()
    ax = fig.add_subplot(111)
    ax.hist((d1, d2), histtype="step", orientation="horizontal")


@image_comparison(baseline_images=['hist_stacked_weights'])
def test_hist_stacked_weighted():
    # make some data
    d1 = np.linspace(0, 10, 50)
    d2 = np.linspace(1, 3, 20)
    w1 = np.linspace(0.01, 3.5, 50)
    w2 = np.linspace(0.05, 2., 20)
    fig = plt.figure()
    ax = fig.add_subplot(111)
    ax.hist((d1, d2), weights=(w1, w2), histtype="stepfilled", stacked=True)


def test_stem_args():
    fig = plt.figure()
    ax = fig.add_subplot(1, 1, 1)

    x = list(xrange(10))
    y = list(xrange(10))

    # Test the call signatures
    ax.stem(y)
    ax.stem(x, y)
    ax.stem(x, y, 'r--')
    ax.stem(x, y, 'r--', basefmt='b--')


def test_stem_dates():
    fig, ax = plt.subplots(1, 1)
    from dateutil import parser
    x = parser.parse("2013-9-28 11:00:00")
    y = 100

    x1 = parser.parse("2013-9-28 12:00:00")
    y1 = 200

    ax.stem([x, x1], [y, y1], "*-")


@image_comparison(baseline_images=['hist_stacked_stepfilled_alpha'])
def test_hist_stacked_stepfilled_alpha():
    # make some data
    d1 = np.linspace(1, 3, 20)
    d2 = np.linspace(0, 10, 50)
    fig = plt.figure()
    ax = fig.add_subplot(111)
    ax.hist((d1, d2), histtype="stepfilled", stacked=True, alpha=0.5)


@image_comparison(baseline_images=['hist_stacked_step'])
def test_hist_stacked_step():
    # make some data
    d1 = np.linspace(1, 3, 20)
    d2 = np.linspace(0, 10, 50)
    fig = plt.figure()
    ax = fig.add_subplot(111)
    ax.hist((d1, d2), histtype="step", stacked=True)


@image_comparison(baseline_images=['hist_stacked_normed'])
def test_hist_stacked_normed():
    # make some data
    d1 = np.linspace(1, 3, 20)
    d2 = np.linspace(0, 10, 50)
    fig = plt.figure()
    ax = fig.add_subplot(111)
    ax.hist((d1, d2), stacked=True, normed=True)


@image_comparison(baseline_images=['hist_step_bottom'], extensions=['png'],
                  remove_text=True)
def test_hist_step_bottom():
    # make some data
    d1 = np.linspace(1, 3, 20)
    fig = plt.figure()
    ax = fig.add_subplot(111)
    ax.hist(d1, bottom=np.arange(10), histtype="stepfilled")


@image_comparison(baseline_images=['hist_stacked_bar'])
def test_hist_stacked_bar():
    # make some data
    d = [[100, 100, 100, 100, 200, 320, 450, 80, 20, 600, 310, 800],
         [20, 23, 50, 11, 100, 420], [120, 120, 120, 140, 140, 150, 180],
         [60, 60, 60, 60, 300, 300, 5, 5, 5, 5, 10, 300],
         [555, 555, 555, 30, 30, 30, 30, 30, 100, 100, 100, 100, 30, 30],
         [30, 30, 30, 30, 400, 400, 400, 400, 400, 400, 400, 400]]
    colors = [(0.5759849696758961, 1.0, 0.0), (0.0, 1.0, 0.350624650815206),
              (0.0, 1.0, 0.6549834156005998), (0.0, 0.6569064625276622, 1.0),
              (0.28302699607823545, 0.0, 1.0), (0.6849123462299822, 0.0, 1.0)]
    labels = ['green', 'orange', ' yellow', 'magenta', 'black']
    fig = plt.figure()
    ax = fig.add_subplot(111)
    ax.hist(d, bins=10, histtype='barstacked', align='mid', color=colors,
            label=labels)
    ax.legend(loc='upper right', bbox_to_anchor=(1.0, 1.0), ncol=1)


def test_hist_emptydata():
    fig = plt.figure()
    ax = fig.add_subplot(111)
    ax.hist([[], range(10), range(10)], histtype="step")


@image_comparison(baseline_images=['transparent_markers'], remove_text=True)
def test_transparent_markers():
    np.random.seed(0)
    data = np.random.random(50)

    fig = plt.figure()
    ax = fig.add_subplot(111)
    ax.plot(data, 'D', mfc='none', markersize=100)


@image_comparison(baseline_images=['rgba_markers'], remove_text=True)
def test_rgba_markers():
    fig, axs = plt.subplots(ncols=2)
    rcolors = [(1, 0, 0, 1), (1, 0, 0, 0.5)]
    bcolors = [(0, 0, 1, 1), (0, 0, 1, 0.5)]
    alphas = [None, 0.2]
    kw = dict(ms=100, mew=20)
    for i, alpha in enumerate(alphas):
        for j, rcolor in enumerate(rcolors):
            for k, bcolor in enumerate(bcolors):
                axs[i].plot(j+1, k+1, 'o', mfc=bcolor, mec=rcolor,
                            alpha=alpha, **kw)
                axs[i].plot(j+1, k+3, 'x', mec=rcolor, alpha=alpha, **kw)
    for ax in axs:
        ax.axis([-1, 4, 0, 5])


@image_comparison(baseline_images=['mollweide_grid'], remove_text=True)
def test_mollweide_grid():
    # test that both horizontal and vertical gridlines appear on the Mollweide
    # projection
    fig = plt.figure()
    ax = fig.add_subplot(111, projection='mollweide')
    ax.grid()


def test_mollweide_forward_inverse_closure():
    # test that the round-trip Mollweide forward->inverse transformation is an
    # approximate identity
    fig = plt.figure()
    ax = fig.add_subplot(111, projection='mollweide')

    # set up 1-degree grid in longitude, latitude
    lon = np.linspace(-np.pi, np.pi, 360)
    lat = np.linspace(-np.pi / 2.0, np.pi / 2.0, 180)
    lon, lat = np.meshgrid(lon, lat)
    ll = np.vstack((lon.flatten(), lat.flatten())).T

    # perform forward transform
    xy = ax.transProjection.transform(ll)

    # perform inverse transform
    ll2 = ax.transProjection.inverted().transform(xy)

    # compare
    np.testing.assert_array_almost_equal(ll, ll2, 3)


def test_mollweide_inverse_forward_closure():
    # test that the round-trip Mollweide inverse->forward transformation is an
    # approximate identity
    fig = plt.figure()
    ax = fig.add_subplot(111, projection='mollweide')

    # set up grid in x, y
    x = np.linspace(0, 1, 500)
    x, y = np.meshgrid(x, x)
    xy = np.vstack((x.flatten(), y.flatten())).T

    # perform inverse transform
    ll = ax.transProjection.inverted().transform(xy)

    # perform forward transform
    xy2 = ax.transProjection.transform(ll)

    # compare
    np.testing.assert_array_almost_equal(xy, xy2, 3)


@image_comparison(baseline_images=['test_alpha'], remove_text=True)
def test_alpha():
    np.random.seed(0)
    data = np.random.random(50)

    fig = plt.figure()
    ax = fig.add_subplot(111)

    # alpha=.5 markers, solid line
    ax.plot(data, '-D', color=[1, 0, 0], mfc=[1, 0, 0, .5],
            markersize=20, lw=10)

    # everything solid by kwarg
    ax.plot(data + 2, '-D', color=[1, 0, 0, .5], mfc=[1, 0, 0, .5],
            markersize=20, lw=10,
            alpha=1)

    # everything alpha=.5 by kwarg
    ax.plot(data + 4, '-D', color=[1, 0, 0], mfc=[1, 0, 0],
            markersize=20, lw=10,
            alpha=.5)

    # everything alpha=.5 by colors
    ax.plot(data + 6, '-D', color=[1, 0, 0, .5], mfc=[1, 0, 0, .5],
            markersize=20, lw=10)

    # alpha=.5 line, solid markers
    ax.plot(data + 8, '-D', color=[1, 0, 0, .5], mfc=[1, 0, 0],
            markersize=20, lw=10)


@image_comparison(baseline_images=['eventplot', 'eventplot'], remove_text=True)
def test_eventplot():
    '''
    test that eventplot produces the correct output
    '''
    np.random.seed(0)

    data1 = np.random.random([32, 20]).tolist()
    data2 = np.random.random([6, 20]).tolist()
    data = data1 + data2
    num_datasets = len(data)

    colors1 = [[0, 1, .7]] * len(data1)
    colors2 = [[1, 0, 0],
               [0, 1, 0],
               [0, 0, 1],
               [1, .75, 0],
               [1, 0, 1],
               [0, 1, 1]]
    colors = colors1 + colors2

    lineoffsets1 = 12 + np.arange(0, len(data1)) * .33
    lineoffsets2 = [-15, -3, 1, 1.5, 6, 10]
    lineoffsets = lineoffsets1.tolist() + lineoffsets2

    linelengths1 = [.33] * len(data1)
    linelengths2 = [5, 2, 1, 1, 3, 1.5]
    linelengths = linelengths1 + linelengths2

    fig = plt.figure()
    axobj = fig.add_subplot(111)
    colls = axobj.eventplot(data, colors=colors, lineoffsets=lineoffsets,
                            linelengths=linelengths)

    num_collections = len(colls)
    assert num_collections == num_datasets

    # Reuse testcase from above for a labeled data test
    data = {"pos": data, "c": colors, "lo": lineoffsets, "ll": linelengths}
    fig = plt.figure()
    axobj = fig.add_subplot(111)
    colls = axobj.eventplot("pos", colors="c", lineoffsets="lo",
                            linelengths="ll", data=data)
    num_collections = len(colls)
    assert num_collections == num_datasets


@image_comparison(baseline_images=['test_eventplot_defaults'],
                  extensions=['png'], remove_text=True)
def test_eventplot_defaults():
    '''
    test that eventplot produces the correct output given the default params
    (see bug #3728)
    '''
    np.random.seed(0)

    data1 = np.random.random([32, 20]).tolist()
    data2 = np.random.random([6, 20]).tolist()
    data = data1 + data2

    fig = plt.figure()
    axobj = fig.add_subplot(111)
    colls = axobj.eventplot(data)


@image_comparison(baseline_images=['test_eventplot_problem_kwargs'],
                  extensions=['png'], remove_text=True)
def test_eventplot_problem_kwargs():
    '''
    test that 'singular' versions of LineCollection props raise an
    IgnoredKeywordWarning rather than overriding the 'plural' versions (e.g.
    to prevent 'color' from overriding 'colors', see issue #4297)
    '''
    np.random.seed(0)

    data1 = np.random.random([20]).tolist()
    data2 = np.random.random([10]).tolist()
    data = [data1, data2]

    fig = plt.figure()
    axobj = fig.add_subplot(111)

    with warnings.catch_warnings(record=True) as w:
        warnings.simplefilter("always")
        colls = axobj.eventplot(data,
                                colors=['r', 'b'],
                                color=['c', 'm'],
                                linewidths=[2, 1],
                                linewidth=[1, 2],
                                linestyles=['solid', 'dashed'],
                                linestyle=['dashdot', 'dotted'])

        # check that three IgnoredKeywordWarnings were raised
        assert len(w) == 3
        assert all(issubclass(wi.category, IgnoredKeywordWarning) for wi in w)


def test_empty_eventplot():
    fig, ax = plt.subplots(1, 1)
    ax.eventplot([[]], colors=[(0.0, 0.0, 0.0, 0.0)])
    plt.draw()


@image_comparison(baseline_images=['marker_styles'], extensions=['png'],
                  remove_text=True)
def test_marker_styles():
    fig = plt.figure()
    ax = fig.add_subplot(111)
    for y, marker in enumerate(sorted(matplotlib.markers.MarkerStyle.markers,
                                      key=lambda x: str(type(x))+str(x))):
        ax.plot((y % 2)*5 + np.arange(10)*10, np.ones(10)*10*y, linestyle='',
                marker=marker, markersize=10+y/5, label=marker)


@image_comparison(baseline_images=['rc_markerfill'], extensions=['png'])
def test_markers_fillstyle_rcparams():
    fig, ax = plt.subplots()
    x = np.arange(7)
    for idx, (style, marker) in enumerate(
            [('top', 's'), ('bottom', 'o'), ('none', '^')]):
        matplotlib.rcParams['markers.fillstyle'] = style
        ax.plot(x+idx, marker=marker)


@image_comparison(baseline_images=['vertex_markers'], extensions=['png'],
                  remove_text=True)
def test_vertex_markers():
    data = list(xrange(10))
    marker_as_tuple = ((-1, -1), (1, -1), (1, 1), (-1, 1))
    marker_as_list = [(-1, -1), (1, -1), (1, 1), (-1, 1)]
    fig = plt.figure()
    ax = fig.add_subplot(111)
    ax.plot(data, linestyle='', marker=marker_as_tuple, mfc='k')
    ax.plot(data[::-1], linestyle='', marker=marker_as_list, mfc='b')
    ax.set_xlim([-1, 10])
    ax.set_ylim([-1, 10])


@image_comparison(baseline_images=['vline_hline_zorder',
                                   'errorbar_zorder'])
def test_eb_line_zorder():
    x = list(xrange(10))

    # First illustrate basic pyplot interface, using defaults where possible.
    fig = plt.figure()
    ax = fig.gca()
    ax.plot(x, lw=10, zorder=5)
    ax.axhline(1, color='red', lw=10, zorder=1)
    ax.axhline(5, color='green', lw=10, zorder=10)
    ax.axvline(7, color='m', lw=10, zorder=7)
    ax.axvline(2, color='k', lw=10, zorder=3)

    ax.set_title("axvline and axhline zorder test")

    # Now switch to a more OO interface to exercise more features.
    fig = plt.figure()
    ax = fig.gca()
    x = list(xrange(10))
    y = np.zeros(10)
    yerr = list(xrange(10))
    ax.errorbar(x, y, yerr=yerr, zorder=5, lw=5, color='r')
    for j in range(10):
        ax.axhline(j, lw=5, color='k', zorder=j)
        ax.axhline(-j, lw=5, color='k', zorder=j)

    ax.set_title("errorbar zorder test")


@image_comparison(
    baseline_images=['vlines_basic', 'vlines_with_nan', 'vlines_masked'],
    extensions=['png']
)
def test_vlines():
    # normal
    x1 = [2, 3, 4, 5, 7]
    y1 = [2, -6, 3, 8, 2]
    fig1, ax1 = plt.subplots()
    ax1.vlines(x1, 0, y1, colors='g', linewidth=5)

    # GH #7406
    x2 = [2, 3, 4, 5, 6, 7]
    y2 = [2, -6, 3, 8, np.nan, 2]
    fig2, (ax2, ax3, ax4) = plt.subplots(nrows=3, figsize=(4, 8))
    ax2.vlines(x2, 0, y2, colors='g', linewidth=5)

    x3 = [2, 3, 4, 5, 6, 7]
    y3 = [np.nan, 2, -6, 3, 8, 2]
    ax3.vlines(x3, 0, y3, colors='r', linewidth=3, linestyle='--')

    x4 = [2, 3, 4, 5, 6, 7]
    y4 = [np.nan, 2, -6, 3, 8, np.nan]
    ax4.vlines(x4, 0, y4, colors='k', linewidth=2)

    # tweak the x-axis so we can see the lines better
    for ax in [ax1, ax2, ax3, ax4]:
        ax.set_xlim(0, 10)

    # check that the y-lims are all automatically the same
    assert ax1.get_ylim() == ax2.get_ylim()
    assert ax1.get_ylim() == ax3.get_ylim()
    assert ax1.get_ylim() == ax4.get_ylim()

    fig3, ax5 = plt.subplots()
    x5 = np.ma.masked_equal([2, 4, 6, 8, 10, 12], 8)
    ymin5 = np.ma.masked_equal([0, 1, -1, 0, 2, 1], 2)
    ymax5 = np.ma.masked_equal([13, 14, 15, 16, 17, 18], 18)
    ax5.vlines(x5, ymin5, ymax5, colors='k', linewidth=2)
    ax5.set_xlim(0, 15)


@image_comparison(
    baseline_images=['hlines_basic', 'hlines_with_nan', 'hlines_masked'],
    extensions=['png']
)
def test_hlines():
    # normal
    y1 = [2, 3, 4, 5, 7]
    x1 = [2, -6, 3, 8, 2]
    fig1, ax1 = plt.subplots()
    ax1.hlines(y1, 0, x1, colors='g', linewidth=5)

    # GH #7406
    y2 = [2, 3, 4, 5, 6, 7]
    x2 = [2, -6, 3, 8, np.nan, 2]
    fig2, (ax2, ax3, ax4) = plt.subplots(nrows=3, figsize=(4, 8))
    ax2.hlines(y2, 0, x2, colors='g', linewidth=5)

    y3 = [2, 3, 4, 5, 6, 7]
    x3 = [np.nan, 2, -6, 3, 8, 2]
    ax3.hlines(y3, 0, x3, colors='r', linewidth=3, linestyle='--')

    y4 = [2, 3, 4, 5, 6, 7]
    x4 = [np.nan, 2, -6, 3, 8, np.nan]
    ax4.hlines(y4, 0, x4, colors='k', linewidth=2)

    # tweak the y-axis so we can see the lines better
    for ax in [ax1, ax2, ax3, ax4]:
        ax.set_ylim(0, 10)

    # check that the x-lims are all automatically the same
    assert ax1.get_xlim() == ax2.get_xlim()
    assert ax1.get_xlim() == ax3.get_xlim()
    assert ax1.get_xlim() == ax4.get_xlim()

    fig3, ax5 = plt.subplots()
    y5 = np.ma.masked_equal([2, 4, 6, 8, 10, 12], 8)
    xmin5 = np.ma.masked_equal([0, 1, -1, 0, 2, 1], 2)
    xmax5 = np.ma.masked_equal([13, 14, 15, 16, 17, 18], 18)
    ax5.hlines(y5, xmin5, xmax5, colors='k', linewidth=2)
    ax5.set_ylim(0, 15)


@image_comparison(baseline_images=['step_linestyle', 'step_linestyle'],
                  remove_text=True)
def test_step_linestyle():
    x = y = np.arange(10)

    # First illustrate basic pyplot interface, using defaults where possible.
    fig, ax_lst = plt.subplots(2, 2)
    ax_lst = ax_lst.flatten()

    ln_styles = ['-', '--', '-.', ':']

    for ax, ls in zip(ax_lst, ln_styles):
        ax.step(x, y, lw=5, linestyle=ls, where='pre')
        ax.step(x, y + 1, lw=5, linestyle=ls, where='mid')
        ax.step(x, y + 2, lw=5, linestyle=ls, where='post')
        ax.set_xlim([-1, 5])
        ax.set_ylim([-1, 7])

    # Reuse testcase from above for a labeled data test
    data = {"x": x, "y": y, "y1": y+1, "y2": y+2}
    fig, ax_lst = plt.subplots(2, 2)
    ax_lst = ax_lst.flatten()
    ln_styles = ['-', '--', '-.', ':']
    for ax, ls in zip(ax_lst, ln_styles):
        ax.step("x", "y", lw=5, linestyle=ls, where='pre', data=data)
        ax.step("x", "y1", lw=5, linestyle=ls, where='mid', data=data)
        ax.step("x", "y2", lw=5, linestyle=ls, where='post', data=data)
        ax.set_xlim([-1, 5])
        ax.set_ylim([-1, 7])


@image_comparison(baseline_images=['mixed_collection'], remove_text=True)
def test_mixed_collection():
    from matplotlib import patches
    from matplotlib import collections

    x = list(xrange(10))

    # First illustrate basic pyplot interface, using defaults where possible.
    fig = plt.figure()
    ax = fig.add_subplot(1, 1, 1)

    c = patches.Circle((8, 8), radius=4, facecolor='none', edgecolor='green')

    # PDF can optimize this one
    p1 = collections.PatchCollection([c], match_original=True)
    p1.set_offsets([[0, 0], [24, 24]])
    p1.set_linewidths([1, 5])

    # PDF can't optimize this one, because the alpha of the edge changes
    p2 = collections.PatchCollection([c], match_original=True)
    p2.set_offsets([[48, 0], [-32, -16]])
    p2.set_linewidths([1, 5])
    p2.set_edgecolors([[0, 0, 0.1, 1.0], [0, 0, 0.1, 0.5]])

    ax.patch.set_color('0.5')
    ax.add_collection(p1)
    ax.add_collection(p2)

    ax.set_xlim(0, 16)
    ax.set_ylim(0, 16)


def test_subplot_key_hash():
    ax = plt.subplot(np.float64(5.5), np.int64(1), np.float64(1.2))
    ax.twinx()
    assert (5, 1, 0, None) == ax.get_subplotspec().get_geometry()


@image_comparison(baseline_images=['specgram_freqs',
                                   'specgram_freqs_linear'],
                  remove_text=True, extensions=['png'], tol=0.07,
                  style='default')
def test_specgram_freqs():
    '''test axes.specgram in default (psd) mode with sinusoidal stimuli'''
    n = 1000
    Fs = 10.

    fstims1 = [Fs/4, Fs/5, Fs/11]
    fstims2 = [Fs/4.7, Fs/5.6, Fs/11.9]

    NFFT = int(10 * Fs / min(fstims1 + fstims2))
    noverlap = int(NFFT / 2)
    pad_to = int(2 ** np.ceil(np.log2(NFFT)))

    x = np.arange(0, n, 1/Fs)

    y1 = np.zeros(x.size)
    y2 = np.zeros(x.size)
    for fstim1, fstim2 in zip(fstims1, fstims2):
        y1 += np.sin(fstim1 * x * np.pi * 2)
        y2 += np.sin(fstim2 * x * np.pi * 2)
    y = np.hstack([y1, y2])

    fig1 = plt.figure()
    fig2 = plt.figure()

    ax11 = fig1.add_subplot(3, 1, 1)
    ax12 = fig1.add_subplot(3, 1, 2)
    ax13 = fig1.add_subplot(3, 1, 3)

    ax21 = fig2.add_subplot(3, 1, 1)
    ax22 = fig2.add_subplot(3, 1, 2)
    ax23 = fig2.add_subplot(3, 1, 3)

    spec11 = ax11.specgram(y, NFFT=NFFT, Fs=Fs, noverlap=noverlap,
                           pad_to=pad_to, sides='default')
    spec12 = ax12.specgram(y, NFFT=NFFT, Fs=Fs, noverlap=noverlap,
                           pad_to=pad_to, sides='onesided')
    spec13 = ax13.specgram(y, NFFT=NFFT, Fs=Fs, noverlap=noverlap,
                           pad_to=pad_to, sides='twosided')

    spec21 = ax21.specgram(y, NFFT=NFFT, Fs=Fs, noverlap=noverlap,
                           pad_to=pad_to, sides='default',
                           scale='linear', norm=matplotlib.colors.LogNorm())
    spec22 = ax22.specgram(y, NFFT=NFFT, Fs=Fs, noverlap=noverlap,
                           pad_to=pad_to, sides='onesided',
                           scale='linear', norm=matplotlib.colors.LogNorm())
    spec23 = ax23.specgram(y, NFFT=NFFT, Fs=Fs, noverlap=noverlap,
                           pad_to=pad_to, sides='twosided',
                           scale='linear', norm=matplotlib.colors.LogNorm())


@image_comparison(baseline_images=['specgram_noise',
                                   'specgram_noise_linear'],
                  remove_text=True, extensions=['png'], tol=0.01,
                  style='default')
def test_specgram_noise():
    '''test axes.specgram in default (psd) mode with noise stimuli'''
    np.random.seed(0)

    n = 1000
    Fs = 10.

    NFFT = int(10 * Fs / 11)
    noverlap = int(NFFT / 2)
    pad_to = int(2 ** np.ceil(np.log2(NFFT)))

    y1 = np.random.standard_normal(n)
    y2 = np.random.rand(n)
    y = np.hstack([y1, y2])

    fig1 = plt.figure()
    fig2 = plt.figure()

    ax11 = fig1.add_subplot(3, 1, 1)
    ax12 = fig1.add_subplot(3, 1, 2)
    ax13 = fig1.add_subplot(3, 1, 3)

    ax21 = fig2.add_subplot(3, 1, 1)
    ax22 = fig2.add_subplot(3, 1, 2)
    ax23 = fig2.add_subplot(3, 1, 3)

    spec11 = ax11.specgram(y, NFFT=NFFT, Fs=Fs, noverlap=noverlap,
                           pad_to=pad_to, sides='default')
    spec12 = ax12.specgram(y, NFFT=NFFT, Fs=Fs, noverlap=noverlap,
                           pad_to=pad_to, sides='onesided')
    spec13 = ax13.specgram(y, NFFT=NFFT, Fs=Fs, noverlap=noverlap,
                           pad_to=pad_to, sides='twosided')

    spec21 = ax21.specgram(y, NFFT=NFFT, Fs=Fs, noverlap=noverlap,
                           pad_to=pad_to, sides='default',
                           scale='linear', norm=matplotlib.colors.LogNorm())
    spec22 = ax22.specgram(y, NFFT=NFFT, Fs=Fs, noverlap=noverlap,
                           pad_to=pad_to, sides='onesided',
                           scale='linear', norm=matplotlib.colors.LogNorm())
    spec23 = ax23.specgram(y, NFFT=NFFT, Fs=Fs, noverlap=noverlap,
                           pad_to=pad_to, sides='twosided',
                           scale='linear', norm=matplotlib.colors.LogNorm())


@image_comparison(baseline_images=['specgram_magnitude_freqs',
                                   'specgram_magnitude_freqs_linear'],
                  remove_text=True, extensions=['png'], tol=0.07,
                  style='default')
def test_specgram_magnitude_freqs():
    '''test axes.specgram in magnitude mode with sinusoidal stimuli'''
    n = 1000
    Fs = 10.

    fstims1 = [Fs/4, Fs/5, Fs/11]
    fstims2 = [Fs/4.7, Fs/5.6, Fs/11.9]

    NFFT = int(100 * Fs / min(fstims1 + fstims2))
    noverlap = int(NFFT / 2)
    pad_to = int(2 ** np.ceil(np.log2(NFFT)))

    x = np.arange(0, n, 1/Fs)

    y1 = np.zeros(x.size)
    y2 = np.zeros(x.size)
    for i, (fstim1, fstim2) in enumerate(zip(fstims1, fstims2)):
        y1 += np.sin(fstim1 * x * np.pi * 2)
        y2 += np.sin(fstim2 * x * np.pi * 2)
        y1[-1] = y1[-1]/y1[-1]
        y2[-1] = y2[-1]/y2[-1]
    y = np.hstack([y1, y2])

    fig1 = plt.figure()
    fig2 = plt.figure()

    ax11 = fig1.add_subplot(3, 1, 1)
    ax12 = fig1.add_subplot(3, 1, 2)
    ax13 = fig1.add_subplot(3, 1, 3)

    ax21 = fig2.add_subplot(3, 1, 1)
    ax22 = fig2.add_subplot(3, 1, 2)
    ax23 = fig2.add_subplot(3, 1, 3)

    spec11 = ax11.specgram(y, NFFT=NFFT, Fs=Fs, noverlap=noverlap,
                           pad_to=pad_to, sides='default', mode='magnitude')
    spec12 = ax12.specgram(y, NFFT=NFFT, Fs=Fs, noverlap=noverlap,
                           pad_to=pad_to, sides='onesided', mode='magnitude')
    spec13 = ax13.specgram(y, NFFT=NFFT, Fs=Fs, noverlap=noverlap,
                           pad_to=pad_to, sides='twosided', mode='magnitude')

    spec21 = ax21.specgram(y, NFFT=NFFT, Fs=Fs, noverlap=noverlap,
                           pad_to=pad_to, sides='default', mode='magnitude',
                           scale='linear', norm=matplotlib.colors.LogNorm())
    spec22 = ax22.specgram(y, NFFT=NFFT, Fs=Fs, noverlap=noverlap,
                           pad_to=pad_to, sides='onesided', mode='magnitude',
                           scale='linear', norm=matplotlib.colors.LogNorm())
    spec23 = ax23.specgram(y, NFFT=NFFT, Fs=Fs, noverlap=noverlap,
                           pad_to=pad_to, sides='twosided', mode='magnitude',
                           scale='linear', norm=matplotlib.colors.LogNorm())


@image_comparison(baseline_images=['specgram_magnitude_noise',
                                   'specgram_magnitude_noise_linear'],
                  remove_text=True, extensions=['png'],
                  style='default')
def test_specgram_magnitude_noise():
    '''test axes.specgram in magnitude mode with noise stimuli'''
    np.random.seed(0)

    n = 1000
    Fs = 10.

    NFFT = int(10 * Fs / 11)
    noverlap = int(NFFT / 2)
    pad_to = int(2 ** np.ceil(np.log2(NFFT)))

    y1 = np.random.standard_normal(n)
    y2 = np.random.rand(n)
    y = np.hstack([y1, y2])

    fig1 = plt.figure()
    fig2 = plt.figure()

    ax11 = fig1.add_subplot(3, 1, 1)
    ax12 = fig1.add_subplot(3, 1, 2)
    ax13 = fig1.add_subplot(3, 1, 3)

    ax21 = fig2.add_subplot(3, 1, 1)
    ax22 = fig2.add_subplot(3, 1, 2)
    ax23 = fig2.add_subplot(3, 1, 3)

    spec11 = ax11.specgram(y, NFFT=NFFT, Fs=Fs, noverlap=noverlap,
                           pad_to=pad_to, sides='default', mode='magnitude')
    spec12 = ax12.specgram(y, NFFT=NFFT, Fs=Fs, noverlap=noverlap,
                           pad_to=pad_to, sides='onesided', mode='magnitude')
    spec13 = ax13.specgram(y, NFFT=NFFT, Fs=Fs, noverlap=noverlap,
                           pad_to=pad_to, sides='twosided', mode='magnitude')

    spec21 = ax21.specgram(y, NFFT=NFFT, Fs=Fs, noverlap=noverlap,
                           pad_to=pad_to, sides='default', mode='magnitude',
                           scale='linear', norm=matplotlib.colors.LogNorm())
    spec22 = ax22.specgram(y, NFFT=NFFT, Fs=Fs, noverlap=noverlap,
                           pad_to=pad_to, sides='onesided', mode='magnitude',
                           scale='linear', norm=matplotlib.colors.LogNorm())
    spec23 = ax23.specgram(y, NFFT=NFFT, Fs=Fs, noverlap=noverlap,
                           pad_to=pad_to, sides='twosided', mode='magnitude',
                           scale='linear', norm=matplotlib.colors.LogNorm())


@image_comparison(baseline_images=['specgram_angle_freqs'],
                  remove_text=True, extensions=['png'], tol=0.007,
                  style='default')
def test_specgram_angle_freqs():
    '''test axes.specgram in angle mode with sinusoidal stimuli'''
    n = 1000
    Fs = 10.

    fstims1 = [Fs/4, Fs/5, Fs/11]
    fstims2 = [Fs/4.7, Fs/5.6, Fs/11.9]

    NFFT = int(10 * Fs / min(fstims1 + fstims2))
    noverlap = int(NFFT / 2)
    pad_to = int(2 ** np.ceil(np.log2(NFFT)))

    x = np.arange(0, n, 1/Fs)

    y1 = np.zeros(x.size)
    y2 = np.zeros(x.size)
    for i, (fstim1, fstim2) in enumerate(zip(fstims1, fstims2)):
        y1 += np.sin(fstim1 * x * np.pi * 2)
        y2 += np.sin(fstim2 * x * np.pi * 2)
        y1[-1] = y1[-1]/y1[-1]
        y2[-1] = y2[-1]/y2[-1]
    y = np.hstack([y1, y2])

    fig1 = plt.figure()

    ax11 = fig1.add_subplot(3, 1, 1)
    ax12 = fig1.add_subplot(3, 1, 2)
    ax13 = fig1.add_subplot(3, 1, 3)

    spec11 = ax11.specgram(y, NFFT=NFFT, Fs=Fs, noverlap=noverlap,
                           pad_to=pad_to, sides='default', mode='angle')
    spec12 = ax12.specgram(y, NFFT=NFFT, Fs=Fs, noverlap=noverlap,
                           pad_to=pad_to, sides='onesided', mode='angle')
    spec13 = ax13.specgram(y, NFFT=NFFT, Fs=Fs, noverlap=noverlap,
                           pad_to=pad_to, sides='twosided', mode='angle')

    with pytest.raises(ValueError):
        ax11.specgram(y, NFFT=NFFT, Fs=Fs,
                      noverlap=noverlap, pad_to=pad_to, sides='default',
                      mode='phase', scale='dB')

    with pytest.raises(ValueError):
        ax12.specgram(y, NFFT=NFFT, Fs=Fs,
                      noverlap=noverlap, pad_to=pad_to, sides='onesided',
                      mode='phase', scale='dB')

    with pytest.raises(ValueError):
        ax13.specgram(y, NFFT=NFFT, Fs=Fs,
                      noverlap=noverlap, pad_to=pad_to, sides='twosided',
                      mode='phase', scale='dB')


@image_comparison(baseline_images=['specgram_angle_noise'],
                  remove_text=True, extensions=['png'],
                  style='default')
def test_specgram_noise_angle():
    '''test axes.specgram in angle mode with noise stimuli'''
    np.random.seed(0)

    n = 1000
    Fs = 10.

    NFFT = int(10 * Fs / 11)
    noverlap = int(NFFT / 2)
    pad_to = int(2 ** np.ceil(np.log2(NFFT)))

    y1 = np.random.standard_normal(n)
    y2 = np.random.rand(n)
    y = np.hstack([y1, y2])

    fig1 = plt.figure()

    ax11 = fig1.add_subplot(3, 1, 1)
    ax12 = fig1.add_subplot(3, 1, 2)
    ax13 = fig1.add_subplot(3, 1, 3)

    spec11 = ax11.specgram(y, NFFT=NFFT, Fs=Fs, noverlap=noverlap,
                           pad_to=pad_to, sides='default', mode='angle')
    spec12 = ax12.specgram(y, NFFT=NFFT, Fs=Fs, noverlap=noverlap,
                           pad_to=pad_to, sides='onesided', mode='angle')
    spec13 = ax13.specgram(y, NFFT=NFFT, Fs=Fs, noverlap=noverlap,
                           pad_to=pad_to, sides='twosided', mode='angle')

    with pytest.raises(ValueError):
        ax11.specgram(y, NFFT=NFFT, Fs=Fs,
                      noverlap=noverlap, pad_to=pad_to, sides='default',
                      mode='phase', scale='dB')

    with pytest.raises(ValueError):
        ax12.specgram(y, NFFT=NFFT, Fs=Fs,
                      noverlap=noverlap, pad_to=pad_to, sides='onesided',
                      mode='phase', scale='dB')

    with pytest.raises(ValueError):
        ax13.specgram(y, NFFT=NFFT, Fs=Fs,
                      noverlap=noverlap, pad_to=pad_to, sides='twosided',
                      mode='phase', scale='dB')


@image_comparison(baseline_images=['specgram_phase_freqs'],
                  remove_text=True, extensions=['png'],
                  style='default')
def test_specgram_freqs_phase():
    '''test axes.specgram in phase mode with sinusoidal stimuli'''
    n = 1000
    Fs = 10.

    fstims1 = [Fs/4, Fs/5, Fs/11]
    fstims2 = [Fs/4.7, Fs/5.6, Fs/11.9]

    NFFT = int(10 * Fs / min(fstims1 + fstims2))
    noverlap = int(NFFT / 2)
    pad_to = int(2 ** np.ceil(np.log2(NFFT)))

    x = np.arange(0, n, 1/Fs)

    y1 = np.zeros(x.size)
    y2 = np.zeros(x.size)
    for i, (fstim1, fstim2) in enumerate(zip(fstims1, fstims2)):
        y1 += np.sin(fstim1 * x * np.pi * 2)
        y2 += np.sin(fstim2 * x * np.pi * 2)
        y1[-1] = y1[-1]/y1[-1]
        y2[-1] = y2[-1]/y2[-1]
    y = np.hstack([y1, y2])

    fig1 = plt.figure()

    ax11 = fig1.add_subplot(3, 1, 1)
    ax12 = fig1.add_subplot(3, 1, 2)
    ax13 = fig1.add_subplot(3, 1, 3)

    spec11 = ax11.specgram(y, NFFT=NFFT, Fs=Fs, noverlap=noverlap,
                           pad_to=pad_to, sides='default', mode='phase')
    spec12 = ax12.specgram(y, NFFT=NFFT, Fs=Fs, noverlap=noverlap,
                           pad_to=pad_to, sides='onesided', mode='phase')
    spec13 = ax13.specgram(y, NFFT=NFFT, Fs=Fs, noverlap=noverlap,
                           pad_to=pad_to, sides='twosided', mode='phase')

    with pytest.raises(ValueError):
        ax11.specgram(y, NFFT=NFFT, Fs=Fs,
                      noverlap=noverlap, pad_to=pad_to, sides='default',
                      mode='phase', scale='dB')

    with pytest.raises(ValueError):
        ax12.specgram(y, NFFT=NFFT, Fs=Fs,
                      noverlap=noverlap, pad_to=pad_to, sides='onesided',
                      mode='phase', scale='dB')

    with pytest.raises(ValueError):
        ax13.specgram(y, NFFT=NFFT, Fs=Fs,
                      noverlap=noverlap, pad_to=pad_to, sides='twosided',
                      mode='phase', scale='dB')


@image_comparison(baseline_images=['specgram_phase_noise'],
                  remove_text=True, extensions=['png'],
                  style='default')
def test_specgram_noise_phase():
    '''test axes.specgram in phase mode with noise stimuli'''
    np.random.seed(0)

    n = 1000
    Fs = 10.

    NFFT = int(10 * Fs / 11)
    noverlap = int(NFFT / 2)
    pad_to = int(2 ** np.ceil(np.log2(NFFT)))

    y1 = np.random.standard_normal(n)
    y2 = np.random.rand(n)
    y = np.hstack([y1, y2])

    fig1 = plt.figure()

    ax11 = fig1.add_subplot(3, 1, 1)
    ax12 = fig1.add_subplot(3, 1, 2)
    ax13 = fig1.add_subplot(3, 1, 3)

    spec11 = ax11.specgram(y, NFFT=NFFT, Fs=Fs, noverlap=noverlap,
                           pad_to=pad_to, sides='default',
                           mode='phase', )
    spec12 = ax12.specgram(y, NFFT=NFFT, Fs=Fs, noverlap=noverlap,
                           pad_to=pad_to, sides='onesided',
                           mode='phase', )
    spec13 = ax13.specgram(y, NFFT=NFFT, Fs=Fs, noverlap=noverlap,
                           pad_to=pad_to, sides='twosided',
                           mode='phase', )

    with pytest.raises(ValueError):
        ax11.specgram(y, NFFT=NFFT, Fs=Fs,
                      noverlap=noverlap, pad_to=pad_to, sides='default',
                      mode='phase', scale='dB')

    with pytest.raises(ValueError):
        ax12.specgram(y, NFFT=NFFT, Fs=Fs,
                      noverlap=noverlap, pad_to=pad_to, sides='onesided',
                      mode='phase', scale='dB')

    with pytest.raises(ValueError):
        ax13.specgram(y, NFFT=NFFT, Fs=Fs,
                      noverlap=noverlap, pad_to=pad_to, sides='twosided',
                      mode='phase', scale='dB')


@image_comparison(baseline_images=['psd_freqs'], remove_text=True,
                  extensions=['png'])
def test_psd_freqs():
    '''test axes.psd with sinusoidal stimuli'''
    n = 10000
    Fs = 100.

    fstims1 = [Fs/4, Fs/5, Fs/11]
    fstims2 = [Fs/4.7, Fs/5.6, Fs/11.9]

    NFFT = int(1000 * Fs / min(fstims1 + fstims2))
    noverlap = int(NFFT / 2)
    pad_to = int(2 ** np.ceil(np.log2(NFFT)))

    x = np.arange(0, n, 1/Fs)

    y1 = np.zeros(x.size)
    y2 = np.zeros(x.size)
    for fstim1, fstim2 in zip(fstims1, fstims2):
        y1 += np.sin(fstim1 * x * np.pi * 2)
        y2 += np.sin(fstim2 * x * np.pi * 2)
    y = np.hstack([y1, y2])

    fig = plt.figure()
    ax1 = fig.add_subplot(3, 1, 1)
    ax2 = fig.add_subplot(3, 1, 2)
    ax3 = fig.add_subplot(3, 1, 3)

    psd1, freqs1 = ax1.psd(y, NFFT=NFFT, Fs=Fs, noverlap=noverlap,
                           pad_to=pad_to, sides='default')
    psd2, freqs2 = ax2.psd(y, NFFT=NFFT, Fs=Fs, noverlap=noverlap,
                           pad_to=pad_to, sides='onesided',
                           return_line=False)
    psd3, freqs3, line3 = ax3.psd(y, NFFT=NFFT, Fs=Fs, noverlap=noverlap,
                                  pad_to=pad_to, sides='twosided',
                                  return_line=True)

    ax1.set_xlabel('')
    ax2.set_xlabel('')
    ax3.set_xlabel('')
    ax1.set_ylabel('')
    ax2.set_ylabel('')
    ax3.set_ylabel('')


@image_comparison(baseline_images=['psd_noise'], remove_text=True,
                  extensions=['png'])
def test_psd_noise():
    '''test axes.psd with noise stimuli'''
    np.random.seed(0)

    n = 10000
    Fs = 100.

    NFFT = int(1000 * Fs / 11)
    noverlap = int(NFFT / 2)
    pad_to = int(2 ** np.ceil(np.log2(NFFT)))

    y1 = np.random.standard_normal(n)
    y2 = np.random.rand(n)
    y = np.hstack([y1, y2])

    fig = plt.figure()
    ax1 = fig.add_subplot(3, 1, 1)
    ax2 = fig.add_subplot(3, 1, 2)
    ax3 = fig.add_subplot(3, 1, 3)

    psd1, freqs1 = ax1.psd(y, NFFT=NFFT, Fs=Fs, noverlap=noverlap,
                           pad_to=pad_to, sides='default')
    psd2, freqs2 = ax2.psd(y, NFFT=NFFT, Fs=Fs, noverlap=noverlap,
                           pad_to=pad_to, sides='onesided',
                           return_line=False)
    psd3, freqs3, line3 = ax3.psd(y, NFFT=NFFT, Fs=Fs, noverlap=noverlap,
                                  pad_to=pad_to, sides='twosided',
                                  return_line=True)

    ax1.set_xlabel('')
    ax2.set_xlabel('')
    ax3.set_xlabel('')
    ax1.set_ylabel('')
    ax2.set_ylabel('')
    ax3.set_ylabel('')


@image_comparison(baseline_images=['csd_freqs'], remove_text=True,
                  extensions=['png'])
def test_csd_freqs():
    '''test axes.csd with sinusoidal stimuli'''
    n = 10000
    Fs = 100.

    fstims1 = [Fs/4, Fs/5, Fs/11]
    fstims2 = [Fs/4.7, Fs/5.6, Fs/11.9]

    NFFT = int(1000 * Fs / min(fstims1 + fstims2))
    noverlap = int(NFFT / 2)
    pad_to = int(2 ** np.ceil(np.log2(NFFT)))

    x = np.arange(0, n, 1/Fs)

    y1 = np.zeros(x.size)
    y2 = np.zeros(x.size)
    for fstim1, fstim2 in zip(fstims1, fstims2):
        y1 += np.sin(fstim1 * x * np.pi * 2)
        y2 += np.sin(fstim2 * x * np.pi * 2)

    fig = plt.figure()
    ax1 = fig.add_subplot(3, 1, 1)
    ax2 = fig.add_subplot(3, 1, 2)
    ax3 = fig.add_subplot(3, 1, 3)

    csd1, freqs1 = ax1.csd(y1, y2, NFFT=NFFT, Fs=Fs, noverlap=noverlap,
                           pad_to=pad_to, sides='default')
    csd2, freqs2 = ax2.csd(y1, y2, NFFT=NFFT, Fs=Fs, noverlap=noverlap,
                           pad_to=pad_to, sides='onesided',
                           return_line=False)
    csd3, freqs3, line3 = ax3.csd(y1, y2, NFFT=NFFT, Fs=Fs, noverlap=noverlap,
                                  pad_to=pad_to, sides='twosided',
                                  return_line=True)

    ax1.set_xlabel('')
    ax2.set_xlabel('')
    ax3.set_xlabel('')
    ax1.set_ylabel('')
    ax2.set_ylabel('')
    ax3.set_ylabel('')


@image_comparison(baseline_images=['csd_noise'], remove_text=True,
                  extensions=['png'])
def test_csd_noise():
    '''test axes.csd with noise stimuli'''
    np.random.seed(0)

    n = 10000
    Fs = 100.

    NFFT = int(1000 * Fs / 11)
    noverlap = int(NFFT / 2)
    pad_to = int(2 ** np.ceil(np.log2(NFFT)))

    y1 = np.random.standard_normal(n)
    y2 = np.random.rand(n)

    fig = plt.figure()
    ax1 = fig.add_subplot(3, 1, 1)
    ax2 = fig.add_subplot(3, 1, 2)
    ax3 = fig.add_subplot(3, 1, 3)

    csd1, freqs1 = ax1.csd(y1, y2, NFFT=NFFT, Fs=Fs, noverlap=noverlap,
                           pad_to=pad_to, sides='default')
    csd2, freqs2 = ax2.csd(y1, y2, NFFT=NFFT, Fs=Fs, noverlap=noverlap,
                           pad_to=pad_to, sides='onesided',
                           return_line=False)
    csd3, freqs3, line3 = ax3.csd(y1, y2, NFFT=NFFT, Fs=Fs, noverlap=noverlap,
                                  pad_to=pad_to, sides='twosided',
                                  return_line=True)

    ax1.set_xlabel('')
    ax2.set_xlabel('')
    ax3.set_xlabel('')
    ax1.set_ylabel('')
    ax2.set_ylabel('')
    ax3.set_ylabel('')


@image_comparison(baseline_images=['magnitude_spectrum_freqs_linear',
                                   'magnitude_spectrum_freqs_dB'],
                  remove_text=True,
                  extensions=['png'])
def test_magnitude_spectrum_freqs():
    '''test axes.magnitude_spectrum with sinusoidal stimuli'''
    n = 10000
    Fs = 100.

    fstims1 = [Fs/4, Fs/5, Fs/11]

    NFFT = int(1000 * Fs / min(fstims1))
    pad_to = int(2 ** np.ceil(np.log2(NFFT)))

    x = np.arange(0, n, 1/Fs)

    y = np.zeros(x.size)
    for i, fstim1 in enumerate(fstims1):
        y += np.sin(fstim1 * x * np.pi * 2) * 10**i
    y = y

    fig1 = plt.figure()
    fig2 = plt.figure()

    ax11 = fig1.add_subplot(3, 1, 1)
    ax12 = fig1.add_subplot(3, 1, 2)
    ax13 = fig1.add_subplot(3, 1, 3)

    ax21 = fig2.add_subplot(3, 1, 1)
    ax22 = fig2.add_subplot(3, 1, 2)
    ax23 = fig2.add_subplot(3, 1, 3)

    spec11, freqs11, line11 = ax11.magnitude_spectrum(y, Fs=Fs, pad_to=pad_to,
                                                      sides='default')
    spec12, freqs12, line12 = ax12.magnitude_spectrum(y, Fs=Fs, pad_to=pad_to,
                                                      sides='onesided')
    spec13, freqs13, line13 = ax13.magnitude_spectrum(y, Fs=Fs, pad_to=pad_to,
                                                      sides='twosided')

    spec21, freqs21, line21 = ax21.magnitude_spectrum(y, Fs=Fs, pad_to=pad_to,
                                                      sides='default',
                                                      scale='dB')
    spec22, freqs22, line22 = ax22.magnitude_spectrum(y, Fs=Fs, pad_to=pad_to,
                                                      sides='onesided',
                                                      scale='dB')
    spec23, freqs23, line23 = ax23.magnitude_spectrum(y, Fs=Fs, pad_to=pad_to,
                                                      sides='twosided',
                                                      scale='dB')

    ax11.set_xlabel('')
    ax12.set_xlabel('')
    ax13.set_xlabel('')
    ax11.set_ylabel('')
    ax12.set_ylabel('')
    ax13.set_ylabel('')

    ax21.set_xlabel('')
    ax22.set_xlabel('')
    ax23.set_xlabel('')
    ax21.set_ylabel('')
    ax22.set_ylabel('')
    ax23.set_ylabel('')


@image_comparison(baseline_images=['magnitude_spectrum_noise_linear',
                                   'magnitude_spectrum_noise_dB'],
                  remove_text=True,
                  extensions=['png'])
def test_magnitude_spectrum_noise():
    '''test axes.magnitude_spectrum with noise stimuli'''
    np.random.seed(0)

    n = 10000
    Fs = 100.

    NFFT = int(1000 * Fs / 11)
    pad_to = int(2 ** np.ceil(np.log2(NFFT)))

    y1 = np.random.standard_normal(n)
    y2 = np.random.rand(n)
    y = np.hstack([y1, y2]) - .5

    fig1 = plt.figure()
    fig2 = plt.figure()

    ax11 = fig1.add_subplot(3, 1, 1)
    ax12 = fig1.add_subplot(3, 1, 2)
    ax13 = fig1.add_subplot(3, 1, 3)

    ax21 = fig2.add_subplot(3, 1, 1)
    ax22 = fig2.add_subplot(3, 1, 2)
    ax23 = fig2.add_subplot(3, 1, 3)

    spec11, freqs11, line11 = ax11.magnitude_spectrum(y, Fs=Fs, pad_to=pad_to,
                                                      sides='default')
    spec12, freqs12, line12 = ax12.magnitude_spectrum(y, Fs=Fs, pad_to=pad_to,
                                                      sides='onesided')
    spec13, freqs13, line13 = ax13.magnitude_spectrum(y, Fs=Fs, pad_to=pad_to,
                                                      sides='twosided')

    spec21, freqs21, line21 = ax21.magnitude_spectrum(y, Fs=Fs, pad_to=pad_to,
                                                      sides='default',
                                                      scale='dB')
    spec22, freqs22, line22 = ax22.magnitude_spectrum(y, Fs=Fs, pad_to=pad_to,
                                                      sides='onesided',
                                                      scale='dB')
    spec23, freqs23, line23 = ax23.magnitude_spectrum(y, Fs=Fs, pad_to=pad_to,
                                                      sides='twosided',
                                                      scale='dB')

    ax11.set_xlabel('')
    ax12.set_xlabel('')
    ax13.set_xlabel('')
    ax11.set_ylabel('')
    ax12.set_ylabel('')
    ax13.set_ylabel('')

    ax21.set_xlabel('')
    ax22.set_xlabel('')
    ax23.set_xlabel('')
    ax21.set_ylabel('')
    ax22.set_ylabel('')
    ax23.set_ylabel('')


@image_comparison(baseline_images=['angle_spectrum_freqs'],
                  remove_text=True,
                  extensions=['png'])
def test_angle_spectrum_freqs():
    '''test axes.angle_spectrum with sinusoidal stimuli'''
    n = 10000
    Fs = 100.

    fstims1 = [Fs/4, Fs/5, Fs/11]

    NFFT = int(1000 * Fs / min(fstims1))
    pad_to = int(2 ** np.ceil(np.log2(NFFT)))

    x = np.arange(0, n, 1/Fs)

    y = np.zeros(x.size)
    for i, fstim1 in enumerate(fstims1):
        y += np.sin(fstim1 * x * np.pi * 2) * 10**i
    y = y

    fig = plt.figure()
    ax1 = fig.add_subplot(3, 1, 1)
    ax2 = fig.add_subplot(3, 1, 2)
    ax3 = fig.add_subplot(3, 1, 3)

    spec1, freqs1, line1 = ax1.angle_spectrum(y, Fs=Fs, pad_to=pad_to,
                                              sides='default')
    spec2, freqs2, line2 = ax2.angle_spectrum(y, Fs=Fs, pad_to=pad_to,
                                              sides='onesided')
    spec3, freqs3, line3 = ax3.angle_spectrum(y, Fs=Fs, pad_to=pad_to,
                                              sides='twosided')

    ax1.set_xlabel('')
    ax2.set_xlabel('')
    ax3.set_xlabel('')
    ax1.set_ylabel('')
    ax2.set_ylabel('')
    ax3.set_ylabel('')


@image_comparison(baseline_images=['angle_spectrum_noise'],
                  remove_text=True,
                  extensions=['png'])
def test_angle_spectrum_noise():
    '''test axes.angle_spectrum with noise stimuli'''
    np.random.seed(0)

    n = 10000
    Fs = 100.

    NFFT = int(1000 * Fs / 11)
    pad_to = int(2 ** np.ceil(np.log2(NFFT)))

    y1 = np.random.standard_normal(n)
    y2 = np.random.rand(n)
    y = np.hstack([y1, y2]) - .5

    fig = plt.figure()
    ax1 = fig.add_subplot(3, 1, 1)
    ax2 = fig.add_subplot(3, 1, 2)
    ax3 = fig.add_subplot(3, 1, 3)

    spec1, freqs1, line1 = ax1.angle_spectrum(y, Fs=Fs, pad_to=pad_to,
                                              sides='default')
    spec2, freqs2, line2 = ax2.angle_spectrum(y, Fs=Fs, pad_to=pad_to,
                                              sides='onesided')
    spec3, freqs3, line3 = ax3.angle_spectrum(y, Fs=Fs, pad_to=pad_to,
                                              sides='twosided')

    ax1.set_xlabel('')
    ax2.set_xlabel('')
    ax3.set_xlabel('')
    ax1.set_ylabel('')
    ax2.set_ylabel('')
    ax3.set_ylabel('')


@image_comparison(baseline_images=['phase_spectrum_freqs'],
                  remove_text=True,
                  extensions=['png'])
def test_phase_spectrum_freqs():
    '''test axes.phase_spectrum with sinusoidal stimuli'''
    n = 10000
    Fs = 100.

    fstims1 = [Fs/4, Fs/5, Fs/11]

    NFFT = int(1000 * Fs / min(fstims1))
    pad_to = int(2 ** np.ceil(np.log2(NFFT)))

    x = np.arange(0, n, 1/Fs)

    y = np.zeros(x.size)
    for i, fstim1 in enumerate(fstims1):
        y += np.sin(fstim1 * x * np.pi * 2) * 10**i
    y = y

    fig = plt.figure()
    ax1 = fig.add_subplot(3, 1, 1)
    ax2 = fig.add_subplot(3, 1, 2)
    ax3 = fig.add_subplot(3, 1, 3)

    spec1, freqs1, line1 = ax1.phase_spectrum(y, Fs=Fs, pad_to=pad_to,
                                              sides='default')
    spec2, freqs2, line2 = ax2.phase_spectrum(y, Fs=Fs, pad_to=pad_to,
                                              sides='onesided')
    spec3, freqs3, line3 = ax3.phase_spectrum(y, Fs=Fs, pad_to=pad_to,
                                              sides='twosided')

    ax1.set_xlabel('')
    ax2.set_xlabel('')
    ax3.set_xlabel('')
    ax1.set_ylabel('')
    ax2.set_ylabel('')
    ax3.set_ylabel('')


@image_comparison(baseline_images=['phase_spectrum_noise'],
                  remove_text=True,
                  extensions=['png'])
def test_phase_spectrum_noise():
    '''test axes.phase_spectrum with noise stimuli'''
    np.random.seed(0)

    n = 10000
    Fs = 100.

    NFFT = int(1000 * Fs / 11)
    pad_to = int(2 ** np.ceil(np.log2(NFFT)))

    y1 = np.random.standard_normal(n)
    y2 = np.random.rand(n)
    y = np.hstack([y1, y2]) - .5

    fig = plt.figure()
    ax1 = fig.add_subplot(3, 1, 1)
    ax2 = fig.add_subplot(3, 1, 2)
    ax3 = fig.add_subplot(3, 1, 3)

    spec1, freqs1, line1 = ax1.phase_spectrum(y, Fs=Fs, pad_to=pad_to,
                                              sides='default')
    spec2, freqs2, line2 = ax2.phase_spectrum(y, Fs=Fs, pad_to=pad_to,
                                              sides='onesided')
    spec3, freqs3, line3 = ax3.phase_spectrum(y, Fs=Fs, pad_to=pad_to,
                                              sides='twosided')

    ax1.set_xlabel('')
    ax2.set_xlabel('')
    ax3.set_xlabel('')
    ax1.set_ylabel('')
    ax2.set_ylabel('')
    ax3.set_ylabel('')


@image_comparison(baseline_images=['twin_spines'], remove_text=True,
                  extensions=['png'])
def test_twin_spines():

    def make_patch_spines_invisible(ax):
        ax.set_frame_on(True)
        ax.patch.set_visible(False)
        for sp in six.itervalues(ax.spines):
            sp.set_visible(False)

    fig = plt.figure(figsize=(4, 3))
    fig.subplots_adjust(right=0.75)

    host = fig.add_subplot(111)
    par1 = host.twinx()
    par2 = host.twinx()

    # Offset the right spine of par2.  The ticks and label have already been
    # placed on the right by twinx above.
    par2.spines["right"].set_position(("axes", 1.2))
    # Having been created by twinx, par2 has its frame off, so the line of
    # its detached spine is invisible.  First, activate the frame but make
    # the patch and spines invisible.
    make_patch_spines_invisible(par2)
    # Second, show the right spine.
    par2.spines["right"].set_visible(True)

    p1, = host.plot([0, 1, 2], [0, 1, 2], "b-")
    p2, = par1.plot([0, 1, 2], [0, 3, 2], "r-")
    p3, = par2.plot([0, 1, 2], [50, 30, 15], "g-")

    host.set_xlim(0, 2)
    host.set_ylim(0, 2)
    par1.set_ylim(0, 4)
    par2.set_ylim(1, 65)

    host.yaxis.label.set_color(p1.get_color())
    par1.yaxis.label.set_color(p2.get_color())
    par2.yaxis.label.set_color(p3.get_color())

    tkw = dict(size=4, width=1.5)
    host.tick_params(axis='y', colors=p1.get_color(), **tkw)
    par1.tick_params(axis='y', colors=p2.get_color(), **tkw)
    par2.tick_params(axis='y', colors=p3.get_color(), **tkw)
    host.tick_params(axis='x', **tkw)


@image_comparison(baseline_images=['twin_spines_on_top', 'twin_spines_on_top'],
                  extensions=['png'], remove_text=True)
def test_twin_spines_on_top():
    matplotlib.rcParams['axes.linewidth'] = 48.0
    matplotlib.rcParams['lines.linewidth'] = 48.0

    fig = plt.figure()
    ax1 = fig.add_subplot(1, 1, 1)

    data = np.array([[1000, 1100, 1200, 1250],
                     [310, 301, 360, 400]])

    ax2 = ax1.twinx()

    ax1.plot(data[0], data[1]/1E3, color='#BEAED4')
    ax1.fill_between(data[0], data[1]/1E3, color='#BEAED4', alpha=.8)

    ax2.plot(data[0], data[1]/1E3, color='#7FC97F')
    ax2.fill_between(data[0], data[1]/1E3, color='#7FC97F', alpha=.5)

    # Reuse testcase from above for a labeled data test
    data = {"i": data[0], "j": data[1]/1E3}
    fig = plt.figure()
    ax1 = fig.add_subplot(1, 1, 1)
    ax2 = ax1.twinx()
    ax1.plot("i", "j", color='#BEAED4', data=data)
    ax1.fill_between("i", "j", color='#BEAED4', alpha=.8, data=data)
    ax2.plot("i", "j", color='#7FC97F', data=data)
    ax2.fill_between("i", "j", color='#7FC97F', alpha=.5, data=data)


def test_rcparam_grid_minor():
    orig_grid = matplotlib.rcParams['axes.grid']
    orig_locator = matplotlib.rcParams['axes.grid.which']

    matplotlib.rcParams['axes.grid'] = True

    values = (
        (('both'), (True, True)),
        (('major'), (True, False)),
        (('minor'), (False, True))
        )

    for locator, result in values:
        matplotlib.rcParams['axes.grid.which'] = locator
        fig = plt.figure()
        ax = fig.add_subplot(1, 1, 1)
        assert (ax.xaxis._gridOnMajor, ax.xaxis._gridOnMinor) == result

    matplotlib.rcParams['axes.grid'] = orig_grid
    matplotlib.rcParams['axes.grid.which'] = orig_locator


def test_vline_limit():
    fig = plt.figure()
    ax = fig.gca()
    ax.axvline(0.5)
    ax.plot([-0.1, 0, 0.2, 0.1])
    (ymin, ymax) = ax.get_ylim()
    assert_allclose(ax.get_ylim(), (-.1, .2))


def test_empty_shared_subplots():
    # empty plots with shared axes inherit limits from populated plots
    fig, axes = plt.subplots(nrows=1, ncols=2, sharex=True, sharey=True)
    axes[0].plot([1, 2, 3], [2, 4, 6])
    x0, x1 = axes[1].get_xlim()
    y0, y1 = axes[1].get_ylim()
    assert x0 <= 1
    assert x1 >= 3
    assert y0 <= 2
    assert y1 >= 6


def test_relim_visible_only():
    x1 = (0., 10.)
    y1 = (0., 10.)
    x2 = (-10., 20.)
    y2 = (-10., 30.)

    fig = matplotlib.figure.Figure()
    ax = fig.add_subplot(111)
    ax.plot(x1, y1)
    assert ax.get_xlim() == x1
    assert ax.get_ylim() == y1
    l = ax.plot(x2, y2)
    assert ax.get_xlim() == x2
    assert ax.get_ylim() == y2
    l[0].set_visible(False)
    assert ax.get_xlim() == x2
    assert ax.get_ylim() == y2

    ax.relim(visible_only=True)
    ax.autoscale_view()

    assert ax.get_xlim() == x1
    assert ax.get_ylim() == y1


def test_text_labelsize():
    """
    tests for issue #1172
    """
    fig = plt.figure()
    ax = fig.gca()
    ax.tick_params(labelsize='large')
    ax.tick_params(direction='out')


@image_comparison(baseline_images=['pie_linewidth_0', 'pie_linewidth_0',
                                   'pie_linewidth_0'],
                  extensions=['png'])
def test_pie_linewidth_0():
    # The slices will be ordered and plotted counter-clockwise.
    labels = 'Frogs', 'Hogs', 'Dogs', 'Logs'
    sizes = [15, 30, 45, 10]
    colors = ['yellowgreen', 'gold', 'lightskyblue', 'lightcoral']
    explode = (0, 0.1, 0, 0)  # only "explode" the 2nd slice (i.e. 'Hogs')

    plt.pie(sizes, explode=explode, labels=labels, colors=colors,
            autopct='%1.1f%%', shadow=True, startangle=90,
            wedgeprops={'linewidth': 0})
    # Set aspect ratio to be equal so that pie is drawn as a circle.
    plt.axis('equal')

    # Reuse testcase from above for a labeled data test
    data = {"l": labels, "s": sizes, "c": colors, "ex": explode}
    fig = plt.figure()
    ax = fig.gca()
    ax.pie("s", explode="ex", labels="l", colors="c",
           autopct='%1.1f%%', shadow=True, startangle=90,
           wedgeprops={'linewidth': 0}, data=data)
    ax.axis('equal')

    # And again to test the pyplot functions which should also be able to be
    # called with a data kwarg
    plt.figure()
    plt.pie("s", explode="ex", labels="l", colors="c",
            autopct='%1.1f%%', shadow=True, startangle=90,
            wedgeprops={'linewidth': 0}, data=data)
    plt.axis('equal')


@image_comparison(baseline_images=['pie_center_radius'], extensions=['png'])
def test_pie_center_radius():
    # The slices will be ordered and plotted counter-clockwise.
    labels = 'Frogs', 'Hogs', 'Dogs', 'Logs'
    sizes = [15, 30, 45, 10]
    colors = ['yellowgreen', 'gold', 'lightskyblue', 'lightcoral']
    explode = (0, 0.1, 0, 0)  # only "explode" the 2nd slice (i.e. 'Hogs')

    plt.pie(sizes, explode=explode, labels=labels, colors=colors,
            autopct='%1.1f%%', shadow=True, startangle=90,
            wedgeprops={'linewidth': 0}, center=(1, 2), radius=1.5)

    plt.annotate("Center point", xy=(1, 2), xytext=(1, 1.5),
                 arrowprops=dict(arrowstyle="->",
                                 connectionstyle="arc3"))
    # Set aspect ratio to be equal so that pie is drawn as a circle.
    plt.axis('equal')


@image_comparison(baseline_images=['pie_linewidth_2'], extensions=['png'])
def test_pie_linewidth_2():
    # The slices will be ordered and plotted counter-clockwise.
    labels = 'Frogs', 'Hogs', 'Dogs', 'Logs'
    sizes = [15, 30, 45, 10]
    colors = ['yellowgreen', 'gold', 'lightskyblue', 'lightcoral']
    explode = (0, 0.1, 0, 0)  # only "explode" the 2nd slice (i.e. 'Hogs')

    plt.pie(sizes, explode=explode, labels=labels, colors=colors,
            autopct='%1.1f%%', shadow=True, startangle=90,
            wedgeprops={'linewidth': 2})
    # Set aspect ratio to be equal so that pie is drawn as a circle.
    plt.axis('equal')


@image_comparison(baseline_images=['pie_ccw_true'], extensions=['png'])
def test_pie_ccw_true():
    # The slices will be ordered and plotted counter-clockwise.
    labels = 'Frogs', 'Hogs', 'Dogs', 'Logs'
    sizes = [15, 30, 45, 10]
    colors = ['yellowgreen', 'gold', 'lightskyblue', 'lightcoral']
    explode = (0, 0.1, 0, 0)  # only "explode" the 2nd slice (i.e. 'Hogs')

    plt.pie(sizes, explode=explode, labels=labels, colors=colors,
            autopct='%1.1f%%', shadow=True, startangle=90,
            counterclock=True)
    # Set aspect ratio to be equal so that pie is drawn as a circle.
    plt.axis('equal')


@image_comparison(baseline_images=['pie_frame_grid'], extensions=['png'])
def test_pie_frame_grid():
    # The slices will be ordered and plotted counter-clockwise.
    labels = 'Frogs', 'Hogs', 'Dogs', 'Logs'
    sizes = [15, 30, 45, 10]
    colors = ['yellowgreen', 'gold', 'lightskyblue', 'lightcoral']
    # only "explode" the 2nd slice (i.e. 'Hogs')
    explode = (0, 0.1, 0, 0)

    plt.pie(sizes, explode=explode, labels=labels, colors=colors,
            autopct='%1.1f%%', shadow=True, startangle=90,
            wedgeprops={'linewidth': 0},
            frame=True, center=(2, 2))

    plt.pie(sizes[::-1], explode=explode, labels=labels, colors=colors,
            autopct='%1.1f%%', shadow=True, startangle=90,
            wedgeprops={'linewidth': 0},
            frame=True, center=(5, 2))

    plt.pie(sizes, explode=explode[::-1], labels=labels, colors=colors,
            autopct='%1.1f%%', shadow=True, startangle=90,
            wedgeprops={'linewidth': 0},
            frame=True, center=(3, 5))
    # Set aspect ratio to be equal so that pie is drawn as a circle.
    plt.axis('equal')


@image_comparison(baseline_images=['set_get_ticklabels'], extensions=['png'])
def test_set_get_ticklabels():
    # test issue 2246
    fig, ax = plt.subplots(2)
    ha = ['normal', 'set_x/yticklabels']

    ax[0].plot(arange(10))
    ax[0].set_title(ha[0])

    ax[1].plot(arange(10))
    ax[1].set_title(ha[1])

    # set ticklabel to 1 plot in normal way
    ax[0].set_xticklabels(('a', 'b', 'c', 'd'))
    ax[0].set_yticklabels(('11', '12', '13', '14'))

    # set ticklabel to the other plot, expect the 2 plots have same label
    # setting pass get_ticklabels return value as ticklabels argument
    ax[1].set_xticklabels(ax[0].get_xticklabels())
    ax[1].set_yticklabels(ax[0].get_yticklabels())


@image_comparison(baseline_images=['o_marker_path_snap'], extensions=['png'],
                  savefig_kwarg={'dpi': 72})
def test_o_marker_path_snap():
    fig, ax = plt.subplots()
    ax.margins(.1)
    for ms in range(1, 15):
        ax.plot([1, 2, ], np.ones(2) + ms, 'o', ms=ms)

    for ms in np.linspace(1, 10, 25):
        ax.plot([3, 4, ], np.ones(2) + ms, 'o', ms=ms)


def test_margins():
    # test all ways margins can be called
    data = [1, 10]

    fig1, ax1 = plt.subplots(1, 1)
    ax1.plot(data)
    ax1.margins(1)
    assert ax1.margins() == (1, 1)

    fig2, ax2 = plt.subplots(1, 1)
    ax2.plot(data)
    ax2.margins(1, 0.5)
    assert ax2.margins() == (1, 0.5)

    fig3, ax3 = plt.subplots(1, 1)
    ax3.plot(data)
    ax3.margins(x=1, y=0.5)
    assert ax3.margins() == (1, 0.5)


def test_length_one_hist():
    fig, ax = plt.subplots()
    ax.hist(1)
    ax.hist([1])


def test_pathological_hexbin():
    # issue #2863
    out = io.BytesIO()

    with warnings.catch_warnings(record=True) as w:
        warnings.simplefilter("always")
        mylist = [10] * 100
        fig, ax = plt.subplots(1, 1)
        ax.hexbin(mylist, mylist)
        fig.savefig(out)
        assert len(w) == 0


def test_color_None():
    # issue 3855
    fig, ax = plt.subplots()
    ax.plot([1, 2], [1, 2], color=None)


def test_color_alias():
    # issues 4157 and 4162
    fig, ax = plt.subplots()
    line = ax.plot([0, 1], c='lime')[0]
    assert 'lime' == line.get_color()


def test_numerical_hist_label():
    fig, ax = plt.subplots()
    ax.hist([range(15)] * 5, label=range(5))
    ax.legend()


def test_unicode_hist_label():
    fig, ax = plt.subplots()
    a = (b'\xe5\xbe\x88\xe6\xbc\x82\xe4\xba\xae, ' +
         b'r\xc3\xb6m\xc3\xa4n ch\xc3\xa4r\xc3\xa1ct\xc3\xa8rs')
    b = b'\xd7\xa9\xd7\x9c\xd7\x95\xd7\x9d'
    labels = [a.decode('utf-8'),
              'hi aardvark',
              b.decode('utf-8'),
              ]

    ax.hist([range(15)] * 3, label=labels)
    ax.legend()


def test_move_offsetlabel():
    data = np.random.random(10) * 1e-22
    fig, ax = plt.subplots()
    ax.plot(data)
    ax.yaxis.tick_right()
    assert (1, 0.5) == ax.yaxis.offsetText.get_position()


@image_comparison(baseline_images=['rc_spines'], extensions=['png'],
                  savefig_kwarg={'dpi': 40})
def test_rc_spines():
    rc_dict = {
        'axes.spines.left': False,
        'axes.spines.right': False,
        'axes.spines.top': False,
        'axes.spines.bottom': False}
    with matplotlib.rc_context(rc_dict):
        fig, ax = plt.subplots()


@image_comparison(baseline_images=['rc_grid'], extensions=['png'],
                  savefig_kwarg={'dpi': 40})
def test_rc_grid():
    fig = plt.figure()
    rc_dict0 = {
        'axes.grid': True,
        'axes.grid.axis': 'both'
    }
    rc_dict1 = {
        'axes.grid': True,
        'axes.grid.axis': 'x'
    }
    rc_dict2 = {
        'axes.grid': True,
        'axes.grid.axis': 'y'
    }
    dict_list = [rc_dict0, rc_dict1, rc_dict2]

    i = 1
    for rc_dict in dict_list:
        with matplotlib.rc_context(rc_dict):
            fig.add_subplot(3, 1, i)
            i += 1


def test_rc_tick():
    d = {'xtick.bottom': False, 'xtick.top': True,
         'ytick.left': True, 'ytick.right': False}
    with plt.rc_context(rc=d):
        fig = plt.figure()
        ax1 = fig.add_subplot(1, 1, 1)
        xax = ax1.xaxis
        yax = ax1.yaxis
        # tick1On bottom/left
        assert not xax._major_tick_kw['tick1On']
        assert xax._major_tick_kw['tick2On']
        assert not xax._minor_tick_kw['tick1On']
        assert xax._minor_tick_kw['tick2On']

        assert yax._major_tick_kw['tick1On']
        assert not yax._major_tick_kw['tick2On']
        assert yax._minor_tick_kw['tick1On']
        assert not yax._minor_tick_kw['tick2On']


def test_rc_major_minor_tick():
    d = {'xtick.top': True, 'ytick.right': True,  # Enable all ticks
         'xtick.bottom': True, 'ytick.left': True,
         # Selectively disable
         'xtick.minor.bottom': False, 'xtick.major.bottom': False,
         'ytick.major.left': False, 'ytick.minor.left': False}
    with plt.rc_context(rc=d):
        fig = plt.figure()
        ax1 = fig.add_subplot(1, 1, 1)
        xax = ax1.xaxis
        yax = ax1.yaxis
        # tick1On bottom/left
        assert not xax._major_tick_kw['tick1On']
        assert xax._major_tick_kw['tick2On']
        assert not xax._minor_tick_kw['tick1On']
        assert xax._minor_tick_kw['tick2On']

        assert not yax._major_tick_kw['tick1On']
        assert yax._major_tick_kw['tick2On']
        assert not yax._minor_tick_kw['tick1On']
        assert yax._minor_tick_kw['tick2On']


def test_square_plot():
    x = np.arange(4)
    y = np.array([1., 3., 5., 7.])
    fig, ax = plt.subplots()
    ax.plot(x, y, 'mo')
    ax.axis('square')
    xlim, ylim = ax.get_xlim(), ax.get_ylim()
    assert np.diff(xlim) == np.diff(ylim)
    assert ax.get_aspect() == 'equal'


def test_no_None():
    fig, ax = plt.subplots()
    with pytest.raises(ValueError):
        plt.plot(None)
    with pytest.raises(ValueError):
        plt.plot(None, None)


def test_pcolor_fast_non_uniform():
    Z = np.arange(6).reshape((3, 2))
    X = np.array([0, 1, 2, 10])
    Y = np.array([0, 1, 2])

    plt.figure()
    ax = plt.subplot(111)
    ax.pcolorfast(X, Y, Z.T)


def test_shared_scale():
    fig, axs = plt.subplots(2, 2, sharex=True, sharey=True)

    axs[0, 0].set_xscale("log")
    axs[0, 0].set_yscale("log")

    for ax in axs.flat:
        assert ax.get_yscale() == 'log'
        assert ax.get_xscale() == 'log'

    axs[1, 1].set_xscale("linear")
    axs[1, 1].set_yscale("linear")

    for ax in axs.flat:
        assert ax.get_yscale() == 'linear'
        assert ax.get_xscale() == 'linear'


def test_violin_point_mass():
    """Violin plot should handle point mass pdf gracefully."""
    plt.violinplot(np.array([0, 0]))


def generate_errorbar_inputs():
    base_xy = cycler('x', [np.arange(5)]) + cycler('y', [np.ones((5, ))])
    err_cycler = cycler('err', [1,
                                [1, 1, 1, 1, 1],
                                [[1, 1, 1, 1, 1],
                                 [1, 1, 1, 1, 1]],
                                [[1]] * 5,
                                np.ones(5),
                                np.ones((2, 5)),
                                np.ones((5, 1)),
                                None
                                ])
    xerr_cy = cycler('xerr', err_cycler)
    yerr_cy = cycler('yerr', err_cycler)

    empty = ((cycler('x', [[]]) + cycler('y', [[]])) *
             cycler('xerr', [[], None]) * cycler('yerr', [[], None]))
    xerr_only = base_xy * xerr_cy
    yerr_only = base_xy * yerr_cy
    both_err = base_xy * yerr_cy * xerr_cy

    test_cyclers = chain(xerr_only, yerr_only, both_err, empty)

    return test_cyclers


@pytest.mark.parametrize('kwargs', generate_errorbar_inputs())
def test_errorbar_inputs_shotgun(kwargs):
    ax = plt.gca()
    eb = ax.errorbar(**kwargs)
    eb.remove()


def test_axisbg_warning():
    fig = plt.figure()
    with warnings.catch_warnings(record=True) as w:
        warnings.simplefilter("always")
        ax = matplotlib.axes.Axes(fig, [0, 0, 1, 1], axisbg='r')
        assert len(w) == 1
        msg = "The axisbg attribute was deprecated in version 2.0."
        assert str(w[0].message).startswith(msg)


@image_comparison(baseline_images=["dash_offset"], remove_text=True)
def test_dash_offset():
    fig, ax = plt.subplots()
    x = np.linspace(0, 10)
    y = np.ones_like(x)
    for j in range(0, 100, 2):
        ax.plot(x, j*y, ls=(j, (10, 10)), lw=5, color='k')


def test_title_location_roundtrip():
    fig, ax = plt.subplots()
    ax.set_title('aardvark')
    ax.set_title('left', loc='left')
    ax.set_title('right', loc='right')

    assert 'left' == ax.get_title(loc='left')
    assert 'right' == ax.get_title(loc='right')
    assert 'aardvark' == ax.get_title()

    with pytest.raises(ValueError):
        ax.get_title(loc='foo')
    with pytest.raises(ValueError):
        ax.set_title('fail', loc='foo')


@image_comparison(baseline_images=["loglog"], remove_text=True,
                  extensions=['png'])
def test_loglog():
    fig, ax = plt.subplots()
    x = np.arange(1, 11)
    ax.loglog(x, x**3, lw=5)
    ax.tick_params(length=25, width=2)
    ax.tick_params(length=15, width=2, which='minor')


@pytest.mark.style('default')
def test_axes_margins():
    fig, ax = plt.subplots()
    ax.plot([0, 1, 2, 3])
    assert ax.get_ybound()[0] != 0

    fig, ax = plt.subplots()
    ax.bar([0, 1, 2, 3], [1, 1, 1, 1])
    assert ax.get_ybound()[0] == 0

    fig, ax = plt.subplots()
    ax.barh([0, 1, 2, 3], [1, 1, 1, 1])
    assert ax.get_xbound()[0] == 0

    fig, ax = plt.subplots()
    ax.pcolor(np.zeros((10, 10)))
    assert ax.get_xbound() == (0, 10)
    assert ax.get_ybound() == (0, 10)

    fig, ax = plt.subplots()
    ax.pcolorfast(np.zeros((10, 10)))
    assert ax.get_xbound() == (0, 10)
    assert ax.get_ybound() == (0, 10)

    fig, ax = plt.subplots()
    ax.hist(np.arange(10))
    assert ax.get_ybound()[0] == 0

    fig, ax = plt.subplots()
    ax.imshow(np.zeros((10, 10)))
    assert ax.get_xbound() == (-0.5, 9.5)
    assert ax.get_ybound() == (-0.5, 9.5)


@pytest.fixture(params=['x', 'y'])
def shared_axis_remover(request):
    def _helper_x(ax):
        ax2 = ax.twinx()
        ax2.remove()
        ax.set_xlim(0, 15)
        r = ax.xaxis.get_major_locator()()
        assert r[-1] > 14

    def _helper_y(ax):
        ax2 = ax.twiny()
        ax2.remove()
        ax.set_ylim(0, 15)
        r = ax.yaxis.get_major_locator()()
        assert r[-1] > 14

    if request.param == 'x':
        return _helper_x
    elif request.param == 'y':
        return _helper_y
    else:
        assert False, 'Request param %s is invalid.' % (request.param, )


@pytest.fixture(params=['gca', 'subplots', 'subplots_shared', 'add_axes'])
def shared_axes_generator(request):
    # test all of the ways to get fig/ax sets
    if request.param == 'gca':
        fig = plt.figure()
        ax = fig.gca()
    elif request.param == 'subplots':
        fig, ax = plt.subplots()
    elif request.param == 'subplots_shared':
        fig, ax_lst = plt.subplots(2, 2, sharex='all', sharey='all')
        ax = ax_lst[0][0]
    elif request.param == 'add_axes':
        fig = plt.figure()
        ax = fig.add_axes([.1, .1, .8, .8])
    else:
        assert False, 'Request param %s is invalid.' % (request.param, )

    return fig, ax


def test_remove_shared_axes(shared_axes_generator, shared_axis_remover):
    # test all of the ways to get fig/ax sets
    fig, ax = shared_axes_generator
    shared_axis_remover(ax)


def test_remove_shared_axes_relim():
    fig, ax_lst = plt.subplots(2, 2, sharex='all', sharey='all')
    ax = ax_lst[0][0]
    orig_xlim = ax_lst[0][1].get_xlim()
    ax.remove()
    ax.set_xlim(0, 5)
    assert_array_equal(ax_lst[0][1].get_xlim(), orig_xlim)


def test_adjust_numtick_aspect():
    fig, ax = plt.subplots()
    ax.yaxis.get_major_locator().set_params(nbins='auto')
    ax.set_xlim(0, 1000)
    ax.set_aspect('equal')
    fig.canvas.draw()
    assert len(ax.yaxis.get_major_locator()()) == 2
    ax.set_ylim(0, 1000)
    fig.canvas.draw()
    assert len(ax.yaxis.get_major_locator()()) > 2


@image_comparison(baseline_images=["auto_numticks"], style='default',
                  extensions=['png'])
def test_auto_numticks():
    # Make tiny, empty subplots, verify that there are only 3 ticks.
    fig, axes = plt.subplots(4, 4)


@image_comparison(baseline_images=["auto_numticks_log"], style='default',
                  extensions=['png'])
def test_auto_numticks_log():
    # Verify that there are not too many ticks with a large log range.
    fig, ax = plt.subplots()
    matplotlib.rcParams['axes.autolimit_mode'] = 'round_numbers'
    ax.loglog([1e-20, 1e5], [1e-16, 10])


def test_broken_barh_empty():
    fig, ax = plt.subplots()
    ax.broken_barh([], (.1, .5))


def test_pandas_indexing_dates():
    pd = pytest.importorskip('pandas')

    dates = np.arange('2005-02', '2005-03', dtype='datetime64[D]')
    values = np.sin(np.array(range(len(dates))))
    df = pd.DataFrame({'dates': dates, 'values': values})

    ax = plt.gca()

    without_zero_index = df[np.array(df.index) % 2 == 1].copy()
    ax.plot('dates', 'values', data=without_zero_index)


def test_pandas_errorbar_indexing():
    pd = pytest.importorskip('pandas')

    df = pd.DataFrame(np.random.uniform(size=(5, 4)),
                      columns=['x', 'y', 'xe', 'ye'],
                      index=[1, 2, 3, 4, 5])
    fig, ax = plt.subplots()
    ax.errorbar('x', 'y', xerr='xe', yerr='ye', data=df)


def test_pandas_indexing_hist():
    pd = pytest.importorskip('pandas')

    ser_1 = pd.Series(data=[1, 2, 2, 3, 3, 4, 4, 4, 4, 5])
    ser_2 = ser_1.iloc[1:]
    fig, axes = plt.subplots()
    axes.hist(ser_2)


def test_axis_set_tick_params_labelsize_labelcolor():
    # Tests fix for issue 4346
    axis_1 = plt.subplot()
    axis_1.yaxis.set_tick_params(labelsize=30, labelcolor='red',
                                 direction='out')

    # Expected values after setting the ticks
    assert axis_1.yaxis.majorTicks[0]._size == 4.0
    assert axis_1.yaxis.majorTicks[0]._color == 'k'
    assert axis_1.yaxis.majorTicks[0]._labelsize == 30.0
    assert axis_1.yaxis.majorTicks[0]._labelcolor == 'red'


def test_none_kwargs():
    fig, ax = plt.subplots()
    ln, = ax.plot(range(32), linestyle=None)
    assert ln.get_linestyle() == '-'


def test_ls_ds_conflict():
    with pytest.raises(ValueError):
        plt.plot(range(32), linestyle='steps-pre:', drawstyle='steps-post')


@image_comparison(baseline_images=['date_timezone_x'], extensions=['png'])
def test_date_timezone_x():
    # Tests issue 5575
    time_index = [pytz.timezone('Canada/Eastern').localize(datetime.datetime(
        year=2016, month=2, day=22, hour=x)) for x in range(3)]

    # Same Timezone
    fig = plt.figure(figsize=(20, 12))
    plt.subplot(2, 1, 1)
    plt.plot_date(time_index, [3] * 3, tz='Canada/Eastern')

    # Different Timezone
    plt.subplot(2, 1, 2)
    plt.plot_date(time_index, [3] * 3, tz='UTC')


@image_comparison(baseline_images=['date_timezone_y'],
                  extensions=['png'])
def test_date_timezone_y():
    # Tests issue 5575
    time_index = [pytz.timezone('Canada/Eastern').localize(datetime.datetime(
        year=2016, month=2, day=22, hour=x)) for x in range(3)]

    # Same Timezone
    fig = plt.figure(figsize=(20, 12))
    plt.subplot(2, 1, 1)
    plt.plot_date([3] * 3,
                  time_index, tz='Canada/Eastern', xdate=False, ydate=True)

    # Different Timezone
    plt.subplot(2, 1, 2)
    plt.plot_date([3] * 3, time_index, tz='UTC', xdate=False, ydate=True)


@image_comparison(baseline_images=['date_timezone_x_and_y'],
                  extensions=['png'])
def test_date_timezone_x_and_y():
    # Tests issue 5575
    time_index = [pytz.timezone('UTC').localize(datetime.datetime(
        year=2016, month=2, day=22, hour=x)) for x in range(3)]

    # Same Timezone
    fig = plt.figure(figsize=(20, 12))
    plt.subplot(2, 1, 1)
    plt.plot_date(time_index, time_index, tz='UTC', ydate=True)

    # Different Timezone
    plt.subplot(2, 1, 2)
    plt.plot_date(time_index, time_index, tz='US/Eastern', ydate=True)


@image_comparison(baseline_images=['axisbelow'],
                  extensions=['png'], remove_text=True)
def test_axisbelow():
    # Test 'line' setting added in 6287.
    # Show only grids, not frame or ticks, to make this test
    # independent of future change to drawing order of those elements.
    fig, axs = plt.subplots(ncols=3, sharex=True, sharey=True)
    settings = (False, 'line', True)

    for ax, setting in zip(axs, settings):
        ax.plot((0, 10), (0, 10), lw=10, color='m')
        circ = mpatches.Circle((3, 3), color='r')
        ax.add_patch(circ)
        ax.grid(color='c', linestyle='-', linewidth=3)
        ax.tick_params(top=False, bottom=False,
                       left=False, right=False)
        for spine in ax.spines.values():
            spine.set_visible(False)
        ax.set_axisbelow(setting)


def test_offset_label_color():
    # Tests issue 6440
    fig = plt.figure()
    ax = fig.add_subplot(1, 1, 1)
    ax.plot([1.01e9, 1.02e9, 1.03e9])
    ax.yaxis.set_tick_params(labelcolor='red')
    assert ax.yaxis.get_offset_text().get_color() == 'red'


def test_large_offset():
    fig, ax = plt.subplots()
    ax.plot((1 + np.array([0, 1.e-12])) * 1.e27)
    fig.canvas.draw()


def test_bar_color_cycle():
    ccov = mcolors.colorConverter.to_rgb
    fig, ax = plt.subplots()
    for j in range(5):
        ln, = ax.plot(range(3))
        brs = ax.bar(range(3), range(3))
        for br in brs:
            assert ccov(ln.get_color()) == ccov(br.get_facecolor())


def test_tick_param_label_rotation():
    fix, ax = plt.subplots()
    plt.plot([0, 1], [0, 1])
    ax.xaxis.set_tick_params(which='both', rotation=75)
    ax.yaxis.set_tick_params(which='both', rotation=90)
    for text in ax.get_xticklabels(which='both'):
        assert text.get_rotation() == 75
    for text in ax.get_yticklabels(which='both'):
        assert text.get_rotation() == 90


def test_fill_betweenx_2d_y_input():
    y = np.zeros((2, 2))
    x1 = 3
    x2 = 3

    fig = plt.figure()
    ax = fig.add_subplot(211)
    with pytest.raises(ValueError):
        ax.plot(y, x1, y, x2, color='black')
        ax.fill_betweenx(y, x1, x2)


def test_fill_betweenx_2d_x1_input():
    y = np.arange(0.0, 2, 0.02)
    x1 = np.zeros((2, 2))
    x2 = 3

    fig = plt.figure()
    ax = fig.add_subplot(211)
    with pytest.raises(ValueError):
        ax.plot(y, x1, y, x2, color='black')
        ax.fill_betweenx(y, x1, x2)


def test_fill_betweenx_2d_x2_input():
    y = np.arange(0.0, 2, 0.02)
    x1 = 3
    x2 = np.zeros((2, 2))

    fig = plt.figure()
    ax = fig.add_subplot(211)
    with pytest.raises(ValueError):
        ax.plot(y, x1, y, x2, color='black')
        ax.fill_betweenx(y, x1, x2)


@pytest.mark.style('default')
def test_fillbetween_cycle():
    fig, ax = plt.subplots()

    for j in range(3):
        cc = ax.fill_between(range(3), range(3))
        target = mcolors.to_rgba('C{}'.format(j))
        assert tuple(cc.get_facecolors().squeeze()) == tuple(target)

    for j in range(3, 6):
        cc = ax.fill_betweenx(range(3), range(3))
        target = mcolors.to_rgba('C{}'.format(j))
        assert tuple(cc.get_facecolors().squeeze()) == tuple(target)

    target = mcolors.to_rgba('k')

    for al in ['facecolor', 'facecolors', 'color']:
        cc = ax.fill_between(range(3), range(3), **{al: 'k'})
        assert tuple(cc.get_facecolors().squeeze()) == tuple(target)

    edge_target = mcolors.to_rgba('k')
    for j, el in enumerate(['edgecolor', 'edgecolors'], start=6):
        cc = ax.fill_between(range(3), range(3), **{el: 'k'})
        face_target = mcolors.to_rgba('C{}'.format(j))
        assert tuple(cc.get_facecolors().squeeze()) == tuple(face_target)
        assert tuple(cc.get_edgecolors().squeeze()) == tuple(edge_target)


def test_log_margins():
    plt.rcParams['axes.autolimit_mode'] = 'data'
    fig, ax = plt.subplots()
    margin = 0.05
    ax.set_xmargin(margin)
    ax.semilogx([10, 100], [10, 100])
    xlim0, xlim1 = ax.get_xlim()
    transform = ax.xaxis.get_transform()
    xlim0t, xlim1t = transform.transform([xlim0, xlim1])
    x0t, x1t = transform.transform([10, 100])
    delta = (x1t - x0t) * margin
    assert_allclose([xlim0t + delta, xlim1t - delta], [x0t, x1t])


def test_color_length_mismatch():
    N = 5
    x, y = np.arange(N), np.arange(N)
    colors = np.arange(N+1)
    fig, ax = plt.subplots()
    with pytest.raises(ValueError):
        ax.scatter(x, y, c=colors)
    c_rgb = (0.5, 0.5, 0.5)
    ax.scatter(x, y, c=c_rgb)
    ax.scatter(x, y, c=[c_rgb] * N)


def test_scatter_color_masking():
    x = np.array([1, 2, 3])
    y = np.array([1, np.nan, 3])
    colors = np.array(['k', 'w', 'k'])
    linewidths = np.array([1, 2, 3])
    s = plt.scatter(x, y, color=colors, linewidths=linewidths)

    facecolors = s.get_facecolors()
    linecolors = s.get_edgecolors()
    linewidths = s.get_linewidths()
    assert_array_equal(facecolors[1], np.array([0, 0, 0, 1]))
    assert_array_equal(linecolors[1], np.array([0, 0, 0, 1]))
    assert linewidths[1] == 3


def test_eventplot_legend():
    plt.eventplot([1.0], label='Label')
    plt.legend()


def test_bar_single_height():
    fig, ax = plt.subplots()
    # Check that a bar chart with a single height for all bars works
    ax.bar(range(4), 1)
    # Check that a horizontal chart with one width works
    ax.bar(0, 1, bottom=range(4), width=1, orientation='horizontal')


def test_datetime_axhline_same_axes():
    # This test was suggested by Paul Hobson (@phobson) regarding issue 7742
    # Check when ploting datetime data and horizontal line
    # order of plotting doesn't matter.
    # axhline() should not change x axis limits.
    from datetime import datetime
    fig, axs = plt.subplots(2, 1)
    xvalues = [datetime(2016, 1, 1, 0, 0, 0), datetime(2016, 1, 2, 0, 0, 0)]
    yvalues = [1, 2]

    axs[0].plot(xvalues, yvalues)
    axs[0].axhline(1.5)

    axs[1].axhline(1.5)
    axs[1].plot(xvalues, yvalues)
<<<<<<< HEAD
    
    assert (axs[0].get_xlim() == axs[1].get_xlim())

def test_datetime_axvline_same_axes():
    # This is similar to test above
    from datetime import datetime
    fig, axs = plt.subplots(2,1)
    xvalues = [1, 2]
    yvalues = [datetime(2016, 1, 1, 0, 0, 0), datetime(2016, 1, 2, 0, 0, 0)]

    axs[0].plot(xvalues, yvalues)
    axs[0].axvline(1.5)
    
    axs[1].axvline(1.5)
    axs[1].plot(xvalues, yvalues)
    
    assert (axs[0].get_ylim() == axs[1].get_ylim())
=======

    assert (axs[0].get_xlim() == axs[1].get_xlim())


def test_invalid_axis_limits():
    plt.plot([0, 1], [0, 1])
    with pytest.raises(ValueError):
        plt.xlim(np.nan)
    with pytest.raises(ValueError):
        plt.xlim(np.inf)
    with pytest.raises(ValueError):
        plt.ylim(np.nan)
    with pytest.raises(ValueError):
        plt.ylim(np.inf)
>>>>>>> ad03e22f
<|MERGE_RESOLUTION|>--- conflicted
+++ resolved
@@ -4989,9 +4989,9 @@
 
     axs[1].axhline(1.5)
     axs[1].plot(xvalues, yvalues)
-<<<<<<< HEAD
-    
+
     assert (axs[0].get_xlim() == axs[1].get_xlim())
+
 
 def test_datetime_axvline_same_axes():
     # This is similar to test above
@@ -5007,9 +5007,6 @@
     axs[1].plot(xvalues, yvalues)
     
     assert (axs[0].get_ylim() == axs[1].get_ylim())
-=======
-
-    assert (axs[0].get_xlim() == axs[1].get_xlim())
 
 
 def test_invalid_axis_limits():
@@ -5021,5 +5018,4 @@
     with pytest.raises(ValueError):
         plt.ylim(np.nan)
     with pytest.raises(ValueError):
-        plt.ylim(np.inf)
->>>>>>> ad03e22f
+        plt.ylim(np.inf)