from __future__ import (absolute_import, division, print_function,
                        unicode_literals)

import six
from six.moves import xrange
from itertools import chain
from distutils.version import LooseVersion
import io

import datetime

import pytz

import numpy as np
from numpy import ma
from numpy import arange
from cycler import cycler
import pytest

import warnings

import matplotlib
from matplotlib.testing.decorators import image_comparison, cleanup
from matplotlib.testing import skip
import matplotlib.pyplot as plt
import matplotlib.markers as mmarkers
import matplotlib.patches as mpatches
import matplotlib.colors as mcolors
from numpy.testing import assert_allclose, assert_array_equal
from matplotlib.cbook import IgnoredKeywordWarning
import matplotlib.colors as mcolors

# Note: Some test cases are run twice: once normally and once with labeled data
#       These two must be defined in the same test function or need to have
#       different baseline images to prevent race conditions when pytest runs
#       the tests with multiple threads.


@image_comparison(baseline_images=['formatter_ticker_001',
                                   'formatter_ticker_002',
                                   'formatter_ticker_003',
                                   'formatter_ticker_004',
                                   'formatter_ticker_005',
                                   ])
def test_formatter_ticker():
    import matplotlib.testing.jpl_units as units
    units.register()

    # This should affect the tick size.  (Tests issue #543)
    matplotlib.rcParams['lines.markeredgewidth'] = 30

    # This essentially test to see if user specified labels get overwritten
    # by the auto labeler functionality of the axes.
    xdata = [x*units.sec for x in range(10)]
    ydata1 = [(1.5*y - 0.5)*units.km for y in range(10)]
    ydata2 = [(1.75*y - 1.0)*units.km for y in range(10)]

    fig = plt.figure()
    ax = plt.subplot(111)
    ax.set_xlabel("x-label 001")

    fig = plt.figure()
    ax = plt.subplot(111)
    ax.set_xlabel("x-label 001")
    ax.plot(xdata, ydata1, color='blue', xunits="sec")

    fig = plt.figure()
    ax = plt.subplot(111)
    ax.set_xlabel("x-label 001")
    ax.plot(xdata, ydata1, color='blue', xunits="sec")
    ax.set_xlabel("x-label 003")

    fig = plt.figure()
    ax = plt.subplot(111)
    ax.plot(xdata, ydata1, color='blue', xunits="sec")
    ax.plot(xdata, ydata2, color='green', xunits="hour")
    ax.set_xlabel("x-label 004")

    # See SF bug 2846058
    # https://sourceforge.net/tracker/?func=detail&aid=2846058&group_id=80706&atid=560720
    fig = plt.figure()
    ax = plt.subplot(111)
    ax.plot(xdata, ydata1, color='blue', xunits="sec")
    ax.plot(xdata, ydata2, color='green', xunits="hour")
    ax.set_xlabel("x-label 005")
    ax.autoscale_view()


@image_comparison(baseline_images=["formatter_large_small"])
def test_formatter_large_small():
    # github issue #617, pull #619
    if LooseVersion(np.__version__) >= LooseVersion('1.11.0'):
        skip("Fall out from a fixed numpy bug")
    fig, ax = plt.subplots(1)
    x = [0.500000001, 0.500000002]
    y = [1e64, 1.1e64]
    ax.plot(x, y)


@image_comparison(baseline_images=["twin_axis_locaters_formatters"])
def test_twin_axis_locaters_formatters():
    vals = np.linspace(0, 1, num=5, endpoint=True)
    locs = np.sin(np.pi * vals / 2.0)

    majl = plt.FixedLocator(locs)
    minl = plt.FixedLocator([0.1, 0.2, 0.3])

    fig = plt.figure()
    ax1 = fig.add_subplot(1, 1, 1)
    ax1.plot([0.1, 100], [0, 1])
    ax1.yaxis.set_major_locator(majl)
    ax1.yaxis.set_minor_locator(minl)
    ax1.yaxis.set_major_formatter(plt.FormatStrFormatter('%08.2lf'))
    ax1.yaxis.set_minor_formatter(plt.FixedFormatter(['tricks', 'mind', 'jedi']))

    ax1.xaxis.set_major_locator(plt.LinearLocator())
    ax1.xaxis.set_minor_locator(plt.FixedLocator([15, 35, 55, 75]))
    ax1.xaxis.set_major_formatter(plt.FormatStrFormatter('%05.2lf'))
    ax1.xaxis.set_minor_formatter(plt.FixedFormatter(['c', '3', 'p', 'o']))
    ax2 = ax1.twiny()
    ax3 = ax1.twinx()


@cleanup
def test_twinx_cla():
    fig, ax = plt.subplots()
    ax2 = ax.twinx()
    ax3 = ax2.twiny()
    plt.draw()
    assert not ax2.xaxis.get_visible()
    assert not ax2.patch.get_visible()
    ax2.cla()
    ax3.cla()

    assert not ax2.xaxis.get_visible()
    assert not ax2.patch.get_visible()
    assert ax2.yaxis.get_visible()

    assert ax3.xaxis.get_visible()
    assert not ax3.patch.get_visible()
    assert not ax3.yaxis.get_visible()

    assert ax.xaxis.get_visible()
    assert ax.patch.get_visible()
    assert ax.yaxis.get_visible()


@image_comparison(baseline_images=["minorticks_on_rcParams_both"], extensions=['png'])
def test_minorticks_on_rcParams_both():
    fig = plt.figure()
    matplotlib.rcParams['xtick.minor.visible'] = True
    matplotlib.rcParams['ytick.minor.visible'] = True

    plt.plot([0, 1], [0, 1])
    plt.axis([0, 1, 0, 1])


@image_comparison(baseline_images=["autoscale_tiny_range"], remove_text=True)
def test_autoscale_tiny_range():
    # github pull #904
    fig, ax = plt.subplots(2, 2)
    ax = ax.flatten()
    for i in xrange(4):
        y1 = 10**(-11 - i)
        ax[i].plot([0, 1], [1, 1 + y1])


@image_comparison(baseline_images=['offset_points'],
                  remove_text=True)
def test_basic_annotate():
    # Setup some data
    t = np.arange(0.0, 5.0, 0.01)
    s = np.cos(2.0*np.pi * t)

    # Offset Points

    fig = plt.figure()
    ax = fig.add_subplot(111, autoscale_on=False, xlim=(-1, 5), ylim=(-3, 5))
    line, = ax.plot(t, s, lw=3, color='purple')

    ax.annotate('local max', xy=(3, 1), xycoords='data',
                xytext=(3, 3), textcoords='offset points')


@cleanup
def test_annotate_default_arrow():
    # Check that we can make an annotation arrow with only default properties.
    fig, ax = plt.subplots()
    ann = ax.annotate("foo", (0, 1), xytext=(2, 3))
    assert ann.arrow_patch is None
    ann = ax.annotate("foo", (0, 1), xytext=(2, 3), arrowprops={})
    assert ann.arrow_patch is not None


@image_comparison(baseline_images=['polar_axes'])
def test_polar_annotations():
    # you can specify the xypoint and the xytext in different
    # positions and coordinate systems, and optionally turn on a
    # connecting line and mark the point with a marker.  Annotations
    # work on polar axes too.  In the example below, the xy point is
    # in native coordinates (xycoords defaults to 'data').  For a
    # polar axes, this is in (theta, radius) space.  The text in this
    # example is placed in the fractional figure coordinate system.
    # Text keyword args like horizontal and vertical alignment are
    # respected

    # Setup some data
    r = np.arange(0.0, 1.0, 0.001)
    theta = 2.0 * 2.0 * np.pi * r

    fig = plt.figure()
    ax = fig.add_subplot(111, polar=True)
    line, = ax.plot(theta, r, color='#ee8d18', lw=3)
    line, = ax.plot((0, 0), (0, 1), color="#0000ff", lw=1)

    ind = 800
    thisr, thistheta = r[ind], theta[ind]
    ax.plot([thistheta], [thisr], 'o')
    ax.annotate('a polar annotation',
                xy=(thistheta, thisr),  # theta, radius
                xytext=(0.05, 0.05),    # fraction, fraction
                textcoords='figure fraction',
                arrowprops=dict(facecolor='black', shrink=0.05),
                horizontalalignment='left',
                verticalalignment='baseline',
                )


@image_comparison(baseline_images=['polar_coords'],
                  remove_text=True)
def test_polar_coord_annotations():
    # You can also use polar notation on a catesian axes.  Here the
    # native coordinate system ('data') is cartesian, so you need to
    # specify the xycoords and textcoords as 'polar' if you want to
    # use (theta, radius)
    from matplotlib.patches import Ellipse
    el = Ellipse((0, 0), 10, 20, facecolor='r', alpha=0.5)

    fig = plt.figure()
    ax = fig.add_subplot(111, aspect='equal')

    ax.add_artist(el)
    el.set_clip_box(ax.bbox)

    ax.annotate('the top',
                xy=(np.pi/2., 10.),      # theta, radius
                xytext=(np.pi/3, 20.),   # theta, radius
                xycoords='polar',
                textcoords='polar',
                arrowprops=dict(facecolor='black', shrink=0.05),
                horizontalalignment='left',
                verticalalignment='baseline',
                clip_on=True,  # clip to the axes bounding box
                )

    ax.set_xlim(-20, 20)
    ax.set_ylim(-20, 20)


@image_comparison(baseline_images=['fill_units'], extensions=['png'],
                  savefig_kwarg={'dpi': 60})
def test_fill_units():
    from datetime import datetime
    import matplotlib.testing.jpl_units as units
    units.register()

    # generate some data
    t = units.Epoch("ET", dt=datetime(2009, 4, 27))
    value = 10.0 * units.deg
    day = units.Duration("ET", 24.0 * 60.0 * 60.0)

    fig = plt.figure()

    # Top-Left
    ax1 = fig.add_subplot(221)
    ax1.plot([t], [value], yunits='deg', color='red')
    ax1.fill([733525.0, 733525.0, 733526.0, 733526.0],
             [0.0, 0.0, 90.0, 0.0], 'b')

    # Top-Right
    ax2 = fig.add_subplot(222)
    ax2.plot([t], [value], yunits='deg', color='red')
    ax2.fill([t,      t,      t+day,     t+day],
             [0.0,  0.0,  90.0,    0.0], 'b')

    # Bottom-Left
    ax3 = fig.add_subplot(223)
    ax3.plot([t], [value], yunits='deg', color='red')
    ax3.fill([733525.0, 733525.0, 733526.0, 733526.0],
             [0*units.deg,  0*units.deg,  90*units.deg,    0*units.deg], 'b')

    # Bottom-Right
    ax4 = fig.add_subplot(224)
    ax4.plot([t], [value], yunits='deg', color='red')
    ax4.fill([t,      t,      t+day,     t+day],
             [0*units.deg,  0*units.deg,  90*units.deg,    0*units.deg],
             facecolor="blue")

    fig.autofmt_xdate()


@image_comparison(baseline_images=['single_point', 'single_point'])
def test_single_point():
    # Issue #1796: don't let lines.marker affect the grid
    matplotlib.rcParams['lines.marker'] = 'o'
    matplotlib.rcParams['axes.grid'] = True

    fig = plt.figure()
    plt.subplot(211)
    plt.plot([0], [0], 'o')

    plt.subplot(212)
    plt.plot([1], [1], 'o')

    # Reuse testcase from above for a labeled data test
    data = {'a':[0], 'b':[1]}

    fig = plt.figure()
    plt.subplot(211)
    plt.plot('a', 'a', 'o', data=data)

    plt.subplot(212)
    plt.plot('b','b', 'o', data=data)


@image_comparison(baseline_images=['single_date'])
def test_single_date():
    time1 = [721964.0]
    data1 = [-65.54]

    fig = plt.figure()
    plt.subplot(211)
    plt.plot_date(time1, data1, 'o', color='r')

    plt.subplot(212)
    plt.plot(time1, data1, 'o', color='r')


@image_comparison(baseline_images=['shaped_data'])
def test_shaped_data():
    xdata = np.array([[0.53295185,  0.23052951,  0.19057629,  0.66724975,  0.96577916,
                       0.73136095,  0.60823287,  0.01792100,  0.29744742,  0.27164665],
                      [0.27980120,  0.25814229,  0.02818193,  0.12966456,  0.57446277,
                       0.58167607,  0.71028245,  0.69112737,  0.89923072,  0.99072476],
                      [0.81218578,  0.80464528,  0.76071809,  0.85616314,  0.12757994,
                       0.94324936,  0.73078663,  0.09658102,  0.60703967,  0.77664978],
                      [0.28332265,  0.81479711,  0.86985333,  0.43797066,  0.32540082,
                       0.43819229,  0.92230363,  0.49414252,  0.68168256,  0.05922372],
                      [0.10721335,  0.93904142,  0.79163075,  0.73232848,  0.90283839,
                       0.68408046,  0.25502302,  0.95976614,  0.59214115,  0.13663711],
                      [0.28087456,  0.33127607,  0.15530412,  0.76558121,  0.83389773,
                       0.03735974,  0.98717738,  0.71432229,  0.54881366,  0.86893953],
                      [0.77995937,  0.99555600,  0.29688434,  0.15646162,  0.05184800,
                       0.37161935,  0.12998491,  0.09377296,  0.36882507,  0.36583435],
                      [0.37851836,  0.05315792,  0.63144617,  0.25003433,  0.69586032,
                       0.11393988,  0.92362096,  0.88045438,  0.93530252,  0.68275072],
                      [0.86486596,  0.83236675,  0.82960664,  0.57796630,  0.25724233,
                       0.84841095,  0.90862812,  0.64414887,  0.35652720,  0.71026066],
                      [0.01383268,  0.34060930,  0.76084285,  0.70800694,  0.87634056,
                       0.08213693,  0.54655021,  0.98123181,  0.44080053,  0.86815815]])

    y1 = np.arange(10)
    y1.shape = 1, 10

    y2 = np.arange(10)
    y2.shape = 10, 1

    fig = plt.figure()
    plt.subplot(411)
    plt.plot(y1)
    plt.subplot(412)
    plt.plot(y2)

    plt.subplot(413)
    with pytest.raises(ValueError):
        plt.plot((y1, y2))

    plt.subplot(414)
    plt.plot(xdata[:, 1], xdata[1, :], 'o')


@image_comparison(baseline_images=['const_xy'])
def test_const_xy():
    fig = plt.figure()

    plt.subplot(311)
    plt.plot(np.arange(10), np.ones((10,)))

    plt.subplot(312)
    plt.plot(np.ones((10,)), np.arange(10))

    plt.subplot(313)
    plt.plot(np.ones((10,)), np.ones((10,)), 'o')


@image_comparison(baseline_images=['polar_wrap_180',
                                   'polar_wrap_360',
                                   ])
def test_polar_wrap():
    D2R = np.pi / 180.0

    fig = plt.figure()

    plt.subplot(111, polar=True)

    plt.polar([179*D2R, -179*D2R], [0.2, 0.1], "b.-")
    plt.polar([179*D2R,  181*D2R], [0.2, 0.1], "g.-")
    plt.rgrids([0.05, 0.1, 0.15, 0.2, 0.25, 0.3])
    assert len(fig.axes) == 1, 'More than one polar axes created.'
    fig = plt.figure()

    plt.subplot(111, polar=True)
    plt.polar([2*D2R, -2*D2R], [0.2, 0.1], "b.-")
    plt.polar([2*D2R,  358*D2R], [0.2, 0.1], "g.-")
    plt.polar([358*D2R,  2*D2R], [0.2, 0.1], "r.-")
    plt.rgrids([0.05, 0.1, 0.15, 0.2, 0.25, 0.3])


@image_comparison(baseline_images=['polar_units', 'polar_units_2'])
def test_polar_units():
    import matplotlib.testing.jpl_units as units
    units.register()

    pi = np.pi
    deg = units.UnitDbl(1.0, "deg")
    km = units.UnitDbl(1.0, "km")

    x1 = [pi/6.0, pi/4.0, pi/3.0, pi/2.0]
    x2 = [30.0*deg, 45.0*deg, 60.0*deg, 90.0*deg]

    y1 = [1.0, 2.0, 3.0, 4.0]
    y2 = [4.0, 3.0, 2.0, 1.0]

    fig = plt.figure()

    plt.polar(x2, y1, color="blue")

    # polar(x2, y1, color = "red", xunits="rad")
    # polar(x2, y2, color = "green")

    fig = plt.figure()

    # make sure runits and theta units work
    y1 = [y*km for y in y1]
    plt.polar(x2, y1, color="blue", thetaunits="rad", runits="km")
    assert isinstance(plt.gca().get_xaxis().get_major_formatter(), units.UnitDblFormatter)


@image_comparison(baseline_images=['polar_rmin'])
def test_polar_rmin():
    r = np.arange(0, 3.0, 0.01)
    theta = 2*np.pi*r

    fig = plt.figure()
    ax = fig.add_axes([0.1, 0.1, 0.8, 0.8], polar=True)
    ax.plot(theta, r)
    ax.set_rmax(2.0)
    ax.set_rmin(0.5)


@image_comparison(baseline_images=['polar_theta_position'])
def test_polar_theta_position():
    r = np.arange(0, 3.0, 0.01)
    theta = 2*np.pi*r

    fig = plt.figure()
    ax = fig.add_axes([0.1, 0.1, 0.8, 0.8], polar=True)
    ax.plot(theta, r)
    ax.set_theta_zero_location("NW")
    ax.set_theta_direction('clockwise')


@image_comparison(baseline_images=['polar_rlabel_position'])
def test_polar_rlabel_position():
    fig = plt.figure()
    ax = fig.add_subplot(111, projection='polar')
    ax.set_rlabel_position(315)


@image_comparison(baseline_images=['axvspan_epoch'])
def test_axvspan_epoch():
    from datetime import datetime
    import matplotlib.testing.jpl_units as units
    units.register()

    # generate some data
    t0 = units.Epoch("ET", dt=datetime(2009, 1, 20))
    tf = units.Epoch("ET", dt=datetime(2009, 1, 21))

    dt = units.Duration("ET", units.day.convert("sec"))

    fig = plt.figure()

    plt.axvspan(t0, tf, facecolor="blue", alpha=0.25)

    ax = plt.gca()
    ax.set_xlim(t0 - 5.0*dt, tf + 5.0*dt)


@image_comparison(baseline_images=['axhspan_epoch'])
def test_axhspan_epoch():
    from datetime import datetime
    import matplotlib.testing.jpl_units as units
    units.register()

    # generate some data
    t0 = units.Epoch("ET", dt=datetime(2009, 1, 20))
    tf = units.Epoch("ET", dt=datetime(2009, 1, 21))

    dt = units.Duration("ET", units.day.convert("sec"))

    fig = plt.figure()

    plt.axhspan(t0, tf, facecolor="blue", alpha=0.25)

    ax = plt.gca()
    ax.set_ylim(t0 - 5.0*dt, tf + 5.0*dt)


@image_comparison(baseline_images=['hexbin_extent', 'hexbin_extent'],
                  remove_text=True, extensions=['png'])
def test_hexbin_extent():
    # this test exposes sf bug 2856228
    fig = plt.figure()

    ax = fig.add_subplot(111)
    data = np.arange(2000.)/2000.
    data.shape = 2, 1000
    x, y = data

    ax.hexbin(x, y, extent=[.1, .3, .6, .7])

    # Reuse testcase from above for a labeled data test
    data = {"x": x, "y": y}

    fig = plt.figure()
    ax = fig.add_subplot(111)
    ax.hexbin("x", "y", extent=[.1, .3, .6, .7], data=data)


@image_comparison(baseline_images=['hexbin_empty'], remove_text=True,
	extensions=['png'])
def test_hexbin_empty():
    # From #3886: creating hexbin from empty dataset raises ValueError
    ax = plt.gca()
    ax.hexbin([], [])

@cleanup
def test_hexbin_pickable():
    # From #1973: Test that picking a hexbin collection works
    class FauxMouseEvent:
        def __init__(self, x, y):
            self.x = x
            self.y = y

    fig = plt.figure()

    ax = fig.add_subplot(111)
    data = np.arange(200.)/200.
    data.shape = 2, 100
    x, y = data
    hb = ax.hexbin(x, y, extent=[.1, .3, .6, .7], picker=-1)

    assert hb.contains(FauxMouseEvent(400, 300))[0]


@image_comparison(baseline_images=['hexbin_log'],
                  remove_text=True,
                  extensions=['png'])
def test_hexbin_log():
    # Issue #1636
    fig = plt.figure()

    np.random.seed(0)
    n = 100000
    x = np.random.standard_normal(n)
    y = 2.0 + 3.0 * x + 4.0 * np.random.standard_normal(n)
    y = np.power(2, y * 0.5)
    ax = fig.add_subplot(111)
    ax.hexbin(x, y, yscale='log')


@cleanup
def test_inverted_limits():
    # Test gh:1553
    # Calling invert_xaxis prior to plotting should not disable autoscaling
    # while still maintaining the inverted direction
    fig = plt.figure()
    ax = fig.gca()
    ax.invert_xaxis()
    ax.plot([-5, -3, 2, 4], [1, 2, -3, 5])

    assert ax.get_xlim() == (4, -5)
    assert ax.get_ylim() == (-3, 5)
    plt.close()

    fig = plt.figure()
    ax = fig.gca()
    ax.invert_yaxis()
    ax.plot([-5, -3, 2, 4], [1, 2, -3, 5])

    assert ax.get_xlim() == (-5, 4)
    assert ax.get_ylim() == (5, -3)
    plt.close()


@image_comparison(baseline_images=['nonfinite_limits'])
def test_nonfinite_limits():
    x = np.arange(0., np.e, 0.01)
    olderr = np.seterr(divide='ignore')  # silence divide by zero warning from log(0)
    try:
        y = np.log(x)
    finally:
        np.seterr(**olderr)
    x[len(x)//2] = np.nan
    fig = plt.figure()
    ax = fig.add_subplot(111)
    ax.plot(x, y)


@image_comparison(baseline_images=['imshow', 'imshow'],
                  remove_text=True)
def test_imshow():
    # Create a NxN image
    N = 100
    (x, y) = np.indices((N, N))
    x -= N//2
    y -= N//2
    r = np.sqrt(x**2+y**2-x*y)

    # Create a contour plot at N/4 and extract both the clip path and transform
    fig = plt.figure()
    ax = fig.add_subplot(111)

    ax.imshow(r)

    # Reuse testcase from above for a labeled data test
    data={"r": r}
    fig = plt.figure()
    ax = fig.add_subplot(111)
    ax.imshow("r", data=data)


@image_comparison(baseline_images=['imshow_clip'])
def test_imshow_clip():
    # As originally reported by Gellule Xg <gellule.xg@free.fr>

    # Create a NxN image
    N = 100
    (x, y) = np.indices((N, N))
    x -= N//2
    y -= N//2
    r = np.sqrt(x**2+y**2-x*y)

    # Create a contour plot at N/4 and extract both the clip path and transform
    fig = plt.figure()
    ax = fig.add_subplot(111)

    c = ax.contour(r, [N/4])
    x = c.collections[0]
    clipPath = x.get_paths()[0]
    clipTransform = x.get_transform()

    from matplotlib.transforms import TransformedPath
    clip_path = TransformedPath(clipPath, clipTransform)

    # Plot the image clipped by the contour
    ax.imshow(r, clip_path=clip_path)


@image_comparison(baseline_images=['polycollection_joinstyle'],
                  remove_text=True)
def test_polycollection_joinstyle():
    # Bug #2890979 reported by Matthew West

    from matplotlib import collections as mcoll

    fig = plt.figure()
    ax = fig.add_subplot(111)
    verts = np.array([[1, 1], [1, 2], [2, 2], [2, 1]])
    c = mcoll.PolyCollection([verts], linewidths=40)
    ax.add_collection(c)
    ax.set_xbound(0, 3)
    ax.set_ybound(0, 3)


@image_comparison(baseline_images=['fill_between_interpolate'],
                  remove_text=True)
def test_fill_between_interpolate():
    x = np.arange(0.0, 2, 0.02)
    y1 = np.sin(2*np.pi*x)
    y2 = 1.2*np.sin(4*np.pi*x)

    fig = plt.figure()
    ax = fig.add_subplot(211)
    ax.plot(x, y1, x, y2, color='black')
    ax.fill_between(x, y1, y2, where=y2 >= y1, facecolor='white', hatch='/', interpolate=True)
    ax.fill_between(x, y1, y2, where=y2 <= y1, facecolor='red', interpolate=True)

    # Test support for masked arrays.
    y2 = np.ma.masked_greater(y2, 1.0)
    # Test that plotting works for masked arrays with the first element masked
    y2[0] = np.ma.masked
    ax1 = fig.add_subplot(212, sharex=ax)
    ax1.plot(x, y1, x, y2, color='black')
    ax1.fill_between(x, y1, y2, where=y2 >= y1, facecolor='green', interpolate=True)
    ax1.fill_between(x, y1, y2, where=y2 <= y1, facecolor='red', interpolate=True)


@image_comparison(baseline_images=['symlog'])
def test_symlog():
    x = np.array([0, 1, 2, 4, 6, 9, 12, 24])
    y = np.array([1000000, 500000, 100000, 100, 5, 0, 0, 0])

    fig = plt.figure()
    ax = fig.add_subplot(111)
    ax.plot(x, y)
    ax.set_yscale('symlog')
    ax.set_xscale = ('linear')
    ax.set_ylim(-1, 10000000)


@image_comparison(baseline_images=['symlog2'],
                  remove_text=True)
def test_symlog2():
    # Numbers from -50 to 50, with 0.1 as step
    x = np.arange(-50, 50, 0.001)

    fig = plt.figure()
    ax = fig.add_subplot(511)
    # Plots a simple linear function 'f(x) = x'
    ax.plot(x, x)
    ax.set_xscale('symlog', linthreshx=20.0)
    ax.grid(True)

    ax = fig.add_subplot(512)
    # Plots a simple linear function 'f(x) = x'
    ax.plot(x, x)
    ax.set_xscale('symlog', linthreshx=2.0)
    ax.grid(True)

    ax = fig.add_subplot(513)
    # Plots a simple linear function 'f(x) = x'
    ax.plot(x, x)
    ax.set_xscale('symlog', linthreshx=1.0)
    ax.grid(True)

    ax = fig.add_subplot(514)
    # Plots a simple linear function 'f(x) = x'
    ax.plot(x, x)
    ax.set_xscale('symlog', linthreshx=0.1)
    ax.grid(True)

    ax = fig.add_subplot(515)
    # Plots a simple linear function 'f(x) = x'
    ax.plot(x, x)
    ax.set_xscale('symlog', linthreshx=0.01)
    ax.grid(True)
    ax.set_ylim(-0.1, 0.1)


@cleanup
def test_pcolorargs():
    # Smoketest to catch issue found in gh:5205
    x = [-1.5, -1.0, -0.5, 0.0, 0.5, 1.0, 1.5]
    y = [-1.5, -1.25, -1.0, -0.75, -0.5, -0.25, 0,
         0.25, 0.5, 0.75, 1.0, 1.25, 1.5]
    X, Y = np.meshgrid(x, y)
    Z = np.hypot(X, Y)

    plt.pcolor(Z)
    plt.pcolor(list(Z))
    plt.pcolor(x, y, Z)
    plt.pcolor(X, Y, list(Z))


@image_comparison(baseline_images=['pcolormesh'], remove_text=True)
def test_pcolormesh():
    n = 12
    x = np.linspace(-1.5, 1.5, n)
    y = np.linspace(-1.5, 1.5, n*2)
    X, Y = np.meshgrid(x, y)
    Qx = np.cos(Y) - np.cos(X)
    Qz = np.sin(Y) + np.sin(X)
    Qx = (Qx + 1.1)
    Z = np.sqrt(X**2 + Y**2)/5
    Z = (Z - Z.min()) / (Z.max() - Z.min())

    # The color array can include masked values:
    Zm = ma.masked_where(np.fabs(Qz) < 0.5*np.amax(Qz), Z)

    fig = plt.figure()
    ax = fig.add_subplot(131)
    ax.pcolormesh(Qx, Qz, Z, lw=0.5, edgecolors='k')

    ax = fig.add_subplot(132)
    ax.pcolormesh(Qx, Qz, Z, lw=2, edgecolors=['b', 'w'])

    ax = fig.add_subplot(133)
    ax.pcolormesh(Qx, Qz, Z, shading="gouraud")


@image_comparison(baseline_images=['pcolormesh_datetime_axis'],
                  extensions=['png'], remove_text=False)
def test_pcolormesh_datetime_axis():
    fig = plt.figure()
    fig.subplots_adjust(hspace=0.4, top=0.98, bottom=.15)
    base = datetime.datetime(2013, 1, 1)
    x = np.array([base + datetime.timedelta(days=d) for d in range(21)])
    y = np.arange(21)
    z1, z2 = np.meshgrid(np.arange(20), np.arange(20))
    z = z1 * z2
    plt.subplot(221)
    plt.pcolormesh(x[:-1], y[:-1], z)
    plt.subplot(222)
    plt.pcolormesh(x, y, z)
    x = np.repeat(x[np.newaxis], 21, axis=0)
    y = np.repeat(y[:, np.newaxis], 21, axis=1)
    plt.subplot(223)
    plt.pcolormesh(x[:-1, :-1], y[:-1, :-1], z)
    plt.subplot(224)
    plt.pcolormesh(x, y, z)
    for ax in fig.get_axes():
        for label in ax.get_xticklabels():
            label.set_ha('right')
            label.set_rotation(30)


@image_comparison(baseline_images=['pcolor_datetime_axis'],
                  extensions=['png'], remove_text=False)
def test_pcolor_datetime_axis():
    fig = plt.figure()
    fig.subplots_adjust(hspace=0.4, top=0.98, bottom=.15)
    base = datetime.datetime(2013, 1, 1)
    x = np.array([base + datetime.timedelta(days=d) for d in range(21)])
    y = np.arange(21)
    z1, z2 = np.meshgrid(np.arange(20), np.arange(20))
    z = z1 * z2
    plt.subplot(221)
    plt.pcolor(x[:-1], y[:-1], z)
    plt.subplot(222)
    plt.pcolor(x, y, z)
    x = np.repeat(x[np.newaxis], 21, axis=0)
    y = np.repeat(y[:, np.newaxis], 21, axis=1)
    plt.subplot(223)
    plt.pcolor(x[:-1, :-1], y[:-1, :-1], z)
    plt.subplot(224)
    plt.pcolor(x, y, z)
    for ax in fig.get_axes():
        for label in ax.get_xticklabels():
            label.set_ha('right')
            label.set_rotation(30)


@cleanup
def test_pcolorargs():
    n = 12
    x = np.linspace(-1.5, 1.5, n)
    y = np.linspace(-1.5, 1.5, n*2)
    X, Y = np.meshgrid(x, y)
    Z = np.sqrt(X**2 + Y**2)/5

    _, ax = plt.subplots()
    with pytest.raises(TypeError):
        ax.pcolormesh(y, x, Z)
    with pytest.raises(TypeError):
        ax.pcolormesh(X, Y, Z.T)
    with pytest.raises(TypeError):
        ax.pcolormesh(x, y, Z[:-1, :-1], shading="gouraud")
    with pytest.raises(TypeError):
        ax.pcolormesh(X, Y, Z[:-1, :-1], shading="gouraud")


@image_comparison(baseline_images=['canonical'])
def test_canonical():
    fig, ax = plt.subplots()
    ax.plot([1, 2, 3])


@image_comparison(baseline_images=['arc_ellipse'],
                  remove_text=True)
def test_arc_ellipse():
    from matplotlib import patches
    xcenter, ycenter = 0.38, 0.52
    width, height = 1e-1, 3e-1
    angle = -30

    theta = np.arange(0.0, 360.0, 1.0)*np.pi/180.0
    x = width/2. * np.cos(theta)
    y = height/2. * np.sin(theta)

    rtheta = angle*np.pi/180.
    R = np.array([
        [np.cos(rtheta),  -np.sin(rtheta)],
        [np.sin(rtheta), np.cos(rtheta)],
        ])

    x, y = np.dot(R, np.array([x, y]))
    x += xcenter
    y += ycenter

    fig = plt.figure()
    ax = fig.add_subplot(211, aspect='auto')
    ax.fill(x, y, alpha=0.2, facecolor='yellow', edgecolor='yellow', linewidth=1, zorder=1)

    e1 = patches.Arc((xcenter, ycenter), width, height,
                     angle=angle, linewidth=2, fill=False, zorder=2)

    ax.add_patch(e1)

    ax = fig.add_subplot(212, aspect='equal')
    ax.fill(x, y, alpha=0.2, facecolor='green', edgecolor='green', zorder=1)
    e2 = patches.Arc((xcenter, ycenter), width, height,
                     angle=angle, linewidth=2, fill=False, zorder=2)

    ax.add_patch(e2)


@image_comparison(baseline_images=['markevery'],
                  remove_text=True)
def test_markevery():
    x = np.linspace(0, 10, 100)
    y = np.sin(x) * np.sqrt(x/10 + 0.5)

    # check marker only plot
    fig = plt.figure()
    ax = fig.add_subplot(111)
    ax.plot(x, y, 'o', label='default')
    ax.plot(x, y, 'd', markevery=None, label='mark all')
    ax.plot(x, y, 's', markevery=10, label='mark every 10')
    ax.plot(x, y, '+', markevery=(5, 20), label='mark every 5 starting at 10')
    ax.legend()


@image_comparison(baseline_images=['markevery_line'],
                  remove_text=True)
def test_markevery_line():
    x = np.linspace(0, 10, 100)
    y = np.sin(x) * np.sqrt(x/10 + 0.5)

    # check line/marker combos
    fig = plt.figure()
    ax = fig.add_subplot(111)
    ax.plot(x, y, '-o', label='default')
    ax.plot(x, y, '-d', markevery=None, label='mark all')
    ax.plot(x, y, '-s', markevery=10, label='mark every 10')
    ax.plot(x, y, '-+', markevery=(5, 20), label='mark every 5 starting at 10')
    ax.legend()


@image_comparison(baseline_images=['markevery_linear_scales'],
                  remove_text=True)
def test_markevery_linear_scales():
    cases = [None,
             8,
             (30, 8),
             [16, 24, 30], [0, -1],
             slice(100, 200, 3),
             0.1, 0.3, 1.5,
             (0.0, 0.1), (0.45, 0.1)]

    cols = 3
    gs = matplotlib.gridspec.GridSpec(len(cases) // cols + 1, cols)

    delta = 0.11
    x = np.linspace(0, 10 - 2 * delta, 200) + delta
    y = np.sin(x) + 1.0 + delta

    for i, case in enumerate(cases):
        row = (i // cols)
        col = i % cols
        plt.subplot(gs[row, col])
        plt.title('markevery=%s' % str(case))
        plt.plot(x, y, 'o', ls='-', ms=4,  markevery=case)


@image_comparison(baseline_images=['markevery_linear_scales_zoomed'],
                  remove_text=True)
def test_markevery_linear_scales_zoomed():
    cases = [None,
             8,
             (30, 8),
             [16, 24, 30], [0, -1],
             slice(100, 200, 3),
             0.1, 0.3, 1.5,
             (0.0, 0.1), (0.45, 0.1)]

    cols = 3
    gs = matplotlib.gridspec.GridSpec(len(cases) // cols + 1, cols)

    delta = 0.11
    x = np.linspace(0, 10 - 2 * delta, 200) + delta
    y = np.sin(x) + 1.0 + delta

    for i, case in enumerate(cases):
        row = (i // cols)
        col = i % cols
        plt.subplot(gs[row, col])
        plt.title('markevery=%s' % str(case))
        plt.plot(x, y, 'o', ls='-', ms=4,  markevery=case)
        plt.xlim((6, 6.7))
        plt.ylim((1.1, 1.7))


@image_comparison(baseline_images=['markevery_log_scales'],
                  remove_text=True)
def test_markevery_log_scales():
    cases = [None,
             8,
             (30, 8),
             [16, 24, 30], [0, -1],
             slice(100, 200, 3),
             0.1, 0.3, 1.5,
             (0.0, 0.1), (0.45, 0.1)]

    cols = 3
    gs = matplotlib.gridspec.GridSpec(len(cases) // cols + 1, cols)

    delta = 0.11
    x = np.linspace(0, 10 - 2 * delta, 200) + delta
    y = np.sin(x) + 1.0 + delta

    for i, case in enumerate(cases):
        row = (i // cols)
        col = i % cols
        plt.subplot(gs[row, col])
        plt.title('markevery=%s' % str(case))
        plt.xscale('log')
        plt.yscale('log')
        plt.plot(x, y, 'o', ls='-', ms=4,  markevery=case)


@image_comparison(baseline_images=['markevery_polar'],
                  remove_text=True)
def test_markevery_polar():
    cases = [None,
             8,
             (30, 8),
             [16, 24, 30], [0, -1],
             slice(100, 200, 3),
             0.1, 0.3, 1.5,
             (0.0, 0.1), (0.45, 0.1)]

    cols = 3
    gs = matplotlib.gridspec.GridSpec(len(cases) // cols + 1, cols)

    r = np.linspace(0, 3.0, 200)
    theta = 2 * np.pi * r

    for i, case in enumerate(cases):
        row = (i // cols)
        col = i % cols
        plt.subplot(gs[row, col], polar=True)
        plt.title('markevery=%s' % str(case))
        plt.plot(theta, r, 'o', ls='-', ms=4,  markevery=case)


@image_comparison(baseline_images=['marker_edges'],
                  remove_text=True)
def test_marker_edges():
    x = np.linspace(0, 1, 10)
    fig = plt.figure()
    ax = fig.add_subplot(111)
    ax.plot(x, np.sin(x), 'y.', ms=30.0, mew=0, mec='r')
    ax.plot(x+0.1, np.sin(x), 'y.', ms=30.0, mew=1, mec='r')
    ax.plot(x+0.2, np.sin(x), 'y.', ms=30.0, mew=2, mec='b')


@image_comparison(baseline_images=['bar_tick_label_single',
                                   'bar_tick_label_single'],
                  extensions=['png'])
def test_bar_tick_label_single():
    # From 2516: plot bar with array of string labels for x axis
    ax = plt.gca()
    ax.bar(0, 1, tick_label='0')

    # Reuse testcase from above for a labeled data test
    data = {"a": 0, "b": 1}
    fig = plt.figure()
    ax = fig.add_subplot(111)
    ax = plt.gca()
    ax.bar("a", "b", tick_label='0', data=data)


@cleanup
def test_bar_ticklabel_fail():
    fig, ax = plt.subplots()
    ax.bar([], [])


@image_comparison(baseline_images=['bar_tick_label_multiple'],
                  extensions=['png'])
def test_bar_tick_label_multiple():
    # From 2516: plot bar with array of string labels for x axis
    ax = plt.gca()
    ax.bar([1, 2.5], [1, 2], width=[0.2, 0.5], tick_label=['a', 'b'],
           align='center')


@image_comparison(baseline_images=['barh_tick_label'],
                  extensions=['png'])
def test_barh_tick_label():
    # From 2516: plot barh with array of string labels for y axis
    ax = plt.gca()
    ax.barh([1, 2.5], [1, 2], height=[0.2, 0.5], tick_label=['a', 'b'],
            align='center')


@image_comparison(baseline_images=['hist_log'],
                  remove_text=True)
def test_hist_log():
    data0 = np.linspace(0, 1, 200)**3
    data = np.r_[1-data0, 1+data0]
    fig = plt.figure()
    ax = fig.add_subplot(111)
    ax.hist(data, fill=False, log=True)


@image_comparison(baseline_images=['hist_bar_empty'], remove_text=True,
	extensions=['png'])
def test_hist_bar_empty():
    # From #3886: creating hist from empty dataset raises ValueError
    ax = plt.gca()
    ax.hist([], histtype='bar')

@image_comparison(baseline_images=['hist_step_empty'], remove_text=True,
	extensions=['png'])
def test_hist_step_empty():
    # From #3886: creating hist from empty dataset raises ValueError
    ax = plt.gca()
    ax.hist([], histtype='step')

@image_comparison(baseline_images=['hist_steplog'], remove_text=True, tol=0.1)
def test_hist_steplog():
    np.random.seed(0)
    data = np.random.standard_normal(2000)
    data += -2.0 - np.min(data)
    data_pos = data + 2.1
    data_big = data_pos + 30
    weights = np.ones_like(data) * 1.e-5

    ax = plt.subplot(4, 1, 1)
    plt.hist(data, 100, histtype='stepfilled', log=True)

    ax = plt.subplot(4, 1, 2)
    plt.hist(data_pos, 100, histtype='stepfilled', log=True)

    ax = plt.subplot(4, 1, 3)
    plt.hist(data, 100, weights=weights, histtype='stepfilled', log=True)

    ax = plt.subplot(4, 1, 4)
    plt.hist(data_big, 100, histtype='stepfilled', log=True, orientation='horizontal')


@image_comparison(baseline_images=['hist_step_filled'], remove_text=True,
                  extensions=['png'])
def test_hist_step_filled():
    np.random.seed(0)
    x = np.random.randn(1000, 3)
    n_bins = 10

    kwargs = [{'fill': True}, {'fill': False}, {'fill': None}, {}]*2
    types = ['step']*4+['stepfilled']*4
    fig, axes = plt.subplots(nrows=2, ncols=4)
    axes = axes.flatten()

    for kg, _type, ax in zip(kwargs, types, axes):
        ax.hist(x, n_bins, histtype=_type, stacked=True, **kg)
        ax.set_title('%s/%s' % (kg, _type))
        ax.set_ylim(ymin=-50)

    patches = axes[0].patches
    assert all([p.get_facecolor() == p.get_edgecolor() for p in patches])


@image_comparison(baseline_images=['hist_step_log_bottom'],
                  remove_text=True, extensions=['png'])
def test_hist_step_log_bottom():
    # check that bottom doesn't get overwritten by the 'minimum' on a
    # log scale histogram (https://github.com/matplotlib/matplotlib/pull/4608)
    np.random.seed(0)
    data = np.random.standard_normal(2000)
    fig = plt.figure()
    ax = fig.add_subplot(111)
    # normal hist (should clip minimum to 1/base)
    ax.hist(data, bins=10, log=True, histtype='stepfilled',
            alpha=0.5, color='b')
    # manual bottom < 1/base (previously buggy, see #4608)
    ax.hist(data, bins=10, log=True, histtype='stepfilled',
            alpha=0.5, color='g', bottom=1e-2)
    # manual bottom > 1/base
    ax.hist(data, bins=10, log=True, histtype='stepfilled',
            alpha=0.5, color='r', bottom=0.5)
    # array bottom with some less than 1/base (should clip to 1/base)
    ax.hist(data, bins=10, log=True, histtype='stepfilled',
            alpha=0.5, color='y', bottom=np.arange(10))
    ax.set_ylim(9e-3, 1e3)


def contour_dat():
    x = np.linspace(-3, 5, 150)
    y = np.linspace(-3, 5, 120)
    z = np.cos(x) + np.sin(y[:, np.newaxis])
    return x, y, z


@image_comparison(baseline_images=['contour_hatching'])
def test_contour_hatching():
    x, y, z = contour_dat()

    fig = plt.figure()
    ax = fig.add_subplot(111)
    cs = ax.contourf(x, y, z, hatches=['-', '/', '\\', '//'],
                     cmap=plt.get_cmap('gray'),
                     extend='both', alpha=0.5)


@image_comparison(baseline_images=['contour_colorbar'])
def test_contour_colorbar():
    x, y, z = contour_dat()

    fig = plt.figure()
    ax = fig.add_subplot(111)
    cs = ax.contourf(x, y, z, levels=np.arange(-1.8, 1.801, 0.2),
                     cmap=plt.get_cmap('RdBu'),
                     vmin=-0.6,
                     vmax=0.6,
                     extend='both')
    cs1 = ax.contour(x, y, z, levels=np.arange(-2.2, -0.599, 0.2),
                     colors=['y'],
                     linestyles='solid',
                     linewidths=2)
    cs2 = ax.contour(x, y, z, levels=np.arange(0.6, 2.2, 0.2),
                     colors=['c'],
                     linewidths=2)
    cbar = fig.colorbar(cs, ax=ax)
    cbar.add_lines(cs1)
    cbar.add_lines(cs2, erase=False)


@image_comparison(baseline_images=['hist2d', 'hist2d'])
def test_hist2d():
    np.random.seed(0)
    # make it not symetric in case we switch x and y axis
    x = np.random.randn(100)*2+5
    y = np.random.randn(100)-2
    fig = plt.figure()
    ax = fig.add_subplot(111)
    ax.hist2d(x, y, bins=10)

    # Reuse testcase from above for a labeled data test
    data = {"x": x, "y": y}
    fig = plt.figure()
    ax = fig.add_subplot(111)
    ax.hist2d("x", "y", bins=10, data=data)


@image_comparison(baseline_images=['hist2d_transpose'])
def test_hist2d_transpose():
    np.random.seed(0)
    # make sure the output from np.histogram is transposed before
    # passing to pcolorfast
    x = np.array([5]*100)
    y = np.random.randn(100)-2
    fig = plt.figure()
    ax = fig.add_subplot(111)
    ax.hist2d(x, y, bins=10)


@image_comparison(baseline_images=['scatter', 'scatter'])
def test_scatter_plot():
    fig, ax = plt.subplots()
    data = {"x": [3, 4, 2, 6], "y": [2, 5, 2, 3], "c": ['r', 'y', 'b', 'lime'],
            "s": [24, 15, 19, 29]}

    ax.scatter(data["x"], data["y"], c=data["c"], s=data["s"])

    # Reuse testcase from above for a labeled data test
    fig, ax = plt.subplots()
    ax.scatter("x", "y", c="c", s="s", data=data)


@image_comparison(baseline_images=['scatter_marker'], remove_text=True,
                  extensions=['png'])
def test_scatter_marker():
    fig, (ax0, ax1, ax2) = plt.subplots(ncols=3)
    ax0.scatter([3, 4, 2, 6], [2, 5, 2, 3],
                c=[(1, 0, 0), 'y', 'b', 'lime'],
                s=[60, 50, 40, 30],
                edgecolors=['k', 'r', 'g', 'b'],
                marker='s')
    ax1.scatter([3, 4, 2, 6], [2, 5, 2, 3],
                c=[(1, 0, 0), 'y', 'b', 'lime'],
                s=[60, 50, 40, 30],
                edgecolors=['k', 'r', 'g', 'b'],
                marker=mmarkers.MarkerStyle('o', fillstyle='top'))
    # unit area ellipse
    rx, ry = 3, 1
    area = rx * ry * np.pi
    theta = np.linspace(0, 2 * np.pi, 21)
    verts = list(zip(np.cos(theta) * rx / area, np.sin(theta) * ry / area))
    ax2.scatter([3, 4, 2, 6], [2, 5, 2, 3],
                c=[(1, 0, 0), 'y', 'b', 'lime'],
                s=[60, 50, 40, 30],
                edgecolors=['k', 'r', 'g', 'b'],
                verts=verts)


@image_comparison(baseline_images=['scatter_2D'], remove_text=True,
                  extensions=['png'])
def test_scatter_2D():
    x = np.arange(3)
    y = np.arange(2)
    x, y = np.meshgrid(x, y)
    z = x + y
    fig, ax = plt.subplots()
    ax.scatter(x, y, c=z, s=200, edgecolors='face')


@cleanup
def test_scatter_color():
    # Try to catch cases where 'c' kwarg should have been used.
    with pytest.raises(ValueError):
        plt.scatter([1, 2], [1, 2], color=[0.1, 0.2])
    with pytest.raises(ValueError):
        plt.scatter([1, 2, 3], [1, 2, 3], color=[1, 2, 3])


@cleanup
def test_as_mpl_axes_api():
    # tests the _as_mpl_axes api
    from matplotlib.projections.polar import PolarAxes
    import matplotlib.axes as maxes

    class Polar(object):
        def __init__(self):
            self.theta_offset = 0

        def _as_mpl_axes(self):
            # implement the matplotlib axes interface
            return PolarAxes, {'theta_offset': self.theta_offset}
    prj = Polar()
    prj2 = Polar()
    prj2.theta_offset = np.pi
    prj3 = Polar()

    # testing axes creation with plt.axes
    ax = plt.axes([0, 0, 1, 1], projection=prj)
    assert type(ax) == PolarAxes, \
        'Expected a PolarAxes, got %s' % type(ax)
    ax_via_gca = plt.gca(projection=prj)
    assert ax_via_gca is ax
    plt.close()

    # testing axes creation with gca
    ax = plt.gca(projection=prj)
    assert type(ax) == maxes._subplots._subplot_classes[PolarAxes], \
        'Expected a PolarAxesSubplot, got %s' % type(ax)
    ax_via_gca = plt.gca(projection=prj)
    assert ax_via_gca is ax
    # try getting the axes given a different polar projection
    ax_via_gca = plt.gca(projection=prj2)
    assert ax_via_gca is not ax
    assert ax.get_theta_offset() == 0, ax.get_theta_offset()
    assert ax_via_gca.get_theta_offset() == np.pi, ax_via_gca.get_theta_offset()
    # try getting the axes given an == (not is) polar projection
    ax_via_gca = plt.gca(projection=prj3)
    assert ax_via_gca is ax
    plt.close()

    # testing axes creation with subplot
    ax = plt.subplot(121, projection=prj)
    assert type(ax) == maxes._subplots._subplot_classes[PolarAxes], \
        'Expected a PolarAxesSubplot, got %s' % type(ax)
    plt.close()


@image_comparison(baseline_images=['log_scales'])
def test_log_scales():
    fig = plt.figure()
    ax = fig.add_subplot(1, 1, 1)
    ax.plot(np.log(np.linspace(0.1, 100)))
    ax.set_yscale('log', basey=5.5)
    ax.invert_yaxis()
    ax.set_xscale('log', basex=9.0)


@image_comparison(baseline_images=['stackplot_test_image',
                                   'stackplot_test_image'])
def test_stackplot():
    fig = plt.figure()
    x = np.linspace(0, 10, 10)
    y1 = 1.0 * x
    y2 = 2.0 * x + 1
    y3 = 3.0 * x + 2
    ax = fig.add_subplot(1, 1, 1)
    ax.stackplot(x, y1, y2, y3)
    ax.set_xlim((0, 10))
    ax.set_ylim((0, 70))

    # Reuse testcase from above for a labeled data test
    data={"x": x, "y1": y1, "y2": y2, "y3": y3}
    fig = plt.figure()
    ax = fig.add_subplot(1, 1, 1)
    ax.stackplot("x", "y1", "y2", "y3", data=data)
    ax.set_xlim((0, 10))
    ax.set_ylim((0, 70))


@image_comparison(baseline_images=['stackplot_test_baseline'],
                  remove_text=True)
def test_stackplot_baseline():
    np.random.seed(0)

    def layers(n, m):
        def bump(a):
            x = 1 / (.1 + np.random.random())
            y = 2 * np.random.random() - .5
            z = 10 / (.1 + np.random.random())
            for i in range(m):
                w = (i / float(m) - y) * z
                a[i] += x * np.exp(-w * w)
        a = np.zeros((m, n))
        for i in range(n):
            for j in range(5):
                bump(a[:, i])
        return a

    d = layers(3, 100)
    d[50,:] = 0  # test for fixed weighted wiggle (issue #6313)

    fig = plt.figure()

    plt.subplot(2, 2, 1)
    plt.stackplot(list(xrange(100)), d.T, baseline='zero')

    plt.subplot(2, 2, 2)
    plt.stackplot(list(xrange(100)), d.T, baseline='sym')

    plt.subplot(2, 2, 3)
    plt.stackplot(list(xrange(100)), d.T, baseline='wiggle')

    plt.subplot(2, 2, 4)
    plt.stackplot(list(xrange(100)), d.T, baseline='weighted_wiggle')


@image_comparison(baseline_images=['bxp_baseline'],
                  extensions=['png'],
                  savefig_kwarg={'dpi': 40},
                  style='default')
def test_bxp_baseline():
    np.random.seed(937)
    logstats = matplotlib.cbook.boxplot_stats(
        np.random.lognormal(mean=1.25, sigma=1., size=(37, 4))
    )

    fig, ax = plt.subplots()
    ax.set_yscale('log')
    ax.bxp(logstats)


@image_comparison(baseline_images=['bxp_rangewhis'],
                  extensions=['png'],
                  savefig_kwarg={'dpi': 40},
                  style='default')
def test_bxp_rangewhis():
    np.random.seed(937)
    logstats = matplotlib.cbook.boxplot_stats(
        np.random.lognormal(mean=1.25, sigma=1., size=(37, 4)),
        whis='range'
    )

    fig, ax = plt.subplots()
    ax.set_yscale('log')
    ax.bxp(logstats)


@image_comparison(baseline_images=['bxp_precentilewhis'],
                  extensions=['png'],
                  savefig_kwarg={'dpi': 40},
                  style='default')
def test_bxp_precentilewhis():
    np.random.seed(937)
    logstats = matplotlib.cbook.boxplot_stats(
        np.random.lognormal(mean=1.25, sigma=1., size=(37, 4)),
        whis=[5, 95]
    )

    fig, ax = plt.subplots()
    ax.set_yscale('log')
    ax.bxp(logstats)


@image_comparison(baseline_images=['bxp_with_xlabels'],
                  extensions=['png'],
                  savefig_kwarg={'dpi': 40},
                  style='default')
def test_bxp_with_xlabels():
    np.random.seed(937)
    logstats = matplotlib.cbook.boxplot_stats(
        np.random.lognormal(mean=1.25, sigma=1., size=(37, 4))
    )
    for stats, label in zip(logstats, list('ABCD')):
        stats['label'] = label

    fig, ax = plt.subplots()
    ax.set_yscale('log')
    ax.bxp(logstats)


@image_comparison(baseline_images=['bxp_horizontal'],
                  remove_text=True, extensions=['png'],
                  savefig_kwarg={'dpi': 40},
                  style='default',
                  tol=0.1)
def test_bxp_horizontal():
    np.random.seed(937)
    logstats = matplotlib.cbook.boxplot_stats(
        np.random.lognormal(mean=1.25, sigma=1., size=(37, 4))
    )

    fig, ax = plt.subplots()
    ax.set_xscale('log')
    ax.bxp(logstats, vert=False)


@image_comparison(baseline_images=['bxp_with_ylabels'],
                  extensions=['png'],
                  savefig_kwarg={'dpi': 40},
                  style='default',
                  tol=0.1,)
def test_bxp_with_ylabels():
    np.random.seed(937)
    logstats = matplotlib.cbook.boxplot_stats(
        np.random.lognormal(mean=1.25, sigma=1., size=(37, 4))
    )
    for stats, label in zip(logstats, list('ABCD')):
        stats['label'] = label

    fig, ax = plt.subplots()
    ax.set_xscale('log')
    ax.bxp(logstats, vert=False)


@image_comparison(baseline_images=['bxp_patchartist'],
                  remove_text=True, extensions=['png'],
                  savefig_kwarg={'dpi': 40},
                  style='default')
def test_bxp_patchartist():
    np.random.seed(937)
    logstats = matplotlib.cbook.boxplot_stats(
        np.random.lognormal(mean=1.25, sigma=1., size=(37, 4))
    )

    fig, ax = plt.subplots()
    ax.set_yscale('log')
    ax.bxp(logstats, patch_artist=True)


@image_comparison(baseline_images=['bxp_custompatchartist'],
                  remove_text=True, extensions=['png'],
                  savefig_kwarg={'dpi': 100},
                  style='default')
def test_bxp_custompatchartist():
    np.random.seed(937)
    logstats = matplotlib.cbook.boxplot_stats(
        np.random.lognormal(mean=1.25, sigma=1., size=(37, 4))
    )

    fig, ax = plt.subplots()
    ax.set_yscale('log')
    boxprops = dict(facecolor='yellow', edgecolor='green', linestyle='dotted')
    ax.bxp(logstats, patch_artist=True, boxprops=boxprops)


@image_comparison(baseline_images=['bxp_customoutlier'],
                  remove_text=True, extensions=['png'],
                  savefig_kwarg={'dpi': 40},
                  style='default')
def test_bxp_customoutlier():
    np.random.seed(937)
    logstats = matplotlib.cbook.boxplot_stats(
        np.random.lognormal(mean=1.25, sigma=1., size=(37, 4))
    )

    fig, ax = plt.subplots()
    ax.set_yscale('log')
    flierprops = dict(linestyle='none', marker='d', markerfacecolor='g')
    ax.bxp(logstats, flierprops=flierprops)


@image_comparison(baseline_images=['bxp_withmean_custompoint'],
                  remove_text=True, extensions=['png'],
                  savefig_kwarg={'dpi': 40},
                  style='default')
def test_bxp_showcustommean():
    np.random.seed(937)
    logstats = matplotlib.cbook.boxplot_stats(
        np.random.lognormal(mean=1.25, sigma=1., size=(37, 4))
    )

    fig, ax = plt.subplots()
    ax.set_yscale('log')
    meanprops = dict(linestyle='none', marker='d', markerfacecolor='green')
    ax.bxp(logstats, showmeans=True, meanprops=meanprops)


@image_comparison(baseline_images=['bxp_custombox'],
                  remove_text=True, extensions=['png'],
                  savefig_kwarg={'dpi': 40},
                  style='default')
def test_bxp_custombox():
    np.random.seed(937)
    logstats = matplotlib.cbook.boxplot_stats(
        np.random.lognormal(mean=1.25, sigma=1., size=(37, 4))
    )

    fig, ax = plt.subplots()
    ax.set_yscale('log')
    boxprops = dict(linestyle='--', color='b', linewidth=3)
    ax.bxp(logstats, boxprops=boxprops)


@image_comparison(baseline_images=['bxp_custommedian'],
                  remove_text=True, extensions=['png'],
                  savefig_kwarg={'dpi': 40},
                  style='default')
def test_bxp_custommedian():
    np.random.seed(937)
    logstats = matplotlib.cbook.boxplot_stats(
        np.random.lognormal(mean=1.25, sigma=1., size=(37, 4))
    )

    fig, ax = plt.subplots()
    ax.set_yscale('log')
    medianprops = dict(linestyle='--', color='b', linewidth=3)
    ax.bxp(logstats, medianprops=medianprops)


@image_comparison(baseline_images=['bxp_customcap'],
                  remove_text=True, extensions=['png'],
                  savefig_kwarg={'dpi': 40},
                  style='default')
def test_bxp_customcap():
    np.random.seed(937)
    logstats = matplotlib.cbook.boxplot_stats(
        np.random.lognormal(mean=1.25, sigma=1., size=(37, 4))
    )

    fig, ax = plt.subplots()
    ax.set_yscale('log')
    capprops = dict(linestyle='--', color='g', linewidth=3)
    ax.bxp(logstats, capprops=capprops)


@image_comparison(baseline_images=['bxp_customwhisker'],
                  remove_text=True, extensions=['png'],
                  savefig_kwarg={'dpi': 40},
                  style='default')
def test_bxp_customwhisker():
    np.random.seed(937)
    logstats = matplotlib.cbook.boxplot_stats(
        np.random.lognormal(mean=1.25, sigma=1., size=(37, 4))
    )

    fig, ax = plt.subplots()
    ax.set_yscale('log')
    whiskerprops = dict(linestyle='-', color='m', linewidth=3)
    ax.bxp(logstats, whiskerprops=whiskerprops)


@image_comparison(baseline_images=['bxp_withnotch'],
                  remove_text=True, extensions=['png'],
                  savefig_kwarg={'dpi': 40},
                  style='default')
def test_bxp_shownotches():
    np.random.seed(937)
    logstats = matplotlib.cbook.boxplot_stats(
        np.random.lognormal(mean=1.25, sigma=1., size=(37, 4))
    )

    fig, ax = plt.subplots()
    ax.set_yscale('log')
    ax.bxp(logstats, shownotches=True)


@image_comparison(baseline_images=['bxp_nocaps'],
                  remove_text=True, extensions=['png'],
                  savefig_kwarg={'dpi': 40},
                  style='default')
def test_bxp_nocaps():
    np.random.seed(937)
    logstats = matplotlib.cbook.boxplot_stats(
        np.random.lognormal(mean=1.25, sigma=1., size=(37, 4))
    )

    fig, ax = plt.subplots()
    ax.set_yscale('log')
    ax.bxp(logstats, showcaps=False)


@image_comparison(baseline_images=['bxp_nobox'],
                  remove_text=True, extensions=['png'],
                  savefig_kwarg={'dpi': 40},
                  style='default')
def test_bxp_nobox():
    np.random.seed(937)
    logstats = matplotlib.cbook.boxplot_stats(
        np.random.lognormal(mean=1.25, sigma=1., size=(37, 4))
    )

    fig, ax = plt.subplots()
    ax.set_yscale('log')
    ax.bxp(logstats, showbox=False)


@image_comparison(baseline_images=['bxp_no_flier_stats'],
                  remove_text=True, extensions=['png'],
                  savefig_kwarg={'dpi': 40},
                  style='default')
def test_bxp_no_flier_stats():
    np.random.seed(937)
    logstats = matplotlib.cbook.boxplot_stats(
        np.random.lognormal(mean=1.25, sigma=1., size=(37, 4))
    )
    for ls in logstats:
        ls.pop('fliers', None)

    fig, ax = plt.subplots()
    ax.set_yscale('log')
    ax.bxp(logstats, showfliers=False)


@image_comparison(baseline_images=['bxp_withmean_point'],
                  remove_text=True, extensions=['png'],
                  savefig_kwarg={'dpi': 40},
                  style='default')
def test_bxp_showmean():
    np.random.seed(937)
    logstats = matplotlib.cbook.boxplot_stats(
        np.random.lognormal(mean=1.25, sigma=1., size=(37, 4))
    )

    fig, ax = plt.subplots()
    ax.set_yscale('log')
    ax.bxp(logstats, showmeans=True, meanline=False)


@image_comparison(baseline_images=['bxp_withmean_line'],
                  remove_text=True, extensions=['png'],
                  savefig_kwarg={'dpi': 40},
                  style='default')
def test_bxp_showmeanasline():
    np.random.seed(937)
    logstats = matplotlib.cbook.boxplot_stats(
        np.random.lognormal(mean=1.25, sigma=1., size=(37, 4))
    )

    fig, ax = plt.subplots()
    ax.set_yscale('log')
    ax.bxp(logstats, showmeans=True, meanline=True)


@image_comparison(baseline_images=['bxp_scalarwidth'],
                  remove_text=True, extensions=['png'],
                  savefig_kwarg={'dpi': 40},
                  style='default')
def test_bxp_scalarwidth():
    np.random.seed(937)
    logstats = matplotlib.cbook.boxplot_stats(
        np.random.lognormal(mean=1.25, sigma=1., size=(37, 4))
    )

    fig, ax = plt.subplots()
    ax.set_yscale('log')
    ax.bxp(logstats, widths=0.25)


@image_comparison(baseline_images=['bxp_customwidths'],
                  remove_text=True, extensions=['png'],
                  savefig_kwarg={'dpi': 40},
                  style='default')
def test_bxp_customwidths():
    np.random.seed(937)
    logstats = matplotlib.cbook.boxplot_stats(
        np.random.lognormal(mean=1.25, sigma=1., size=(37, 4))
    )

    fig, ax = plt.subplots()
    ax.set_yscale('log')
    ax.bxp(logstats, widths=[0.10, 0.25, 0.65, 0.85])


@image_comparison(baseline_images=['bxp_custompositions'],
                  remove_text=True, extensions=['png'],
                  savefig_kwarg={'dpi': 40},
                  style='default')
def test_bxp_custompositions():
    np.random.seed(937)
    logstats = matplotlib.cbook.boxplot_stats(
        np.random.lognormal(mean=1.25, sigma=1., size=(37, 4))
    )

    fig, ax = plt.subplots()
    ax.set_yscale('log')
    ax.bxp(logstats, positions=[1, 5, 6, 7])


@cleanup
def test_bxp_bad_widths():
    np.random.seed(937)
    logstats = matplotlib.cbook.boxplot_stats(
        np.random.lognormal(mean=1.25, sigma=1., size=(37, 4))
    )

    fig, ax = plt.subplots()
    ax.set_yscale('log')
    with pytest.raises(ValueError):
        ax.bxp(logstats, widths=[1])


@cleanup
def test_bxp_bad_positions():
    np.random.seed(937)
    logstats = matplotlib.cbook.boxplot_stats(
        np.random.lognormal(mean=1.25, sigma=1., size=(37, 4))
    )

    fig, ax = plt.subplots()
    ax.set_yscale('log')
    with pytest.raises(ValueError):
        ax.bxp(logstats, positions=[2, 3])


@image_comparison(baseline_images=['boxplot', 'boxplot'],
                  tol=1,
                  style='default')
def test_boxplot():
    # Randomness used for bootstrapping.
    np.random.seed(937)

    x = np.linspace(-7, 7, 140)
    x = np.hstack([-25, x, 25])
    fig, ax = plt.subplots()

    ax.boxplot([x, x], bootstrap=10000, notch=1)
    ax.set_ylim((-30, 30))

    # Reuse testcase from above for a labeled data test
    data = {"x": [x, x]}
    fig, ax = plt.subplots()
    ax.boxplot("x", bootstrap=10000, notch=1, data=data)
    ax.set_ylim((-30, 30))


@image_comparison(baseline_images=['boxplot_sym2'],
                  remove_text=True, extensions=['png'],
                  style='default')
def test_boxplot_sym2():
    # Randomness used for bootstrapping.
    np.random.seed(937)

    x = np.linspace(-7, 7, 140)
    x = np.hstack([-25, x, 25])
    fig, [ax1, ax2] = plt.subplots(1, 2)

    ax1.boxplot([x, x], bootstrap=10000, sym='^')
    ax1.set_ylim((-30, 30))

    ax2.boxplot([x, x], bootstrap=10000, sym='g')
    ax2.set_ylim((-30, 30))


@image_comparison(baseline_images=['boxplot_sym'],
                  remove_text=True, extensions=['png'],
                  savefig_kwarg={'dpi': 40},
                  style='default')
def test_boxplot_sym():
    x = np.linspace(-7, 7, 140)
    x = np.hstack([-25, x, 25])
    fig, ax = plt.subplots()

    ax.boxplot([x, x], sym='gs')
    ax.set_ylim((-30, 30))


@image_comparison(
    baseline_images=['boxplot_autorange_false_whiskers',
                     'boxplot_autorange_true_whiskers'],
    extensions=['png'],
    style='default'
)
def test_boxplot_autorange_whiskers():
    # Randomness used for bootstrapping.
    np.random.seed(937)

    x = np.ones(140)
    x = np.hstack([0, x, 2])

    fig1, ax1 = plt.subplots()
    ax1.boxplot([x, x], bootstrap=10000, notch=1)
    ax1.set_ylim((-5, 5))

    fig2, ax2 = plt.subplots()
    ax2.boxplot([x, x], bootstrap=10000, notch=1, autorange=True)
    ax2.set_ylim((-5, 5))

def _rc_test_bxp_helper(ax, rc_dict):
    x = np.linspace(-7, 7, 140)
    x = np.hstack([-25, x, 25])
    with matplotlib.rc_context(rc_dict):
        ax.boxplot([x, x])
    return ax

@image_comparison(baseline_images=['boxplot_rc_parameters'],
                  savefig_kwarg={'dpi': 100}, remove_text=True,
                  tol=1, style='default')
def test_boxplot_rc_parameters():
    # Randomness used for bootstrapping.
    np.random.seed(937)

    fig, ax = plt.subplots(3)

    rc_axis0 = {
        'boxplot.notch':True,
        'boxplot.whiskers': [5, 95],
        'boxplot.bootstrap': 10000,

        'boxplot.flierprops.color': 'b',
        'boxplot.flierprops.marker': 'o',
        'boxplot.flierprops.markerfacecolor': 'g',
        'boxplot.flierprops.markeredgecolor': 'b',
        'boxplot.flierprops.markersize': 5,
        'boxplot.flierprops.linestyle': '--',
        'boxplot.flierprops.linewidth': 2.0,

        'boxplot.boxprops.color': 'r',
        'boxplot.boxprops.linewidth': 2.0,
        'boxplot.boxprops.linestyle': '--',

        'boxplot.capprops.color': 'c',
        'boxplot.capprops.linewidth': 2.0,
        'boxplot.capprops.linestyle': '--',

        'boxplot.medianprops.color': 'k',
        'boxplot.medianprops.linewidth': 2.0,
        'boxplot.medianprops.linestyle': '--',
    }

    rc_axis1 = {
        'boxplot.vertical': False,
        'boxplot.whiskers': 'range',
        'boxplot.patchartist': True,
    }

    rc_axis2 = {
        'boxplot.whiskers': 2.0,
        'boxplot.showcaps': False,
        'boxplot.showbox': False,
        'boxplot.showfliers': False,
        'boxplot.showmeans': True,
        'boxplot.meanline': True,

        'boxplot.meanprops.color': 'c',
        'boxplot.meanprops.linewidth': 2.0,
        'boxplot.meanprops.linestyle': '--',

        'boxplot.whiskerprops.color': 'r',
        'boxplot.whiskerprops.linewidth': 2.0,
        'boxplot.whiskerprops.linestyle': '-.',
    }
    dict_list = [rc_axis0, rc_axis1, rc_axis2]
    for axis, rc_axis in zip(ax, dict_list):
        _rc_test_bxp_helper(axis, rc_axis)

    assert (matplotlib.patches.PathPatch in
            [type(t) for t in ax[1].get_children()])


@image_comparison(baseline_images=['boxplot_with_CIarray'],
                  remove_text=True, extensions=['png'],
                  savefig_kwarg={'dpi': 40}, style='default')
def test_boxplot_with_CIarray():
    # Randomness used for bootstrapping.
    np.random.seed(937)

    x = np.linspace(-7, 7, 140)
    x = np.hstack([-25, x, 25])
    fig = plt.figure()
    ax = fig.add_subplot(111)
    CIs = np.array([[-1.5, 3.], [-1., 3.5]])

    # show 1 boxplot with mpl medians/conf. interfals, 1 with manual values
    ax.boxplot([x, x], bootstrap=10000, usermedians=[None, 1.0],
               conf_intervals=CIs, notch=1)
    ax.set_ylim((-30, 30))


@image_comparison(baseline_images=['boxplot_no_inverted_whisker'],
                  remove_text=True, extensions=['png'],
                  savefig_kwarg={'dpi': 40}, style='default')
def test_boxplot_no_weird_whisker():
    x = np.array([3, 9000, 150, 88, 350, 200000, 1400, 960],
                 dtype=np.float64)
    ax1 = plt.axes()
    ax1.boxplot(x)
    ax1.set_yscale('log')
    ax1.yaxis.grid(False, which='minor')
    ax1.xaxis.grid(False)


@cleanup
def test_boxplot_bad_medians_1():
    x = np.linspace(-7, 7, 140)
    x = np.hstack([-25, x, 25])
    fig, ax = plt.subplots()
    with pytest.raises(ValueError):
        ax.boxplot(x, usermedians=[1, 2])


@cleanup
def test_boxplot_bad_medians_2():
    x = np.linspace(-7, 7, 140)
    x = np.hstack([-25, x, 25])
    fig, ax = plt.subplots()
    with pytest.raises(ValueError):
        ax.boxplot([x, x], usermedians=[[1, 2], [1, 2]])


@cleanup
def test_boxplot_bad_ci_1():
    x = np.linspace(-7, 7, 140)
    x = np.hstack([-25, x, 25])
    fig, ax = plt.subplots()
    with pytest.raises(ValueError):
        ax.boxplot([x, x], conf_intervals=[[1, 2]])


@cleanup
def test_boxplot_zorder():
    x = np.arange(10)
    fix, ax = plt.subplots()
    assert ax.boxplot(x)['boxes'][0].get_zorder() == 2
    assert ax.boxplot(x, zorder=10)['boxes'][0].get_zorder() == 10


@cleanup
def test_boxplot_bad_ci_2():
    x = np.linspace(-7, 7, 140)
    x = np.hstack([-25, x, 25])
    fig, ax = plt.subplots()
    with pytest.raises(ValueError):
        ax.boxplot([x, x], conf_intervals=[[1, 2], [1]])


@image_comparison(baseline_images=['boxplot_mod_artists_after_plotting'],
                  remove_text=True, extensions=['png'],
                  savefig_kwarg={'dpi': 40}, style='default')
def test_boxplot_mod_artist_after_plotting():
    x = [0.15, 0.11, 0.06, 0.06, 0.12, 0.56, -0.56]
    fig, ax = plt.subplots()
    bp = ax.boxplot(x, sym="o")
    for key in bp:
        for obj in bp[key]:
            obj.set_color('green')


@image_comparison(baseline_images=['violinplot_vert_baseline',
                                   'violinplot_vert_baseline'],
                  extensions=['png'])
def test_vert_violinplot_baseline():
    # First 9 digits of frac(sqrt(2))
    np.random.seed(414213562)
    data = [np.random.normal(size=100) for i in range(4)]
    ax = plt.axes()
    ax.violinplot(data, positions=range(4), showmeans=0, showextrema=0,
                  showmedians=0)

    # Reuse testcase from above for a labeled data test
    data = {"d": data}
    fig, ax = plt.subplots()
    ax = plt.axes()
    ax.violinplot("d", positions=range(4), showmeans=0, showextrema=0,
                  showmedians=0, data=data)


@image_comparison(baseline_images=['violinplot_vert_showmeans'],
                  extensions=['png'])
def test_vert_violinplot_showmeans():
    ax = plt.axes()
    # First 9 digits of frac(sqrt(3))
    np.random.seed(732050807)
    data = [np.random.normal(size=100) for i in range(4)]
    ax.violinplot(data, positions=range(4), showmeans=1, showextrema=0,
                  showmedians=0)


@image_comparison(baseline_images=['violinplot_vert_showextrema'],
                  extensions=['png'])
def test_vert_violinplot_showextrema():
    ax = plt.axes()
    # First 9 digits of frac(sqrt(5))
    np.random.seed(236067977)
    data = [np.random.normal(size=100) for i in range(4)]
    ax.violinplot(data, positions=range(4), showmeans=0, showextrema=1,
                  showmedians=0)


@image_comparison(baseline_images=['violinplot_vert_showmedians'],
                  extensions=['png'])
def test_vert_violinplot_showmedians():
    ax = plt.axes()
    # First 9 digits of frac(sqrt(7))
    np.random.seed(645751311)
    data = [np.random.normal(size=100) for i in range(4)]
    ax.violinplot(data, positions=range(4), showmeans=0, showextrema=0,
                  showmedians=1)


@image_comparison(baseline_images=['violinplot_vert_showall'],
                  extensions=['png'])
def test_vert_violinplot_showall():
    ax = plt.axes()
    # First 9 digits of frac(sqrt(11))
    np.random.seed(316624790)
    data = [np.random.normal(size=100) for i in range(4)]
    ax.violinplot(data, positions=range(4), showmeans=1, showextrema=1,
                  showmedians=1)


@image_comparison(baseline_images=['violinplot_vert_custompoints_10'],
                  extensions=['png'])
def test_vert_violinplot_custompoints_10():
    ax = plt.axes()
    # First 9 digits of frac(sqrt(13))
    np.random.seed(605551275)
    data = [np.random.normal(size=100) for i in range(4)]
    ax.violinplot(data, positions=range(4), showmeans=0, showextrema=0,
                  showmedians=0, points=10)


@image_comparison(baseline_images=['violinplot_vert_custompoints_200'],
                  extensions=['png'])
def test_vert_violinplot_custompoints_200():
    ax = plt.axes()
    # First 9 digits of frac(sqrt(17))
    np.random.seed(123105625)
    data = [np.random.normal(size=100) for i in range(4)]
    ax.violinplot(data, positions=range(4), showmeans=0, showextrema=0,
                  showmedians=0, points=200)


@image_comparison(baseline_images=['violinplot_horiz_baseline'],
                  extensions=['png'])
def test_horiz_violinplot_baseline():
    ax = plt.axes()
    # First 9 digits of frac(sqrt(19))
    np.random.seed(358898943)
    data = [np.random.normal(size=100) for i in range(4)]
    ax.violinplot(data, positions=range(4), vert=False, showmeans=0,
                  showextrema=0, showmedians=0)


@image_comparison(baseline_images=['violinplot_horiz_showmedians'],
                  extensions=['png'])
def test_horiz_violinplot_showmedians():
    ax = plt.axes()
    # First 9 digits of frac(sqrt(23))
    np.random.seed(795831523)
    data = [np.random.normal(size=100) for i in range(4)]
    ax.violinplot(data, positions=range(4), vert=False, showmeans=0,
                  showextrema=0, showmedians=1)


@image_comparison(baseline_images=['violinplot_horiz_showmeans'],
                  extensions=['png'])
def test_horiz_violinplot_showmeans():
    ax = plt.axes()
    # First 9 digits of frac(sqrt(29))
    np.random.seed(385164807)
    data = [np.random.normal(size=100) for i in range(4)]
    ax.violinplot(data, positions=range(4), vert=False, showmeans=1,
                  showextrema=0, showmedians=0)


@image_comparison(baseline_images=['violinplot_horiz_showextrema'],
                  extensions=['png'])
def test_horiz_violinplot_showextrema():
    ax = plt.axes()
    # First 9 digits of frac(sqrt(31))
    np.random.seed(567764362)
    data = [np.random.normal(size=100) for i in range(4)]
    ax.violinplot(data, positions=range(4), vert=False, showmeans=0,
                  showextrema=1, showmedians=0)


@image_comparison(baseline_images=['violinplot_horiz_showall'],
                  extensions=['png'])
def test_horiz_violinplot_showall():
    ax = plt.axes()
    # First 9 digits of frac(sqrt(37))
    np.random.seed(82762530)
    data = [np.random.normal(size=100) for i in range(4)]
    ax.violinplot(data, positions=range(4), vert=False, showmeans=1,
                  showextrema=1, showmedians=1)


@image_comparison(baseline_images=['violinplot_horiz_custompoints_10'],
                  extensions=['png'])
def test_horiz_violinplot_custompoints_10():
    ax = plt.axes()
    # First 9 digits of frac(sqrt(41))
    np.random.seed(403124237)
    data = [np.random.normal(size=100) for i in range(4)]
    ax.violinplot(data, positions=range(4), vert=False, showmeans=0,
                  showextrema=0, showmedians=0, points=10)


@image_comparison(baseline_images=['violinplot_horiz_custompoints_200'],
                  extensions=['png'])
def test_horiz_violinplot_custompoints_200():
    ax = plt.axes()
    # First 9 digits of frac(sqrt(43))
    np.random.seed(557438524)
    data = [np.random.normal(size=100) for i in range(4)]
    ax.violinplot(data, positions=range(4), vert=False, showmeans=0,
                  showextrema=0, showmedians=0, points=200)


@cleanup
def test_violinplot_bad_positions():
    ax = plt.axes()
    # First 9 digits of frac(sqrt(47))
    np.random.seed(855654600)
    data = [np.random.normal(size=100) for i in range(4)]
    with pytest.raises(ValueError):
        ax.violinplot(data, positions=range(5))


@cleanup
def test_violinplot_bad_widths():
    ax = plt.axes()
    # First 9 digits of frac(sqrt(53))
    np.random.seed(280109889)
    data = [np.random.normal(size=100) for i in range(4)]
    with pytest.raises(ValueError):
        ax.violinplot(data, positions=range(4), widths=[1, 2, 3])


@cleanup
def test_manage_xticks():
    _, ax = plt.subplots()
    ax.set_xlim(0, 4)
    old_xlim = ax.get_xlim()
    np.random.seed(0)
    y1 = np.random.normal(10, 3, 20)
    y2 = np.random.normal(3, 1, 20)
    ax.boxplot([y1, y2], positions=[1, 2],
               manage_xticks=False)
    new_xlim = ax.get_xlim()
    assert_array_equal(old_xlim, new_xlim)


@image_comparison(baseline_images=['errorbar_basic', 'errorbar_mixed',
                                   'errorbar_basic'])
def test_errorbar():
    x = np.arange(0.1, 4, 0.5)
    y = np.exp(-x)

    yerr = 0.1 + 0.2*np.sqrt(x)
    xerr = 0.1 + yerr

    # First illustrate basic pyplot interface, using defaults where possible.
    fig = plt.figure()
    ax = fig.gca()
    ax.errorbar(x, y, xerr=0.2, yerr=0.4)
    ax.set_title("Simplest errorbars, 0.2 in x, 0.4 in y")

    # Now switch to a more OO interface to exercise more features.
    fig, axs = plt.subplots(nrows=2, ncols=2, sharex=True)
    ax = axs[0, 0]
    # Try a Nx1 shaped error just to check
    ax.errorbar(x, y, yerr=np.reshape(yerr, (len(y), 1)), fmt='o')
    ax.set_title('Vert. symmetric')

    # With 4 subplots, reduce the number of axis ticks to avoid crowding.
    ax.locator_params(nbins=4)

    ax = axs[0, 1]
    ax.errorbar(x, y, xerr=xerr, fmt='o', alpha=0.4)
    ax.set_title('Hor. symmetric w/ alpha')

    ax = axs[1, 0]
    ax.errorbar(x, y, yerr=[yerr, 2*yerr], xerr=[xerr, 2*xerr], fmt='--o')
    ax.set_title('H, V asymmetric')

    ax = axs[1, 1]
    ax.set_yscale('log')
    # Here we have to be careful to keep all y values positive:
    ylower = np.maximum(1e-2, y - yerr)
    yerr_lower = y - ylower

    ax.errorbar(x, y, yerr=[yerr_lower, 2*yerr], xerr=xerr,
                fmt='o', ecolor='g', capthick=2)
    ax.set_title('Mixed sym., log y')

    fig.suptitle('Variable errorbars')


    # Reuse te first testcase from above for a labeled data test
    data = {"x": x, "y": y}
    fig = plt.figure()
    ax = fig.gca()
    ax.errorbar("x", "y", xerr=0.2, yerr=0.4, data=data)
    ax.set_title("Simplest errorbars, 0.2 in x, 0.4 in y")


@cleanup
def test_errorbar_shape():
    fig = plt.figure()
    ax = fig.gca()

    x = np.arange(0.1, 4, 0.5)
    y = np.exp(-x)
    yerr1 = 0.1 + 0.2*np.sqrt(x)
    yerr = np.vstack((yerr1, 2*yerr1)).T
    xerr = 0.1 + yerr

    with pytest.raises(ValueError):
        ax.errorbar(x, y, yerr=yerr, fmt='o')
    with pytest.raises(ValueError):
        ax.errorbar(x, y, xerr=xerr, fmt='o')
    with pytest.raises(ValueError):
        ax.errorbar(x, y, yerr=yerr, xerr=xerr, fmt='o')


@image_comparison(baseline_images=['errorbar_limits'])
def test_errorbar_limits():
    x = np.arange(0.5, 5.5, 0.5)
    y = np.exp(-x)
    xerr = 0.1
    yerr = 0.2
    ls = 'dotted'

    fig = plt.figure()
    ax = fig.add_subplot(1, 1, 1)

    # standard error bars
    plt.errorbar(x, y, xerr=xerr, yerr=yerr, ls=ls, color='blue')

    # including upper limits
    uplims = np.zeros(x.shape)
    uplims[[1, 5, 9]] = True
    plt.errorbar(x, y+0.5, xerr=xerr, yerr=yerr, uplims=uplims, ls=ls,
                 color='green')

    # including lower limits
    lolims = np.zeros(x.shape)
    lolims[[2, 4, 8]] = True
    plt.errorbar(x, y+1.0, xerr=xerr, yerr=yerr, lolims=lolims, ls=ls,
                 color='red')

    # including upper and lower limits
    plt.errorbar(x, y+1.5, marker='o', ms=8, xerr=xerr, yerr=yerr,
                 lolims=lolims, uplims=uplims, ls=ls, color='magenta')

    # including xlower and xupper limits
    xerr = 0.2
    yerr = np.zeros(x.shape) + 0.2
    yerr[[3, 6]] = 0.3
    xlolims = lolims
    xuplims = uplims
    lolims = np.zeros(x.shape)
    uplims = np.zeros(x.shape)
    lolims[[6]] = True
    uplims[[3]] = True
    plt.errorbar(x, y+2.1, marker='o', ms=8, xerr=xerr, yerr=yerr,
                 xlolims=xlolims, xuplims=xuplims, uplims=uplims,
                 lolims=lolims, ls='none', mec='blue', capsize=0,
                 color='cyan')
    ax.set_xlim((0, 5.5))
    ax.set_title('Errorbar upper and lower limits')


@image_comparison(baseline_images=['hist_stacked_stepfilled',
                                   'hist_stacked_stepfilled'])
def test_hist_stacked_stepfilled():
    # make some data
    d1 = np.linspace(1, 3, 20)
    d2 = np.linspace(0, 10, 50)
    fig = plt.figure()
    ax = fig.add_subplot(111)
    ax.hist((d1, d2), histtype="stepfilled", stacked=True)

    # Reuse testcase from above for a labeled data test
    data = {"x": (d1, d2)}
    fig = plt.figure()
    ax = fig.add_subplot(111)
    ax.hist("x", histtype="stepfilled", stacked=True, data=data)


@image_comparison(baseline_images=['hist_offset'])
def test_hist_offset():
    # make some data
    d1 = np.linspace(0, 10, 50)
    d2 = np.linspace(1, 3, 20)
    fig = plt.figure()
    ax = fig.add_subplot(111)
    ax.hist(d1, bottom=5)
    ax.hist(d2, bottom=15)


@image_comparison(baseline_images=['hist_step'], extensions=['png'], remove_text=True)
def test_hist_step():
    # make some data
    d1 = np.linspace(1, 3, 20)
    fig = plt.figure()
    ax = fig.add_subplot(111)
    ax.hist(d1, histtype="step")
    ax.set_ylim(0, 10)
    ax.set_xlim(-1, 5)


@image_comparison(baseline_images=['hist_step_horiz'], extensions=['png'])
def test_hist_step_horiz():
    # make some data
    d1 = np.linspace(0, 10, 50)
    d2 = np.linspace(1, 3, 20)
    fig = plt.figure()
    ax = fig.add_subplot(111)
    ax.hist((d1, d2), histtype="step", orientation="horizontal")


@image_comparison(baseline_images=['hist_stacked_weights'])
def test_hist_stacked_weighted():
    # make some data
    d1 = np.linspace(0, 10, 50)
    d2 = np.linspace(1, 3, 20)
    w1 = np.linspace(0.01, 3.5, 50)
    w2 = np.linspace(0.05, 2., 20)
    fig = plt.figure()
    ax = fig.add_subplot(111)
    ax.hist((d1, d2), weights=(w1, w2), histtype="stepfilled", stacked=True)


@cleanup
def test_stem_args():
    fig = plt.figure()
    ax = fig.add_subplot(1, 1, 1)

    x = list(xrange(10))
    y = list(xrange(10))

    # Test the call signatures
    ax.stem(y)
    ax.stem(x, y)
    ax.stem(x, y, 'r--')
    ax.stem(x, y, 'r--', basefmt='b--')


@cleanup
def test_stem_dates():
    fig, ax = plt.subplots(1, 1)
    from dateutil import parser
    x = parser.parse("2013-9-28 11:00:00")
    y = 100

    x1 = parser.parse("2013-9-28 12:00:00")
    y1 = 200

    ax.stem([x, x1], [y, y1], "*-")


@image_comparison(baseline_images=['hist_stacked_stepfilled_alpha'])
def test_hist_stacked_stepfilled_alpha():
    # make some data
    d1 = np.linspace(1, 3, 20)
    d2 = np.linspace(0, 10, 50)
    fig = plt.figure()
    ax = fig.add_subplot(111)
    ax.hist((d1, d2), histtype="stepfilled", stacked=True, alpha=0.5)


@image_comparison(baseline_images=['hist_stacked_step'])
def test_hist_stacked_step():
    # make some data
    d1 = np.linspace(1, 3, 20)
    d2 = np.linspace(0, 10, 50)
    fig = plt.figure()
    ax = fig.add_subplot(111)
    ax.hist((d1, d2), histtype="step", stacked=True)


@image_comparison(baseline_images=['hist_stacked_normed'])
def test_hist_stacked_normed():
    # make some data
    d1 = np.linspace(1, 3, 20)
    d2 = np.linspace(0, 10, 50)
    fig = plt.figure()
    ax = fig.add_subplot(111)
    ax.hist((d1, d2), stacked=True, normed=True)


@image_comparison(baseline_images=['hist_step_bottom'], extensions=['png'], remove_text=True)
def test_hist_step_bottom():
    # make some data
    d1 = np.linspace(1, 3, 20)
    fig = plt.figure()
    ax = fig.add_subplot(111)
    ax.hist(d1, bottom=np.arange(10), histtype="stepfilled")


@image_comparison(baseline_images=['hist_stacked_bar'])
def test_hist_stacked_bar():
    # make some data
    d = [[100, 100, 100, 100, 200, 320, 450, 80, 20, 600, 310, 800],
         [20, 23, 50, 11, 100, 420], [120, 120, 120, 140, 140, 150, 180],
         [60, 60, 60, 60, 300, 300, 5, 5, 5, 5, 10, 300],
         [555, 555, 555, 30, 30, 30, 30, 30, 100, 100, 100, 100, 30, 30],
         [30, 30, 30, 30, 400, 400, 400, 400, 400, 400, 400, 400]]
    colors = [(0.5759849696758961, 1.0, 0.0), (0.0, 1.0, 0.350624650815206),
              (0.0, 1.0, 0.6549834156005998), (0.0, 0.6569064625276622, 1.0),
              (0.28302699607823545, 0.0, 1.0), (0.6849123462299822, 0.0, 1.0)]
    labels = ['green', 'orange', ' yellow', 'magenta', 'black']
    fig = plt.figure()
    ax = fig.add_subplot(111)
    ax.hist(d, bins=10, histtype='barstacked', align='mid', color=colors, label=labels)
    ax.legend(loc='upper right', bbox_to_anchor=(1.0, 1.0), ncol=1)


@cleanup
def test_hist_emptydata():
    fig = plt.figure()
    ax = fig.add_subplot(111)
    ax.hist([[], range(10), range(10)], histtype="step")


@image_comparison(baseline_images=['transparent_markers'], remove_text=True)
def test_transparent_markers():
    np.random.seed(0)
    data = np.random.random(50)

    fig = plt.figure()
    ax = fig.add_subplot(111)
    ax.plot(data, 'D', mfc='none', markersize=100)


@image_comparison(baseline_images=['rgba_markers'], remove_text=True)
def test_rgba_markers():
    fig, axs = plt.subplots(ncols=2)
    rcolors = [(1, 0, 0, 1), (1, 0, 0, 0.5)]
    bcolors = [(0, 0, 1, 1), (0, 0, 1, 0.5)]
    alphas = [None, 0.2]
    kw = dict(ms=100, mew=20)
    for i, alpha in enumerate(alphas):
        for j, rcolor in enumerate(rcolors):
            for k, bcolor in enumerate(bcolors):
                axs[i].plot(j+1, k+1, 'o', mfc=bcolor, mec=rcolor,
                           alpha=alpha, **kw)
                axs[i].plot(j+1, k+3, 'x', mec=rcolor, alpha=alpha, **kw)
    for ax in axs:
        ax.axis([-1, 4, 0, 5])

@image_comparison(baseline_images=['mollweide_grid'], remove_text=True)
def test_mollweide_grid():
    # test that both horizontal and vertical gridlines appear on the Mollweide
    # projection
    fig = plt.figure()
    ax = fig.add_subplot(111, projection='mollweide')
    ax.grid()


@cleanup
def test_mollweide_forward_inverse_closure():
    # test that the round-trip Mollweide forward->inverse transformation is an
    # approximate identity
    fig = plt.figure()
    ax = fig.add_subplot(111, projection='mollweide')

    # set up 1-degree grid in longitude, latitude
    lon = np.linspace(-np.pi, np.pi, 360)
    lat = np.linspace(-np.pi / 2.0, np.pi / 2.0, 180)
    lon, lat = np.meshgrid(lon, lat)
    ll = np.vstack((lon.flatten(), lat.flatten())).T

    # perform forward transform
    xy = ax.transProjection.transform(ll)

    # perform inverse transform
    ll2 = ax.transProjection.inverted().transform(xy)

    # compare
    np.testing.assert_array_almost_equal(ll, ll2, 3)


@cleanup
def test_mollweide_inverse_forward_closure():
    # test that the round-trip Mollweide inverse->forward transformation is an
    # approximate identity
    fig = plt.figure()
    ax = fig.add_subplot(111, projection='mollweide')

    # set up grid in x, y
    x = np.linspace(0, 1, 500)
    x, y = np.meshgrid(x, x)
    xy = np.vstack((x.flatten(), y.flatten())).T

    # perform inverse transform
    ll = ax.transProjection.inverted().transform(xy)

    # perform forward transform
    xy2 = ax.transProjection.transform(ll)

    # compare
    np.testing.assert_array_almost_equal(xy, xy2, 3)


@image_comparison(baseline_images=['test_alpha'], remove_text=True)
def test_alpha():
    np.random.seed(0)
    data = np.random.random(50)

    fig = plt.figure()
    ax = fig.add_subplot(111)

    # alpha=.5 markers, solid line
    ax.plot(data, '-D', color=[1, 0, 0], mfc=[1, 0, 0, .5],
            markersize=20, lw=10)

    # everything solid by kwarg
    ax.plot(data + 2, '-D', color=[1, 0, 0, .5], mfc=[1, 0, 0, .5],
            markersize=20, lw=10,
            alpha=1)

    # everything alpha=.5 by kwarg
    ax.plot(data + 4, '-D', color=[1, 0, 0], mfc=[1, 0, 0],
            markersize=20, lw=10,
            alpha=.5)

    # everything alpha=.5 by colors
    ax.plot(data + 6, '-D', color=[1, 0, 0, .5], mfc=[1, 0, 0, .5],
            markersize=20, lw=10)

    # alpha=.5 line, solid markers
    ax.plot(data + 8, '-D', color=[1, 0, 0, .5], mfc=[1, 0, 0],
            markersize=20, lw=10)


@image_comparison(baseline_images=['eventplot', 'eventplot'], remove_text=True)
def test_eventplot():
    '''
    test that eventplot produces the correct output
    '''
    np.random.seed(0)

    data1 = np.random.random([32, 20]).tolist()
    data2 = np.random.random([6, 20]).tolist()
    data = data1 + data2
    num_datasets = len(data)

    colors1 = [[0, 1, .7]] * len(data1)
    colors2 = [[1, 0, 0],
               [0, 1, 0],
               [0, 0, 1],
               [1, .75, 0],
               [1, 0, 1],
               [0, 1, 1]]
    colors = colors1 + colors2

    lineoffsets1 = 12 + np.arange(0, len(data1)) * .33
    lineoffsets2 = [-15, -3, 1, 1.5, 6, 10]
    lineoffsets = lineoffsets1.tolist() + lineoffsets2

    linelengths1 = [.33] * len(data1)
    linelengths2 = [5, 2, 1, 1, 3, 1.5]
    linelengths = linelengths1 + linelengths2

    fig = plt.figure()
    axobj = fig.add_subplot(111)
    colls = axobj.eventplot(data, colors=colors, lineoffsets=lineoffsets,
                            linelengths=linelengths)

    num_collections = len(colls)
    assert num_collections == num_datasets

    # Reuse testcase from above for a labeled data test
    data = {"pos": data, "c": colors, "lo": lineoffsets, "ll": linelengths}
    fig = plt.figure()
    axobj = fig.add_subplot(111)
    colls = axobj.eventplot("pos", colors="c", lineoffsets="lo",
                            linelengths="ll", data=data)
    num_collections = len(colls)
    assert num_collections == num_datasets


@image_comparison(baseline_images=['test_eventplot_defaults'], extensions=['png'], remove_text=True)
def test_eventplot_defaults():
    '''
    test that eventplot produces the correct output given the default params
    (see bug #3728)
    '''
    np.random.seed(0)

    data1 = np.random.random([32, 20]).tolist()
    data2 = np.random.random([6, 20]).tolist()
    data = data1 + data2

    fig = plt.figure()
    axobj = fig.add_subplot(111)
    colls = axobj.eventplot(data)


@image_comparison(baseline_images=['test_eventplot_problem_kwargs'], extensions=['png'], remove_text=True)
def test_eventplot_problem_kwargs():
    '''
    test that 'singular' versions of LineCollection props raise an
    IgnoredKeywordWarning rather than overriding the 'plural' versions (e.g.
    to prevent 'color' from overriding 'colors', see issue #4297)
    '''
    np.random.seed(0)

    data1 = np.random.random([20]).tolist()
    data2 = np.random.random([10]).tolist()
    data = [data1, data2]

    fig = plt.figure()
    axobj = fig.add_subplot(111)

    with warnings.catch_warnings(record=True) as w:
        warnings.simplefilter("always")
        colls = axobj.eventplot(data,
                                colors=['r', 'b'],
                                color=['c', 'm'],
                                linewidths=[2, 1],
                                linewidth=[1, 2],
                                linestyles=['solid', 'dashed'],
                                linestyle=['dashdot', 'dotted'])

        # check that three IgnoredKeywordWarnings were raised
        assert len(w) == 3
        assert all(issubclass(wi.category, IgnoredKeywordWarning) for wi in w)


@cleanup
def test_empty_eventplot():
    fig, ax = plt.subplots(1, 1)
    ax.eventplot([[]], colors=[(0.0, 0.0, 0.0, 0.0)])
    plt.draw()


@image_comparison(baseline_images=['marker_styles'], extensions=['png'], remove_text=True)
def test_marker_styles():
    fig = plt.figure()
    ax = fig.add_subplot(111)
    for y, marker in enumerate(sorted(matplotlib.markers.MarkerStyle.markers.keys(),
                                      key=lambda x: str(type(x))+str(x))):
        ax.plot((y % 2)*5 + np.arange(10)*10, np.ones(10)*10*y, linestyle='', marker=marker,
                markersize=10+y/5, label=marker)


@image_comparison(baseline_images=['rc_markerfill'], extensions=['png'])
def test_markers_fillstyle_rcparams():
    fig, ax = plt.subplots()
    x = np.arange(7)
    for idx, (style, marker) in enumerate(
        [('top', 's'), ('bottom', 'o'), ('none', '^')]):
        matplotlib.rcParams['markers.fillstyle'] = style
        ax.plot(x+idx, marker=marker)


@image_comparison(baseline_images=['vertex_markers'], extensions=['png'],
                  remove_text=True)
def test_vertex_markers():
    data = list(xrange(10))
    marker_as_tuple = ((-1, -1), (1, -1), (1, 1), (-1, 1))
    marker_as_list = [(-1, -1), (1, -1), (1, 1), (-1, 1)]
    fig = plt.figure()
    ax = fig.add_subplot(111)
    ax.plot(data, linestyle='', marker=marker_as_tuple, mfc='k')
    ax.plot(data[::-1], linestyle='', marker=marker_as_list, mfc='b')
    ax.set_xlim([-1, 10])
    ax.set_ylim([-1, 10])


@image_comparison(baseline_images=['vline_hline_zorder',
                                   'errorbar_zorder'])
def test_eb_line_zorder():
    x = list(xrange(10))

    # First illustrate basic pyplot interface, using defaults where possible.
    fig = plt.figure()
    ax = fig.gca()
    ax.plot(x, lw=10, zorder=5)
    ax.axhline(1, color='red', lw=10, zorder=1)
    ax.axhline(5, color='green', lw=10, zorder=10)
    ax.axvline(7, color='m', lw=10, zorder=7)
    ax.axvline(2, color='k', lw=10, zorder=3)

    ax.set_title("axvline and axhline zorder test")

    # Now switch to a more OO interface to exercise more features.
    fig = plt.figure()
    ax = fig.gca()
    x = list(xrange(10))
    y = np.zeros(10)
    yerr = list(xrange(10))
    ax.errorbar(x, y, yerr=yerr, zorder=5, lw=5, color='r')
    for j in range(10):
        ax.axhline(j, lw=5, color='k', zorder=j)
        ax.axhline(-j, lw=5, color='k', zorder=j)

    ax.set_title("errorbar zorder test")


@image_comparison(baseline_images=['step_linestyle', 'step_linestyle'],
                  remove_text=True)
def test_step_linestyle():
    x = y = np.arange(10)

    # First illustrate basic pyplot interface, using defaults where possible.
    fig, ax_lst = plt.subplots(2, 2)
    ax_lst = ax_lst.flatten()

    ln_styles = ['-', '--', '-.', ':']

    for ax, ls in zip(ax_lst, ln_styles):
        ax.step(x, y, lw=5, linestyle=ls, where='pre')
        ax.step(x, y + 1, lw=5, linestyle=ls, where='mid')
        ax.step(x, y + 2, lw=5, linestyle=ls, where='post')
        ax.set_xlim([-1, 5])
        ax.set_ylim([-1, 7])

    # Reuse testcase from above for a labeled data test
    data = {"x": x, "y": y, "y1": y+1, "y2": y+2}
    fig, ax_lst = plt.subplots(2, 2)
    ax_lst = ax_lst.flatten()
    ln_styles = ['-', '--', '-.', ':']
    for ax, ls in zip(ax_lst, ln_styles):
        ax.step("x", "y", lw=5, linestyle=ls, where='pre', data=data)
        ax.step("x", "y1", lw=5, linestyle=ls, where='mid', data=data)
        ax.step("x", "y2", lw=5, linestyle=ls, where='post', data=data)
        ax.set_xlim([-1, 5])
        ax.set_ylim([-1, 7])


@image_comparison(baseline_images=['mixed_collection'], remove_text=True)
def test_mixed_collection():
    from matplotlib import patches
    from matplotlib import collections

    x = list(xrange(10))

    # First illustrate basic pyplot interface, using defaults where possible.
    fig = plt.figure()
    ax = fig.add_subplot(1, 1, 1)

    c = patches.Circle((8, 8), radius=4, facecolor='none', edgecolor='green')

    # PDF can optimize this one
    p1 = collections.PatchCollection([c], match_original=True)
    p1.set_offsets([[0, 0], [24, 24]])
    p1.set_linewidths([1, 5])

    # PDF can't optimize this one, because the alpha of the edge changes
    p2 = collections.PatchCollection([c], match_original=True)
    p2.set_offsets([[48, 0], [-32, -16]])
    p2.set_linewidths([1, 5])
    p2.set_edgecolors([[0, 0, 0.1, 1.0], [0, 0, 0.1, 0.5]])

    ax.patch.set_color('0.5')
    ax.add_collection(p1)
    ax.add_collection(p2)

    ax.set_xlim(0, 16)
    ax.set_ylim(0, 16)


@cleanup
def test_subplot_key_hash():
    ax = plt.subplot(np.float64(5.5), np.int64(1), np.float64(1.2))
    ax.twinx()
    assert (5, 1, 0, None) == ax.get_subplotspec().get_geometry()


@image_comparison(baseline_images=['specgram_freqs',
                                   'specgram_freqs_linear'],
                  remove_text=True, extensions=['png'],
                  tol=0.07)
def test_specgram_freqs():
    '''test axes.specgram in default (psd) mode with sinusoidal stimuli'''
    n = 10000
    Fs = 100.

    fstims1 = [Fs/4, Fs/5, Fs/11]
    fstims2 = [Fs/4.7, Fs/5.6, Fs/11.9]

    NFFT = int(1000 * Fs / min(fstims1 + fstims2))
    noverlap = int(NFFT / 2)
    pad_to = int(2 ** np.ceil(np.log2(NFFT)))

    x = np.arange(0, n, 1/Fs)

    y1 = np.zeros(x.size)
    y2 = np.zeros(x.size)
    for fstim1, fstim2 in zip(fstims1, fstims2):
        y1 += np.sin(fstim1 * x * np.pi * 2)
        y2 += np.sin(fstim2 * x * np.pi * 2)
    y = np.hstack([y1, y2])

    fig1 = plt.figure()
    fig2 = plt.figure()

    ax11 = fig1.add_subplot(3, 1, 1)
    ax12 = fig1.add_subplot(3, 1, 2)
    ax13 = fig1.add_subplot(3, 1, 3)

    ax21 = fig2.add_subplot(3, 1, 1)
    ax22 = fig2.add_subplot(3, 1, 2)
    ax23 = fig2.add_subplot(3, 1, 3)

    spec11 = ax11.specgram(y, NFFT=NFFT, Fs=Fs, noverlap=noverlap,
                           pad_to=pad_to, sides='default')
    spec12 = ax12.specgram(y, NFFT=NFFT, Fs=Fs, noverlap=noverlap,
                           pad_to=pad_to, sides='onesided')
    spec13 = ax13.specgram(y, NFFT=NFFT, Fs=Fs, noverlap=noverlap,
                           pad_to=pad_to, sides='twosided')

    spec21 = ax21.specgram(y, NFFT=NFFT, Fs=Fs, noverlap=noverlap,
                           pad_to=pad_to, sides='default',
                           scale='linear', norm=matplotlib.colors.LogNorm())
    spec22 = ax22.specgram(y, NFFT=NFFT, Fs=Fs, noverlap=noverlap,
                           pad_to=pad_to, sides='onesided',
                           scale='linear', norm=matplotlib.colors.LogNorm())
    spec23 = ax23.specgram(y, NFFT=NFFT, Fs=Fs, noverlap=noverlap,
                           pad_to=pad_to, sides='twosided',
                           scale='linear', norm=matplotlib.colors.LogNorm())


@image_comparison(baseline_images=['specgram_noise',
                                   'specgram_noise_linear'],
                  remove_text=True, extensions=['png'], tol=0.01)
def test_specgram_noise():
    '''test axes.specgram in default (psd) mode with noise stimuli'''
    np.random.seed(0)

    n = 10000
    Fs = 100.

    NFFT = int(1000 * Fs / 11)
    noverlap = int(NFFT / 2)
    pad_to = int(2 ** np.ceil(np.log2(NFFT)))

    y1 = np.random.standard_normal(n)
    y2 = np.random.rand(n)
    y = np.hstack([y1, y2])

    fig1 = plt.figure()
    fig2 = plt.figure()

    ax11 = fig1.add_subplot(3, 1, 1)
    ax12 = fig1.add_subplot(3, 1, 2)
    ax13 = fig1.add_subplot(3, 1, 3)

    ax21 = fig2.add_subplot(3, 1, 1)
    ax22 = fig2.add_subplot(3, 1, 2)
    ax23 = fig2.add_subplot(3, 1, 3)

    spec11 = ax11.specgram(y, NFFT=NFFT, Fs=Fs, noverlap=noverlap,
                           pad_to=pad_to, sides='default')
    spec12 = ax12.specgram(y, NFFT=NFFT, Fs=Fs, noverlap=noverlap,
                           pad_to=pad_to, sides='onesided')
    spec13 = ax13.specgram(y, NFFT=NFFT, Fs=Fs, noverlap=noverlap,
                           pad_to=pad_to, sides='twosided')

    spec21 = ax21.specgram(y, NFFT=NFFT, Fs=Fs, noverlap=noverlap,
                           pad_to=pad_to, sides='default',
                           scale='linear', norm=matplotlib.colors.LogNorm())
    spec22 = ax22.specgram(y, NFFT=NFFT, Fs=Fs, noverlap=noverlap,
                           pad_to=pad_to, sides='onesided',
                           scale='linear', norm=matplotlib.colors.LogNorm())
    spec23 = ax23.specgram(y, NFFT=NFFT, Fs=Fs, noverlap=noverlap,
                           pad_to=pad_to, sides='twosided',
                           scale='linear', norm=matplotlib.colors.LogNorm())


@image_comparison(baseline_images=['specgram_magnitude_freqs',
                                   'specgram_magnitude_freqs_linear'],
                  remove_text=True, extensions=['png'],
                  tol=0.07)
def test_specgram_magnitude_freqs():
    '''test axes.specgram in magnitude mode with sinusoidal stimuli'''
    n = 10000
    Fs = 100.

    fstims1 = [Fs/4, Fs/5, Fs/11]
    fstims2 = [Fs/4.7, Fs/5.6, Fs/11.9]

    NFFT = int(1000 * Fs / min(fstims1 + fstims2))
    noverlap = int(NFFT / 2)
    pad_to = int(2 ** np.ceil(np.log2(NFFT)))

    x = np.arange(0, n, 1/Fs)

    y1 = np.zeros(x.size)
    y2 = np.zeros(x.size)
    for i, (fstim1, fstim2) in enumerate(zip(fstims1, fstims2)):
        y1 += np.sin(fstim1 * x * np.pi * 2)
        y2 += np.sin(fstim2 * x * np.pi * 2)
        y1[-1] = y1[-1]/y1[-1]
        y2[-1] = y2[-1]/y2[-1]
    y = np.hstack([y1, y2])

    fig1 = plt.figure()
    fig2 = plt.figure()

    ax11 = fig1.add_subplot(3, 1, 1)
    ax12 = fig1.add_subplot(3, 1, 2)
    ax13 = fig1.add_subplot(3, 1, 3)

    ax21 = fig2.add_subplot(3, 1, 1)
    ax22 = fig2.add_subplot(3, 1, 2)
    ax23 = fig2.add_subplot(3, 1, 3)

    spec11 = ax11.specgram(y, NFFT=NFFT, Fs=Fs, noverlap=noverlap,
                           pad_to=pad_to, sides='default', mode='magnitude')
    spec12 = ax12.specgram(y, NFFT=NFFT, Fs=Fs, noverlap=noverlap,
                           pad_to=pad_to, sides='onesided', mode='magnitude')
    spec13 = ax13.specgram(y, NFFT=NFFT, Fs=Fs, noverlap=noverlap,
                           pad_to=pad_to, sides='twosided', mode='magnitude')

    spec21 = ax21.specgram(y, NFFT=NFFT, Fs=Fs, noverlap=noverlap,
                           pad_to=pad_to, sides='default', mode='magnitude',
                           scale='linear', norm=matplotlib.colors.LogNorm())
    spec22 = ax22.specgram(y, NFFT=NFFT, Fs=Fs, noverlap=noverlap,
                           pad_to=pad_to, sides='onesided', mode='magnitude',
                           scale='linear', norm=matplotlib.colors.LogNorm())
    spec23 = ax23.specgram(y, NFFT=NFFT, Fs=Fs, noverlap=noverlap,
                           pad_to=pad_to, sides='twosided', mode='magnitude',
                           scale='linear', norm=matplotlib.colors.LogNorm())


@image_comparison(baseline_images=['specgram_magnitude_noise',
                                   'specgram_magnitude_noise_linear'],
                  remove_text=True, extensions=['png'])
def test_specgram_magnitude_noise():
    '''test axes.specgram in magnitude mode with noise stimuli'''
    np.random.seed(0)

    n = 10000
    Fs = 100.

    NFFT = int(1000 * Fs / 11)
    noverlap = int(NFFT / 2)
    pad_to = int(2 ** np.ceil(np.log2(NFFT)))

    y1 = np.random.standard_normal(n)
    y2 = np.random.rand(n)
    y = np.hstack([y1, y2])

    fig1 = plt.figure()
    fig2 = plt.figure()

    ax11 = fig1.add_subplot(3, 1, 1)
    ax12 = fig1.add_subplot(3, 1, 2)
    ax13 = fig1.add_subplot(3, 1, 3)

    ax21 = fig2.add_subplot(3, 1, 1)
    ax22 = fig2.add_subplot(3, 1, 2)
    ax23 = fig2.add_subplot(3, 1, 3)

    spec11 = ax11.specgram(y, NFFT=NFFT, Fs=Fs, noverlap=noverlap,
                           pad_to=pad_to, sides='default', mode='magnitude')
    spec12 = ax12.specgram(y, NFFT=NFFT, Fs=Fs, noverlap=noverlap,
                           pad_to=pad_to, sides='onesided', mode='magnitude')
    spec13 = ax13.specgram(y, NFFT=NFFT, Fs=Fs, noverlap=noverlap,
                           pad_to=pad_to, sides='twosided', mode='magnitude')

    spec21 = ax21.specgram(y, NFFT=NFFT, Fs=Fs, noverlap=noverlap,
                           pad_to=pad_to, sides='default', mode='magnitude',
                           scale='linear', norm=matplotlib.colors.LogNorm())
    spec22 = ax22.specgram(y, NFFT=NFFT, Fs=Fs, noverlap=noverlap,
                           pad_to=pad_to, sides='onesided', mode='magnitude',
                           scale='linear', norm=matplotlib.colors.LogNorm())
    spec23 = ax23.specgram(y, NFFT=NFFT, Fs=Fs, noverlap=noverlap,
                           pad_to=pad_to, sides='twosided', mode='magnitude',
                           scale='linear', norm=matplotlib.colors.LogNorm())


@image_comparison(baseline_images=['specgram_angle_freqs'],
                  remove_text=True, extensions=['png'],
                  tol=0.007)
def test_specgram_angle_freqs():
    '''test axes.specgram in angle mode with sinusoidal stimuli'''
    n = 10000
    Fs = 100.

    fstims1 = [Fs/4, Fs/5, Fs/11]
    fstims2 = [Fs/4.7, Fs/5.6, Fs/11.9]

    NFFT = int(1000 * Fs / min(fstims1 + fstims2))
    noverlap = int(NFFT / 2)
    pad_to = int(2 ** np.ceil(np.log2(NFFT)))

    x = np.arange(0, n, 1/Fs)

    y1 = np.zeros(x.size)
    y2 = np.zeros(x.size)
    for i, (fstim1, fstim2) in enumerate(zip(fstims1, fstims2)):
        y1 += np.sin(fstim1 * x * np.pi * 2)
        y2 += np.sin(fstim2 * x * np.pi * 2)
        y1[-1] = y1[-1]/y1[-1]
        y2[-1] = y2[-1]/y2[-1]
    y = np.hstack([y1, y2])

    fig1 = plt.figure()

    ax11 = fig1.add_subplot(3, 1, 1)
    ax12 = fig1.add_subplot(3, 1, 2)
    ax13 = fig1.add_subplot(3, 1, 3)

    ax11.hold(True)
    ax12.hold(True)
    ax13.hold(True)

    spec11 = ax11.specgram(y, NFFT=NFFT, Fs=Fs, noverlap=noverlap,
                           pad_to=pad_to, sides='default', mode='angle')
    spec12 = ax12.specgram(y, NFFT=NFFT, Fs=Fs, noverlap=noverlap,
                           pad_to=pad_to, sides='onesided', mode='angle')
    spec13 = ax13.specgram(y, NFFT=NFFT, Fs=Fs, noverlap=noverlap,
                           pad_to=pad_to, sides='twosided', mode='angle')

    with pytest.raises(ValueError):
        ax11.specgram(y, NFFT=NFFT, Fs=Fs,
                      noverlap=noverlap, pad_to=pad_to, sides='default',
                      mode='phase', scale='dB')

    with pytest.raises(ValueError):
        ax12.specgram(y, NFFT=NFFT, Fs=Fs,
                      noverlap=noverlap, pad_to=pad_to, sides='onesided',
                      mode='phase', scale='dB')

    with pytest.raises(ValueError):
        ax13.specgram(y, NFFT=NFFT, Fs=Fs,
                      noverlap=noverlap, pad_to=pad_to, sides='twosided',
                      mode='phase', scale='dB')


@image_comparison(baseline_images=['specgram_angle_noise'],
                  remove_text=True, extensions=['png'])
def test_specgram_noise_angle():
    '''test axes.specgram in angle mode with noise stimuli'''
    np.random.seed(0)

    n = 10000
    Fs = 100.

    NFFT = int(1000 * Fs / 11)
    noverlap = int(NFFT / 2)
    pad_to = int(2 ** np.ceil(np.log2(NFFT)))

    y1 = np.random.standard_normal(n)
    y2 = np.random.rand(n)
    y = np.hstack([y1, y2])

    fig1 = plt.figure()

    ax11 = fig1.add_subplot(3, 1, 1)
    ax12 = fig1.add_subplot(3, 1, 2)
    ax13 = fig1.add_subplot(3, 1, 3)

    ax11.hold(True)
    ax12.hold(True)
    ax13.hold(True)

    spec11 = ax11.specgram(y, NFFT=NFFT, Fs=Fs, noverlap=noverlap,
                           pad_to=pad_to, sides='default', mode='angle')
    spec12 = ax12.specgram(y, NFFT=NFFT, Fs=Fs, noverlap=noverlap,
                           pad_to=pad_to, sides='onesided', mode='angle')
    spec13 = ax13.specgram(y, NFFT=NFFT, Fs=Fs, noverlap=noverlap,
                           pad_to=pad_to, sides='twosided', mode='angle')

    with pytest.raises(ValueError):
        ax11.specgram(y, NFFT=NFFT, Fs=Fs,
                      noverlap=noverlap, pad_to=pad_to, sides='default',
                      mode='phase', scale='dB')

    with pytest.raises(ValueError):
        ax12.specgram(y, NFFT=NFFT, Fs=Fs,
                      noverlap=noverlap, pad_to=pad_to, sides='onesided',
                      mode='phase', scale='dB')

    with pytest.raises(ValueError):
        ax13.specgram(y, NFFT=NFFT, Fs=Fs,
                      noverlap=noverlap, pad_to=pad_to, sides='twosided',
                      mode='phase', scale='dB')


@image_comparison(baseline_images=['specgram_phase_freqs'],
                  remove_text=True, extensions=['png'])
def test_specgram_freqs_phase():
    '''test axes.specgram in phase mode with sinusoidal stimuli'''
    n = 10000
    Fs = 100.

    fstims1 = [Fs/4, Fs/5, Fs/11]
    fstims2 = [Fs/4.7, Fs/5.6, Fs/11.9]

    NFFT = int(1000 * Fs / min(fstims1 + fstims2))
    noverlap = int(NFFT / 2)
    pad_to = int(2 ** np.ceil(np.log2(NFFT)))

    x = np.arange(0, n, 1/Fs)

    y1 = np.zeros(x.size)
    y2 = np.zeros(x.size)
    for i, (fstim1, fstim2) in enumerate(zip(fstims1, fstims2)):
        y1 += np.sin(fstim1 * x * np.pi * 2)
        y2 += np.sin(fstim2 * x * np.pi * 2)
        y1[-1] = y1[-1]/y1[-1]
        y2[-1] = y2[-1]/y2[-1]
    y = np.hstack([y1, y2])

    fig1 = plt.figure()

    ax11 = fig1.add_subplot(3, 1, 1)
    ax12 = fig1.add_subplot(3, 1, 2)
    ax13 = fig1.add_subplot(3, 1, 3)

    ax11.hold(True)
    ax12.hold(True)
    ax13.hold(True)

    spec11 = ax11.specgram(y, NFFT=NFFT, Fs=Fs, noverlap=noverlap,
                           pad_to=pad_to, sides='default', mode='phase')
    spec12 = ax12.specgram(y, NFFT=NFFT, Fs=Fs, noverlap=noverlap,
                           pad_to=pad_to, sides='onesided', mode='phase')
    spec13 = ax13.specgram(y, NFFT=NFFT, Fs=Fs, noverlap=noverlap,
                           pad_to=pad_to, sides='twosided', mode='phase')

    with pytest.raises(ValueError):
        ax11.specgram(y, NFFT=NFFT, Fs=Fs,
                      noverlap=noverlap, pad_to=pad_to, sides='default',
                      mode='phase', scale='dB')

    with pytest.raises(ValueError):
        ax12.specgram(y, NFFT=NFFT, Fs=Fs,
                      noverlap=noverlap, pad_to=pad_to, sides='onesided',
                      mode='phase', scale='dB')

    with pytest.raises(ValueError):
        ax13.specgram(y, NFFT=NFFT, Fs=Fs,
                      noverlap=noverlap, pad_to=pad_to, sides='twosided',
                      mode='phase', scale='dB')


@image_comparison(baseline_images=['specgram_phase_noise'],
                  remove_text=True, extensions=['png'])
def test_specgram_noise_phase():
    '''test axes.specgram in phase mode with noise stimuli'''
    np.random.seed(0)

    n = 10000
    Fs = 100.

    NFFT = int(1000 * Fs / 11)
    noverlap = int(NFFT / 2)
    pad_to = int(2 ** np.ceil(np.log2(NFFT)))

    y1 = np.random.standard_normal(n)
    y2 = np.random.rand(n)
    y = np.hstack([y1, y2])

    fig1 = plt.figure()

    ax11 = fig1.add_subplot(3, 1, 1)
    ax12 = fig1.add_subplot(3, 1, 2)
    ax13 = fig1.add_subplot(3, 1, 3)

    ax11.hold(True)
    ax12.hold(True)
    ax13.hold(True)

    spec11 = ax11.specgram(y, NFFT=NFFT, Fs=Fs, noverlap=noverlap,
                           pad_to=pad_to, sides='default',
                           mode='phase', )
    spec12 = ax12.specgram(y, NFFT=NFFT, Fs=Fs, noverlap=noverlap,
                           pad_to=pad_to, sides='onesided',
                           mode='phase', )
    spec13 = ax13.specgram(y, NFFT=NFFT, Fs=Fs, noverlap=noverlap,
                           pad_to=pad_to, sides='twosided',
                           mode='phase', )

    with pytest.raises(ValueError):
        ax11.specgram(y, NFFT=NFFT, Fs=Fs,
                      noverlap=noverlap, pad_to=pad_to, sides='default',
                      mode='phase', scale='dB')

    with pytest.raises(ValueError):
        ax12.specgram(y, NFFT=NFFT, Fs=Fs,
                      noverlap=noverlap, pad_to=pad_to, sides='onesided',
                      mode='phase', scale='dB')

    with pytest.raises(ValueError):
        ax13.specgram(y, NFFT=NFFT, Fs=Fs,
                      noverlap=noverlap, pad_to=pad_to, sides='twosided',
                      mode='phase', scale='dB')


@image_comparison(baseline_images=['psd_freqs'], remove_text=True,
                  extensions=['png'])
def test_psd_freqs():
    '''test axes.psd with sinusoidal stimuli'''
    n = 10000
    Fs = 100.

    fstims1 = [Fs/4, Fs/5, Fs/11]
    fstims2 = [Fs/4.7, Fs/5.6, Fs/11.9]

    NFFT = int(1000 * Fs / min(fstims1 + fstims2))
    noverlap = int(NFFT / 2)
    pad_to = int(2 ** np.ceil(np.log2(NFFT)))

    x = np.arange(0, n, 1/Fs)

    y1 = np.zeros(x.size)
    y2 = np.zeros(x.size)
    for fstim1, fstim2 in zip(fstims1, fstims2):
        y1 += np.sin(fstim1 * x * np.pi * 2)
        y2 += np.sin(fstim2 * x * np.pi * 2)
    y = np.hstack([y1, y2])

    fig = plt.figure()
    ax1 = fig.add_subplot(3, 1, 1)
    ax2 = fig.add_subplot(3, 1, 2)
    ax3 = fig.add_subplot(3, 1, 3)

    psd1, freqs1 = ax1.psd(y, NFFT=NFFT, Fs=Fs, noverlap=noverlap,
                           pad_to=pad_to, sides='default')
    psd2, freqs2 = ax2.psd(y, NFFT=NFFT, Fs=Fs, noverlap=noverlap,
                           pad_to=pad_to, sides='onesided',
                           return_line=False)
    psd3, freqs3, line3 = ax3.psd(y, NFFT=NFFT, Fs=Fs, noverlap=noverlap,
                                  pad_to=pad_to, sides='twosided',
                                  return_line=True)

    ax1.set_xlabel('')
    ax2.set_xlabel('')
    ax3.set_xlabel('')
    ax1.set_ylabel('')
    ax2.set_ylabel('')
    ax3.set_ylabel('')


@image_comparison(baseline_images=['psd_noise'], remove_text=True,
                  extensions=['png'])
def test_psd_noise():
    '''test axes.psd with noise stimuli'''
    np.random.seed(0)

    n = 10000
    Fs = 100.

    NFFT = int(1000 * Fs / 11)
    noverlap = int(NFFT / 2)
    pad_to = int(2 ** np.ceil(np.log2(NFFT)))

    y1 = np.random.standard_normal(n)
    y2 = np.random.rand(n)
    y = np.hstack([y1, y2])

    fig = plt.figure()
    ax1 = fig.add_subplot(3, 1, 1)
    ax2 = fig.add_subplot(3, 1, 2)
    ax3 = fig.add_subplot(3, 1, 3)

    psd1, freqs1 = ax1.psd(y, NFFT=NFFT, Fs=Fs, noverlap=noverlap,
                           pad_to=pad_to, sides='default')
    psd2, freqs2 = ax2.psd(y, NFFT=NFFT, Fs=Fs, noverlap=noverlap,
                           pad_to=pad_to, sides='onesided',
                           return_line=False)
    psd3, freqs3, line3 = ax3.psd(y, NFFT=NFFT, Fs=Fs, noverlap=noverlap,
                                  pad_to=pad_to, sides='twosided',
                                  return_line=True)

    ax1.set_xlabel('')
    ax2.set_xlabel('')
    ax3.set_xlabel('')
    ax1.set_ylabel('')
    ax2.set_ylabel('')
    ax3.set_ylabel('')


@image_comparison(baseline_images=['csd_freqs'], remove_text=True,
                  extensions=['png'])
def test_csd_freqs():
    '''test axes.csd with sinusoidal stimuli'''
    n = 10000
    Fs = 100.

    fstims1 = [Fs/4, Fs/5, Fs/11]
    fstims2 = [Fs/4.7, Fs/5.6, Fs/11.9]

    NFFT = int(1000 * Fs / min(fstims1 + fstims2))
    noverlap = int(NFFT / 2)
    pad_to = int(2 ** np.ceil(np.log2(NFFT)))

    x = np.arange(0, n, 1/Fs)

    y1 = np.zeros(x.size)
    y2 = np.zeros(x.size)
    for fstim1, fstim2 in zip(fstims1, fstims2):
        y1 += np.sin(fstim1 * x * np.pi * 2)
        y2 += np.sin(fstim2 * x * np.pi * 2)

    fig = plt.figure()
    ax1 = fig.add_subplot(3, 1, 1)
    ax2 = fig.add_subplot(3, 1, 2)
    ax3 = fig.add_subplot(3, 1, 3)

    csd1, freqs1 = ax1.csd(y1, y2, NFFT=NFFT, Fs=Fs, noverlap=noverlap,
                           pad_to=pad_to, sides='default')
    csd2, freqs2 = ax2.csd(y1, y2, NFFT=NFFT, Fs=Fs, noverlap=noverlap,
                           pad_to=pad_to, sides='onesided',
                           return_line=False)
    csd3, freqs3, line3 = ax3.csd(y1, y2, NFFT=NFFT, Fs=Fs, noverlap=noverlap,
                                  pad_to=pad_to, sides='twosided',
                                  return_line=True)

    ax1.set_xlabel('')
    ax2.set_xlabel('')
    ax3.set_xlabel('')
    ax1.set_ylabel('')
    ax2.set_ylabel('')
    ax3.set_ylabel('')


@image_comparison(baseline_images=['csd_noise'], remove_text=True,
                  extensions=['png'])
def test_csd_noise():
    '''test axes.csd with noise stimuli'''
    np.random.seed(0)

    n = 10000
    Fs = 100.

    NFFT = int(1000 * Fs / 11)
    noverlap = int(NFFT / 2)
    pad_to = int(2 ** np.ceil(np.log2(NFFT)))

    y1 = np.random.standard_normal(n)
    y2 = np.random.rand(n)

    fig = plt.figure()
    ax1 = fig.add_subplot(3, 1, 1)
    ax2 = fig.add_subplot(3, 1, 2)
    ax3 = fig.add_subplot(3, 1, 3)

    csd1, freqs1 = ax1.csd(y1, y2, NFFT=NFFT, Fs=Fs, noverlap=noverlap,
                           pad_to=pad_to, sides='default')
    csd2, freqs2 = ax2.csd(y1, y2, NFFT=NFFT, Fs=Fs, noverlap=noverlap,
                           pad_to=pad_to, sides='onesided',
                           return_line=False)
    csd3, freqs3, line3 = ax3.csd(y1, y2, NFFT=NFFT, Fs=Fs, noverlap=noverlap,
                                  pad_to=pad_to, sides='twosided',
                                  return_line=True)

    ax1.set_xlabel('')
    ax2.set_xlabel('')
    ax3.set_xlabel('')
    ax1.set_ylabel('')
    ax2.set_ylabel('')
    ax3.set_ylabel('')


@image_comparison(baseline_images=['magnitude_spectrum_freqs_linear',
                                   'magnitude_spectrum_freqs_dB'],
                  remove_text=True,
                  extensions=['png'])
def test_magnitude_spectrum_freqs():
    '''test axes.magnitude_spectrum with sinusoidal stimuli'''
    n = 10000
    Fs = 100.

    fstims1 = [Fs/4, Fs/5, Fs/11]

    NFFT = int(1000 * Fs / min(fstims1))
    pad_to = int(2 ** np.ceil(np.log2(NFFT)))

    x = np.arange(0, n, 1/Fs)

    y = np.zeros(x.size)
    for i, fstim1 in enumerate(fstims1):
        y += np.sin(fstim1 * x * np.pi * 2) * 10**i
    y = y

    fig1 = plt.figure()
    fig2 = plt.figure()

    ax11 = fig1.add_subplot(3, 1, 1)
    ax12 = fig1.add_subplot(3, 1, 2)
    ax13 = fig1.add_subplot(3, 1, 3)

    ax21 = fig2.add_subplot(3, 1, 1)
    ax22 = fig2.add_subplot(3, 1, 2)
    ax23 = fig2.add_subplot(3, 1, 3)

    spec11, freqs11, line11 = ax11.magnitude_spectrum(y, Fs=Fs, pad_to=pad_to,
                                                      sides='default')
    spec12, freqs12, line12 = ax12.magnitude_spectrum(y, Fs=Fs, pad_to=pad_to,
                                                      sides='onesided')
    spec13, freqs13, line13 = ax13.magnitude_spectrum(y, Fs=Fs, pad_to=pad_to,
                                                      sides='twosided')

    spec21, freqs21, line21 = ax21.magnitude_spectrum(y, Fs=Fs, pad_to=pad_to,
                                                      sides='default',
                                                      scale='dB')
    spec22, freqs22, line22 = ax22.magnitude_spectrum(y, Fs=Fs, pad_to=pad_to,
                                                      sides='onesided',
                                                      scale='dB')
    spec23, freqs23, line23 = ax23.magnitude_spectrum(y, Fs=Fs, pad_to=pad_to,
                                                      sides='twosided',
                                                      scale='dB')

    ax11.set_xlabel('')
    ax12.set_xlabel('')
    ax13.set_xlabel('')
    ax11.set_ylabel('')
    ax12.set_ylabel('')
    ax13.set_ylabel('')

    ax21.set_xlabel('')
    ax22.set_xlabel('')
    ax23.set_xlabel('')
    ax21.set_ylabel('')
    ax22.set_ylabel('')
    ax23.set_ylabel('')


@image_comparison(baseline_images=['magnitude_spectrum_noise_linear',
                                   'magnitude_spectrum_noise_dB'],
                  remove_text=True,
                  extensions=['png'])
def test_magnitude_spectrum_noise():
    '''test axes.magnitude_spectrum with noise stimuli'''
    np.random.seed(0)

    n = 10000
    Fs = 100.

    NFFT = int(1000 * Fs / 11)
    pad_to = int(2 ** np.ceil(np.log2(NFFT)))

    y1 = np.random.standard_normal(n)
    y2 = np.random.rand(n)
    y = np.hstack([y1, y2]) - .5

    fig1 = plt.figure()
    fig2 = plt.figure()

    ax11 = fig1.add_subplot(3, 1, 1)
    ax12 = fig1.add_subplot(3, 1, 2)
    ax13 = fig1.add_subplot(3, 1, 3)

    ax21 = fig2.add_subplot(3, 1, 1)
    ax22 = fig2.add_subplot(3, 1, 2)
    ax23 = fig2.add_subplot(3, 1, 3)

    spec11, freqs11, line11 = ax11.magnitude_spectrum(y, Fs=Fs, pad_to=pad_to,
                                                      sides='default')
    spec12, freqs12, line12 = ax12.magnitude_spectrum(y, Fs=Fs, pad_to=pad_to,
                                                      sides='onesided')
    spec13, freqs13, line13 = ax13.magnitude_spectrum(y, Fs=Fs, pad_to=pad_to,
                                                      sides='twosided')

    spec21, freqs21, line21 = ax21.magnitude_spectrum(y, Fs=Fs, pad_to=pad_to,
                                                      sides='default',
                                                      scale='dB')
    spec22, freqs22, line22 = ax22.magnitude_spectrum(y, Fs=Fs, pad_to=pad_to,
                                                      sides='onesided',
                                                      scale='dB')
    spec23, freqs23, line23 = ax23.magnitude_spectrum(y, Fs=Fs, pad_to=pad_to,
                                                      sides='twosided',
                                                      scale='dB')

    ax11.set_xlabel('')
    ax12.set_xlabel('')
    ax13.set_xlabel('')
    ax11.set_ylabel('')
    ax12.set_ylabel('')
    ax13.set_ylabel('')

    ax21.set_xlabel('')
    ax22.set_xlabel('')
    ax23.set_xlabel('')
    ax21.set_ylabel('')
    ax22.set_ylabel('')
    ax23.set_ylabel('')


@image_comparison(baseline_images=['angle_spectrum_freqs'],
                  remove_text=True,
                  extensions=['png'])
def test_angle_spectrum_freqs():
    '''test axes.angle_spectrum with sinusoidal stimuli'''
    n = 10000
    Fs = 100.

    fstims1 = [Fs/4, Fs/5, Fs/11]

    NFFT = int(1000 * Fs / min(fstims1))
    pad_to = int(2 ** np.ceil(np.log2(NFFT)))

    x = np.arange(0, n, 1/Fs)

    y = np.zeros(x.size)
    for i, fstim1 in enumerate(fstims1):
        y += np.sin(fstim1 * x * np.pi * 2) * 10**i
    y = y

    fig = plt.figure()
    ax1 = fig.add_subplot(3, 1, 1)
    ax2 = fig.add_subplot(3, 1, 2)
    ax3 = fig.add_subplot(3, 1, 3)

    spec1, freqs1, line1 = ax1.angle_spectrum(y, Fs=Fs, pad_to=pad_to,
                                              sides='default')
    spec2, freqs2, line2 = ax2.angle_spectrum(y, Fs=Fs, pad_to=pad_to,
                                              sides='onesided')
    spec3, freqs3, line3 = ax3.angle_spectrum(y, Fs=Fs, pad_to=pad_to,
                                              sides='twosided')

    ax1.set_xlabel('')
    ax2.set_xlabel('')
    ax3.set_xlabel('')
    ax1.set_ylabel('')
    ax2.set_ylabel('')
    ax3.set_ylabel('')


@image_comparison(baseline_images=['angle_spectrum_noise'],
                  remove_text=True,
                  extensions=['png'])
def test_angle_spectrum_noise():
    '''test axes.angle_spectrum with noise stimuli'''
    np.random.seed(0)

    n = 10000
    Fs = 100.

    NFFT = int(1000 * Fs / 11)
    pad_to = int(2 ** np.ceil(np.log2(NFFT)))

    y1 = np.random.standard_normal(n)
    y2 = np.random.rand(n)
    y = np.hstack([y1, y2]) - .5

    fig = plt.figure()
    ax1 = fig.add_subplot(3, 1, 1)
    ax2 = fig.add_subplot(3, 1, 2)
    ax3 = fig.add_subplot(3, 1, 3)

    spec1, freqs1, line1 = ax1.angle_spectrum(y, Fs=Fs, pad_to=pad_to,
                                              sides='default')
    spec2, freqs2, line2 = ax2.angle_spectrum(y, Fs=Fs, pad_to=pad_to,
                                              sides='onesided')
    spec3, freqs3, line3 = ax3.angle_spectrum(y, Fs=Fs, pad_to=pad_to,
                                              sides='twosided')

    ax1.set_xlabel('')
    ax2.set_xlabel('')
    ax3.set_xlabel('')
    ax1.set_ylabel('')
    ax2.set_ylabel('')
    ax3.set_ylabel('')


@image_comparison(baseline_images=['phase_spectrum_freqs'],
                  remove_text=True,
                  extensions=['png'])
def test_phase_spectrum_freqs():
    '''test axes.phase_spectrum with sinusoidal stimuli'''
    n = 10000
    Fs = 100.

    fstims1 = [Fs/4, Fs/5, Fs/11]

    NFFT = int(1000 * Fs / min(fstims1))
    pad_to = int(2 ** np.ceil(np.log2(NFFT)))

    x = np.arange(0, n, 1/Fs)

    y = np.zeros(x.size)
    for i, fstim1 in enumerate(fstims1):
        y += np.sin(fstim1 * x * np.pi * 2) * 10**i
    y = y

    fig = plt.figure()
    ax1 = fig.add_subplot(3, 1, 1)
    ax2 = fig.add_subplot(3, 1, 2)
    ax3 = fig.add_subplot(3, 1, 3)

    spec1, freqs1, line1 = ax1.phase_spectrum(y, Fs=Fs, pad_to=pad_to,
                                              sides='default')
    spec2, freqs2, line2 = ax2.phase_spectrum(y, Fs=Fs, pad_to=pad_to,
                                              sides='onesided')
    spec3, freqs3, line3 = ax3.phase_spectrum(y, Fs=Fs, pad_to=pad_to,
                                              sides='twosided')

    ax1.set_xlabel('')
    ax2.set_xlabel('')
    ax3.set_xlabel('')
    ax1.set_ylabel('')
    ax2.set_ylabel('')
    ax3.set_ylabel('')


@image_comparison(baseline_images=['phase_spectrum_noise'],
                  remove_text=True,
                  extensions=['png'])
def test_phase_spectrum_noise():
    '''test axes.phase_spectrum with noise stimuli'''
    np.random.seed(0)

    n = 10000
    Fs = 100.

    NFFT = int(1000 * Fs / 11)
    pad_to = int(2 ** np.ceil(np.log2(NFFT)))

    y1 = np.random.standard_normal(n)
    y2 = np.random.rand(n)
    y = np.hstack([y1, y2]) - .5

    fig = plt.figure()
    ax1 = fig.add_subplot(3, 1, 1)
    ax2 = fig.add_subplot(3, 1, 2)
    ax3 = fig.add_subplot(3, 1, 3)

    spec1, freqs1, line1 = ax1.phase_spectrum(y, Fs=Fs, pad_to=pad_to,
                                              sides='default')
    spec2, freqs2, line2 = ax2.phase_spectrum(y, Fs=Fs, pad_to=pad_to,
                                              sides='onesided')
    spec3, freqs3, line3 = ax3.phase_spectrum(y, Fs=Fs, pad_to=pad_to,
                                              sides='twosided')

    ax1.set_xlabel('')
    ax2.set_xlabel('')
    ax3.set_xlabel('')
    ax1.set_ylabel('')
    ax2.set_ylabel('')
    ax3.set_ylabel('')


@image_comparison(baseline_images=['twin_spines'], remove_text=True,
                  extensions=['png'])
def test_twin_spines():

    def make_patch_spines_invisible(ax):
        ax.set_frame_on(True)
        ax.patch.set_visible(False)
        for sp in six.itervalues(ax.spines):
            sp.set_visible(False)

    fig = plt.figure(figsize=(4, 3))
    fig.subplots_adjust(right=0.75)

    host = fig.add_subplot(111)
    par1 = host.twinx()
    par2 = host.twinx()

    # Offset the right spine of par2.  The ticks and label have already been
    # placed on the right by twinx above.
    par2.spines["right"].set_position(("axes", 1.2))
    # Having been created by twinx, par2 has its frame off, so the line of its
    # detached spine is invisible.  First, activate the frame but make the patch
    # and spines invisible.
    make_patch_spines_invisible(par2)
    # Second, show the right spine.
    par2.spines["right"].set_visible(True)

    p1, = host.plot([0, 1, 2], [0, 1, 2], "b-")
    p2, = par1.plot([0, 1, 2], [0, 3, 2], "r-")
    p3, = par2.plot([0, 1, 2], [50, 30, 15], "g-")

    host.set_xlim(0, 2)
    host.set_ylim(0, 2)
    par1.set_ylim(0, 4)
    par2.set_ylim(1, 65)

    host.yaxis.label.set_color(p1.get_color())
    par1.yaxis.label.set_color(p2.get_color())
    par2.yaxis.label.set_color(p3.get_color())

    tkw = dict(size=4, width=1.5)
    host.tick_params(axis='y', colors=p1.get_color(), **tkw)
    par1.tick_params(axis='y', colors=p2.get_color(), **tkw)
    par2.tick_params(axis='y', colors=p3.get_color(), **tkw)
    host.tick_params(axis='x', **tkw)


@image_comparison(baseline_images=['twin_spines_on_top', 'twin_spines_on_top'],
                  extensions=['png'], remove_text=True)
def test_twin_spines_on_top():
    matplotlib.rcParams['axes.linewidth'] = 48.0
    matplotlib.rcParams['lines.linewidth'] = 48.0

    fig = plt.figure()
    ax1 = fig.add_subplot(1, 1, 1)

    data = np.array([[1000, 1100, 1200, 1250],
                     [310, 301, 360, 400]])

    ax2 = ax1.twinx()

    ax1.plot(data[0], data[1]/1E3, color='#BEAED4')
    ax1.fill_between(data[0], data[1]/1E3, color='#BEAED4', alpha=.8)

    ax2.plot(data[0], data[1]/1E3, color='#7FC97F')
    ax2.fill_between(data[0], data[1]/1E3, color='#7FC97F', alpha=.5)

    # Reuse testcase from above for a labeled data test
    data = {"i": data[0], "j": data[1]/1E3}
    fig = plt.figure()
    ax1 = fig.add_subplot(1, 1, 1)
    ax2 = ax1.twinx()
    ax1.plot("i", "j", color='#BEAED4', data=data)
    ax1.fill_between("i", "j", color='#BEAED4', alpha=.8, data=data)
    ax2.plot("i", "j", color='#7FC97F', data=data)
    ax2.fill_between("i", "j", color='#7FC97F', alpha=.5, data=data)


@cleanup
def test_rcparam_grid_minor():
    orig_grid = matplotlib.rcParams['axes.grid']
    orig_locator = matplotlib.rcParams['axes.grid.which']

    matplotlib.rcParams['axes.grid'] = True

    values = (
        (('both'), (True, True)),
        (('major'), (True, False)),
        (('minor'), (False, True))
        )

    for locator, result in values:
        matplotlib.rcParams['axes.grid.which'] = locator
        fig = plt.figure()
        ax = fig.add_subplot(1, 1, 1)
        assert (ax.xaxis._gridOnMajor, ax.xaxis._gridOnMinor) == result

    matplotlib.rcParams['axes.grid'] = orig_grid
    matplotlib.rcParams['axes.grid.which'] = orig_locator


@cleanup
def test_vline_limit():
    fig = plt.figure()
    ax = fig.gca()
    ax.axvline(0.5)
    ax.plot([-0.1, 0, 0.2, 0.1])
    (ymin, ymax) = ax.get_ylim()
    assert_allclose(ax.get_ylim(), (-.1, .2))


@cleanup
def test_empty_shared_subplots():
    # empty plots with shared axes inherit limits from populated plots
    fig, axes = plt.subplots(nrows=1, ncols=2, sharex=True, sharey=True)
    axes[0].plot([1, 2, 3], [2, 4, 6])
    x0, x1 = axes[1].get_xlim()
    y0, y1 = axes[1].get_ylim()
    assert x0 <= 1
    assert x1 >= 3
    assert y0 <= 2
    assert y1 >= 6


@cleanup
def test_relim_visible_only():
    x1 = (0., 10.)
    y1 = (0., 10.)
    x2 = (-10., 20.)
    y2 = (-10., 30.)

    fig = matplotlib.figure.Figure()
    ax = fig.add_subplot(111)
    ax.plot(x1, y1)
    assert ax.get_xlim() == x1
    assert ax.get_ylim() == y1
    l = ax.plot(x2, y2)
    assert ax.get_xlim() == x2
    assert ax.get_ylim() == y2
    l[0].set_visible(False)
    assert ax.get_xlim() == x2
    assert ax.get_ylim() == y2

    ax.relim(visible_only=True)
    ax.autoscale_view()

    assert ax.get_xlim() == x1
    assert ax.get_ylim() == y1


@cleanup
def test_text_labelsize():
    """
    tests for issue #1172
    """
    fig = plt.figure()
    ax = fig.gca()
    ax.tick_params(labelsize='large')
    ax.tick_params(direction='out')


@image_comparison(baseline_images=['pie_linewidth_0', 'pie_linewidth_0',
                                   'pie_linewidth_0'],
                  extensions=['png'])
def test_pie_linewidth_0():
    # The slices will be ordered and plotted counter-clockwise.
    labels = 'Frogs', 'Hogs', 'Dogs', 'Logs'
    sizes = [15, 30, 45, 10]
    colors = ['yellowgreen', 'gold', 'lightskyblue', 'lightcoral']
    explode = (0, 0.1, 0, 0)  # only "explode" the 2nd slice (i.e. 'Hogs')

    plt.pie(sizes, explode=explode, labels=labels, colors=colors,
            autopct='%1.1f%%', shadow=True, startangle=90,
            wedgeprops={'linewidth': 0})
    # Set aspect ratio to be equal so that pie is drawn as a circle.
    plt.axis('equal')

    # Reuse testcase from above for a labeled data test
    data = {"l": labels, "s": sizes, "c": colors, "ex": explode}
    fig = plt.figure()
    ax = fig.gca()
    ax.pie("s", explode="ex", labels="l", colors="c",
            autopct='%1.1f%%', shadow=True, startangle=90,
            wedgeprops={'linewidth': 0}, data=data)
    ax.axis('equal')

    # And again to test the pyplot functions which should also be able to be
    # called with a data kwarg
    plt.figure()
    plt.pie("s", explode="ex", labels="l", colors="c",
            autopct='%1.1f%%', shadow=True, startangle=90,
            wedgeprops={'linewidth': 0}, data=data)
    plt.axis('equal')


@image_comparison(baseline_images=['pie_center_radius'], extensions=['png'])
def test_pie_center_radius():
    # The slices will be ordered and plotted counter-clockwise.
    labels = 'Frogs', 'Hogs', 'Dogs', 'Logs'
    sizes = [15, 30, 45, 10]
    colors = ['yellowgreen', 'gold', 'lightskyblue', 'lightcoral']
    explode = (0, 0.1, 0, 0) # only "explode" the 2nd slice (i.e. 'Hogs')

    plt.pie(sizes, explode=explode, labels=labels, colors=colors,
            autopct='%1.1f%%', shadow=True, startangle=90,
            wedgeprops={'linewidth': 0}, center=(1,2), radius=1.5)

    plt.annotate("Center point", xy=(1,2), xytext=(1,1.5),
                 arrowprops=dict(arrowstyle="->",
                                 connectionstyle="arc3"))
    # Set aspect ratio to be equal so that pie is drawn as a circle.
    plt.axis('equal')


@image_comparison(baseline_images=['pie_linewidth_2'], extensions=['png'])
def test_pie_linewidth_2():
    # The slices will be ordered and plotted counter-clockwise.
    labels = 'Frogs', 'Hogs', 'Dogs', 'Logs'
    sizes = [15, 30, 45, 10]
    colors = ['yellowgreen', 'gold', 'lightskyblue', 'lightcoral']
    explode = (0, 0.1, 0, 0)  # only "explode" the 2nd slice (i.e. 'Hogs')

    plt.pie(sizes, explode=explode, labels=labels, colors=colors,
            autopct='%1.1f%%', shadow=True, startangle=90,
            wedgeprops={'linewidth': 2})
    # Set aspect ratio to be equal so that pie is drawn as a circle.
    plt.axis('equal')


@image_comparison(baseline_images=['pie_ccw_true'], extensions=['png'])
def test_pie_ccw_true():
    # The slices will be ordered and plotted counter-clockwise.
    labels = 'Frogs', 'Hogs', 'Dogs', 'Logs'
    sizes = [15, 30, 45, 10]
    colors = ['yellowgreen', 'gold', 'lightskyblue', 'lightcoral']
    explode = (0, 0.1, 0, 0)  # only "explode" the 2nd slice (i.e. 'Hogs')

    plt.pie(sizes, explode=explode, labels=labels, colors=colors,
            autopct='%1.1f%%', shadow=True, startangle=90,
            counterclock=True)
    # Set aspect ratio to be equal so that pie is drawn as a circle.
    plt.axis('equal')


@image_comparison(baseline_images=['pie_frame_grid'], extensions=['png'])
def test_pie_frame_grid():
    # The slices will be ordered and plotted counter-clockwise.
    labels = 'Frogs', 'Hogs', 'Dogs', 'Logs'
    sizes = [15, 30, 45, 10]
    colors = ['yellowgreen', 'gold', 'lightskyblue', 'lightcoral']
    # only "explode" the 2nd slice (i.e. 'Hogs')
    explode = (0, 0.1, 0, 0)

    plt.pie(sizes, explode=explode, labels=labels, colors=colors,
            autopct='%1.1f%%', shadow=True, startangle=90,
            wedgeprops={'linewidth': 0},
            frame=True, center=(2, 2))

    plt.pie(sizes[::-1], explode=explode, labels=labels, colors=colors,
            autopct='%1.1f%%', shadow=True, startangle=90,
            wedgeprops={'linewidth': 0},
            frame=True, center=(5, 2))

    plt.pie(sizes, explode=explode[::-1], labels=labels, colors=colors,
            autopct='%1.1f%%', shadow=True, startangle=90,
            wedgeprops={'linewidth': 0},
            frame=True, center=(3, 5))
    # Set aspect ratio to be equal so that pie is drawn as a circle.
    plt.axis('equal')


@image_comparison(baseline_images=['set_get_ticklabels'], extensions=['png'])
def test_set_get_ticklabels():
    # test issue 2246
    fig, ax = plt.subplots(2)
    ha = ['normal', 'set_x/yticklabels']

    ax[0].plot(arange(10))
    ax[0].set_title(ha[0])

    ax[1].plot(arange(10))
    ax[1].set_title(ha[1])

    # set ticklabel to 1 plot in normal way
    ax[0].set_xticklabels(('a', 'b', 'c', 'd'))
    ax[0].set_yticklabels(('11', '12', '13', '14'))

    # set ticklabel to the other plot, expect the 2 plots have same label setting
    # pass get_ticklabels return value as ticklabels argument
    ax[1].set_xticklabels(ax[0].get_xticklabels() )
    ax[1].set_yticklabels(ax[0].get_yticklabels() )


@image_comparison(baseline_images=['o_marker_path_snap'], extensions=['png'],
                  savefig_kwarg={'dpi': 72})
def test_o_marker_path_snap():
    fig, ax = plt.subplots()
    ax.margins(.1)
    for ms in range(1, 15):
        ax.plot([1, 2, ], np.ones(2) + ms, 'o', ms=ms)

    for ms in np.linspace(1, 10, 25):
        ax.plot([3, 4, ], np.ones(2) + ms, 'o', ms=ms)


@cleanup
def test_margins():
    # test all ways margins can be called
    data = [1, 10]

    fig1, ax1 = plt.subplots(1, 1)
    ax1.plot(data)
    ax1.margins(1)
    assert ax1.margins() == (1, 1)

    fig2, ax2 = plt.subplots(1, 1)
    ax2.plot(data)
    ax2.margins(1, 0.5)
    assert ax2.margins() == (1, 0.5)

    fig3, ax3 = plt.subplots(1, 1)
    ax3.plot(data)
    ax3.margins(x=1, y=0.5)
    assert ax3.margins() == (1, 0.5)


@cleanup
def test_length_one_hist():
    fig, ax = plt.subplots()
    ax.hist(1)
    ax.hist([1])


@cleanup
def test_pathological_hexbin():
    # issue #2863
    out = io.BytesIO()

    with warnings.catch_warnings(record=True) as w:
        warnings.simplefilter("always")
        mylist = [10] * 100
        fig, ax = plt.subplots(1, 1)
        ax.hexbin(mylist, mylist)
        fig.savefig(out)
        assert len(w) == 0


@cleanup
def test_color_None():
    # issue 3855
    fig, ax = plt.subplots()
    ax.plot([1,2], [1,2], color=None)


@cleanup
def test_color_alias():
    # issues 4157 and 4162
    fig, ax = plt.subplots()
    line = ax.plot([0, 1], c='lime')[0]
    assert 'lime' == line.get_color()


@cleanup
def test_numerical_hist_label():
    fig, ax = plt.subplots()
    ax.hist([range(15)] * 5, label=range(5))
    ax.legend()


@cleanup
def test_unicode_hist_label():
    fig, ax = plt.subplots()
    a = (b'\xe5\xbe\x88\xe6\xbc\x82\xe4\xba\xae, ' +
         b'r\xc3\xb6m\xc3\xa4n ch\xc3\xa4r\xc3\xa1ct\xc3\xa8rs')
    b = b'\xd7\xa9\xd7\x9c\xd7\x95\xd7\x9d'
    labels = [a.decode('utf-8'),
              'hi aardvark',
              b.decode('utf-8'),
              ]

    ax.hist([range(15)] * 3, label=labels)
    ax.legend()


@cleanup
def test_move_offsetlabel():
    data = np.random.random(10) * 1e-22
    fig, ax = plt.subplots()
    ax.plot(data)
    ax.yaxis.tick_right()
    assert (1, 0.5) == ax.yaxis.offsetText.get_position()


@image_comparison(baseline_images=['rc_spines'], extensions=['png'],
                  savefig_kwarg={'dpi':40})
def test_rc_spines():
    rc_dict = {
        'axes.spines.left':False,
        'axes.spines.right':False,
        'axes.spines.top':False,
        'axes.spines.bottom':False}
    with matplotlib.rc_context(rc_dict):
        fig, ax = plt.subplots()


@image_comparison(baseline_images=['rc_grid'], extensions=['png'],
                  savefig_kwarg={'dpi': 40})
def test_rc_grid():
    fig = plt.figure()
    rc_dict0 = {
        'axes.grid': True,
        'axes.grid.axis': 'both'
    }
    rc_dict1 = {
        'axes.grid': True,
        'axes.grid.axis': 'x'
    }
    rc_dict2 = {
        'axes.grid': True,
        'axes.grid.axis': 'y'
    }
    dict_list = [rc_dict0, rc_dict1, rc_dict2]

    i = 1
    for rc_dict in dict_list:
        with matplotlib.rc_context(rc_dict):
            fig.add_subplot(3, 1, i)
            i += 1


@cleanup
def test_rc_tick():
    d = {'xtick.bottom': False, 'xtick.top': True,
         'ytick.left': True, 'ytick.right': False}
    with plt.rc_context(rc=d):
        fig = plt.figure()
        ax1 = fig.add_subplot(1, 1, 1)
        xax = ax1.xaxis
        yax = ax1.yaxis
        # tick1On bottom/left
        assert xax._major_tick_kw['tick1On'] == False
        assert xax._major_tick_kw['tick2On'] == True
        assert xax._minor_tick_kw['tick1On'] == False
        assert xax._minor_tick_kw['tick2On'] == True

        assert yax._major_tick_kw['tick1On'] == True
        assert yax._major_tick_kw['tick2On'] == False
        assert yax._minor_tick_kw['tick1On'] == True
        assert yax._minor_tick_kw['tick2On'] == False


@cleanup
def test_rc_major_minor_tick():
    d = {'xtick.top': True, 'ytick.right': True,  # Enable all ticks
         'xtick.bottom': True, 'ytick.left': True,
         # Selectively disable
         'xtick.minor.bottom': False, 'xtick.major.bottom': False,
         'ytick.major.left': False, 'ytick.minor.left': False}
    with plt.rc_context(rc=d):
        fig = plt.figure()
        ax1 = fig.add_subplot(1, 1, 1)
        xax = ax1.xaxis
        yax = ax1.yaxis
        # tick1On bottom/left
        assert xax._major_tick_kw['tick1On'] == False
        assert xax._major_tick_kw['tick2On'] == True
        assert xax._minor_tick_kw['tick1On'] == False
        assert xax._minor_tick_kw['tick2On'] == True

        assert yax._major_tick_kw['tick1On'] == False
        assert yax._major_tick_kw['tick2On'] == True
        assert yax._minor_tick_kw['tick1On'] == False
        assert yax._minor_tick_kw['tick2On'] == True


@cleanup
def test_bar_negative_width():
    fig, ax = plt.subplots()
    res = ax.bar(range(1, 5), range(1, 5), width=-1)
    assert len(res) == 4
    for indx, b in enumerate(res):
        assert b._x == indx
        assert b._width == 1
        assert b._height == indx + 1


@cleanup
def test_square_plot():
    x = np.arange(4)
    y = np.array([1., 3., 5., 7.])
    fig, ax = plt.subplots()
    ax.plot(x, y, 'mo')
    ax.axis('square')
    xlim, ylim = ax.get_xlim(), ax.get_ylim()
    assert np.diff(xlim) == np.diff(ylim)
    assert ax.get_aspect() == 'equal'


@cleanup
def test_no_None():
    fig, ax = plt.subplots()
    with pytest.raises(ValueError):
        plt.plot(None)
    with pytest.raises(ValueError):
        plt.plot(None, None)


@cleanup
def test_pcolor_fast_non_uniform():
    Z = np.arange(6).reshape((3, 2))
    X = np.array([0, 1, 2, 10])
    Y = np.array([0, 1, 2])

    plt.figure()
    ax = plt.subplot(111)
    ax.pcolorfast(X, Y, Z.T)


@cleanup
def test_shared_scale():
    fig, axs = plt.subplots(2, 2, sharex=True, sharey=True)

    axs[0, 0].set_xscale("log")
    axs[0, 0].set_yscale("log")

    for ax in axs.flat:
        assert ax.get_yscale() == 'log'
        assert ax.get_xscale() == 'log'

    axs[1, 1].set_xscale("linear")
    axs[1, 1].set_yscale("linear")

    for ax in axs.flat:
        assert ax.get_yscale() == 'linear'
        assert ax.get_xscale() == 'linear'


@cleanup
def test_violin_point_mass():
    """Violin plot should handle point mass pdf gracefully."""
    plt.violinplot(np.array([0, 0]))


def generate_errorbar_inputs():
    base_xy = cycler('x', [np.arange(5)]) + cycler('y', [np.ones((5, ))])
    err_cycler = cycler('err', [1,
                                [1, 1, 1, 1, 1],
                                [[1, 1, 1, 1, 1],
                                 [1, 1, 1, 1, 1]],
                                [[1]] * 5,
                                np.ones(5),
                                np.ones((2, 5)),
                                np.ones((5, 1)),
                                None
                                ])
    xerr_cy = cycler('xerr', err_cycler)
    yerr_cy = cycler('yerr', err_cycler)

    empty = ((cycler('x', [[]]) + cycler('y', [[]])) *
             cycler('xerr', [[], None]) * cycler('yerr', [[], None]))
    xerr_only = base_xy * xerr_cy
    yerr_only = base_xy * yerr_cy
    both_err = base_xy * yerr_cy * xerr_cy

    test_cyclers = chain(xerr_only, yerr_only, both_err, empty)

    return test_cyclers


@cleanup
@pytest.mark.parametrize('kwargs', generate_errorbar_inputs())
def test_errorbar_inputs_shotgun(kwargs):
    ax = plt.gca()
    eb = ax.errorbar(**kwargs)
    eb.remove()


@cleanup
def test_axisbg_warning():
    fig = plt.figure()
    with warnings.catch_warnings(record=True) as w:
        warnings.simplefilter("always")
        ax = matplotlib.axes.Axes(fig, [0, 0, 1, 1], axisbg='r')
        assert len(w) == 1
        msg = "The axisbg attribute was deprecated in version 2.0."
        assert str(w[0].message).startswith(msg)


@image_comparison(baseline_images=["dash_offset"], remove_text=True)
def test_dash_offset():
    fig, ax = plt.subplots()
    x = np.linspace(0, 10)
    y = np.ones_like(x)
    for j in range(0, 100, 2):
        ax.plot(x, j*y, ls=(j, (10, 10)), lw=5, color='k')


@cleanup
def test_title_location_roundtrip():
    fig, ax = plt.subplots()
    ax.set_title('aardvark')
    ax.set_title('left', loc='left')
    ax.set_title('right', loc='right')

    assert 'left' == ax.get_title(loc='left')
    assert 'right' == ax.get_title(loc='right')
    assert 'aardvark' == ax.get_title()

    with pytest.raises(ValueError):
        ax.get_title(loc='foo')
    with pytest.raises(ValueError):
        ax.set_title('fail', loc='foo')


@image_comparison(baseline_images=["loglog"], remove_text=True,
                  extensions=['png'])
def test_loglog():
    fig, ax = plt.subplots()
    x = np.arange(1, 11)
    ax.loglog(x, x**3, lw=5)
    ax.tick_params(length=25, width=2)
    ax.tick_params(length=15, width=2, which='minor')


@cleanup('default')
def test_axes_margins():
    fig, ax = plt.subplots()
    ax.plot([0, 1, 2, 3])
    assert ax.get_ybound()[0] != 0

    fig, ax = plt.subplots()
    ax.bar([0, 1, 2, 3], [1, 1, 1, 1])
    assert ax.get_ybound()[0] == 0

    fig, ax = plt.subplots()
    ax.barh([0, 1, 2, 3], [1, 1, 1, 1])
    assert ax.get_xbound()[0] == 0

    fig, ax = plt.subplots()
    ax.pcolor(np.zeros((10, 10)))
    assert ax.get_xbound() == (0, 10)
    assert ax.get_ybound() == (0, 10)

    fig, ax = plt.subplots()
    ax.pcolorfast(np.zeros((10, 10)))
    assert ax.get_xbound() == (0, 10)
    assert ax.get_ybound() == (0, 10)

    fig, ax = plt.subplots()
    ax.hist(np.arange(10))
    assert ax.get_ybound()[0] == 0

    fig, ax = plt.subplots()
    ax.imshow(np.zeros((10, 10)))
    assert ax.get_xbound() == (-0.5, 9.5)
    assert ax.get_ybound() == (-0.5, 9.5)


@pytest.fixture(params=['x', 'y'])
def shared_axis_remover(request):
    def _helper_x(ax):
        ax2 = ax.twinx()
        ax2.remove()
        ax.set_xlim(0, 15)
        r = ax.xaxis.get_major_locator()()
        assert r[-1] > 14

    def _helper_y(ax):
        ax2 = ax.twiny()
        ax2.remove()
        ax.set_ylim(0, 15)
        r = ax.yaxis.get_major_locator()()
        assert r[-1] > 14

    if request.param == 'x':
        return _helper_x
    elif request.param == 'y':
        return _helper_y
    else:
        assert False, 'Request param %s is invalid.' % (request.param, )


@pytest.fixture(params=['gca', 'subplots', 'subplots_shared', 'add_axes'])
def shared_axes_generator(request):
    # test all of the ways to get fig/ax sets
    if request.param == 'gca':
        fig = plt.figure()
        ax = fig.gca()
    elif request.param == 'subplots':
        fig, ax = plt.subplots()
    elif request.param == 'subplots_shared':
        fig, ax_lst = plt.subplots(2, 2, sharex='all', sharey='all')
        ax = ax_lst[0][0]
    elif request.param == 'add_axes':
        fig = plt.figure()
        ax = fig.add_axes([.1, .1, .8, .8])
    else:
        assert False, 'Request param %s is invalid.' % (request.param, )

    return fig, ax


@cleanup
def test_remove_shared_axes(shared_axes_generator, shared_axis_remover):
    # test all of the ways to get fig/ax sets
    fig, ax = shared_axes_generator
    shared_axis_remover(ax)


@cleanup
def test_remove_shared_axes_relim():
    fig, ax_lst = plt.subplots(2, 2, sharex='all', sharey='all')
    ax = ax_lst[0][0]
    orig_xlim = ax_lst[0][1].get_xlim()
    ax.remove()
    ax.set_xlim(0, 5)
    assert_array_equal(ax_lst[0][1].get_xlim(), orig_xlim)


@cleanup
def test_adjust_numtick_aspect():
    fig, ax = plt.subplots()
    ax.yaxis.get_major_locator().set_params(nbins='auto')
    ax.set_xlim(0, 1000)
    ax.set_aspect('equal')
    fig.canvas.draw()
    assert len(ax.yaxis.get_major_locator()()) == 2
    ax.set_ylim(0, 1000)
    fig.canvas.draw()
    assert len(ax.yaxis.get_major_locator()()) > 2


@image_comparison(baseline_images=["auto_numticks"], style='default',
                  extensions=['png'])
def test_auto_numticks():
    # Make tiny, empty subplots, verify that there are only 3 ticks.
    fig, axes = plt.subplots(4, 4)


@image_comparison(baseline_images=["auto_numticks_log"], style='default',
                  extensions=['png'])
def test_auto_numticks_log():
    # Verify that there are not too many ticks with a large log range.
    fig, ax = plt.subplots()
    matplotlib.rcParams['axes.autolimit_mode'] = 'round_numbers'
    ax.loglog([1e-20, 1e5], [1e-16, 10])


@cleanup
def test_broken_barh_empty():
    fig, ax = plt.subplots()
    ax.broken_barh([], (.1, .5))


@cleanup
def test_pandas_indexing_dates():
    try:
        import pandas as pd
    except ImportError:
        pytest.skip("Pandas not installed")

    dates = np.arange('2005-02', '2005-03', dtype='datetime64[D]')
    values = np.sin(np.array(range(len(dates))))
    df = pd.DataFrame({'dates': dates, 'values': values})

    ax = plt.gca()

    without_zero_index = df[np.array(df.index) % 2 == 1].copy()
    ax.plot('dates', 'values', data=without_zero_index)


@cleanup
def test_pandas_errorbar_indexing():
    try:
        import pandas as pd
    except ImportError:
        pytest.skip("Pandas not installed")

    df = pd.DataFrame(np.random.uniform(size=(5, 4)),
                      columns=['x', 'y', 'xe', 'ye'],
                      index=[1, 2, 3, 4, 5])
    fig, ax = plt.subplots()
    ax.errorbar('x', 'y', xerr='xe', yerr='ye', data=df)


@cleanup
def test_pandas_indexing_hist():
    try:
        import pandas as pd
    except ImportError:
        pytest.skip("Pandas not installed")

    ser_1 = pd.Series(data=[1, 2, 2, 3, 3, 4, 4, 4, 4, 5])
    ser_2 = ser_1.iloc[1:]
    fig, axes = plt.subplots()
    axes.hist(ser_2)


@cleanup
def test_axis_set_tick_params_labelsize_labelcolor():
    # Tests fix for issue 4346
    axis_1 = plt.subplot()
    axis_1.yaxis.set_tick_params(labelsize=30, labelcolor='red', direction='out')

    # Expected values after setting the ticks
    assert axis_1.yaxis.majorTicks[0]._size == 4.0
    assert axis_1.yaxis.majorTicks[0]._color == 'k'
    assert axis_1.yaxis.majorTicks[0]._labelsize == 30.0
    assert axis_1.yaxis.majorTicks[0]._labelcolor == 'red'


@cleanup
def test_none_kwargs():
    fig, ax = plt.subplots()
    ln, = ax.plot(range(32), linestyle=None)
    assert ln.get_linestyle() == '-'


@cleanup
def test_ls_ds_conflict():
    with pytest.raises(ValueError):
        plt.plot(range(32), linestyle='steps-pre:', drawstyle='steps-post')


@image_comparison(baseline_images=['date_timezone_x'], extensions=['png'])
def test_date_timezone_x():
    # Tests issue 5575
    time_index = [pytz.timezone('Canada/Eastern').localize(datetime.datetime(
        year=2016, month=2, day=22, hour=x)) for x in range(3)]

    # Same Timezone
    fig = plt.figure(figsize=(20, 12))
    plt.subplot(2, 1, 1)
    plt.plot_date(time_index, [3] * 3, tz='Canada/Eastern')

    # Different Timezone
    plt.subplot(2, 1, 2)
    plt.plot_date(time_index, [3] * 3, tz='UTC')


@image_comparison(baseline_images=['date_timezone_y'],
                  extensions=['png'])
def test_date_timezone_y():
    # Tests issue 5575
    time_index = [pytz.timezone('Canada/Eastern').localize(datetime.datetime(
        year=2016, month=2, day=22, hour=x)) for x in range(3)]

    # Same Timezone
    fig = plt.figure(figsize=(20, 12))
    plt.subplot(2, 1, 1)
    plt.plot_date([3] * 3,
                  time_index, tz='Canada/Eastern', xdate=False, ydate=True)

    # Different Timezone
    plt.subplot(2, 1, 2)
    plt.plot_date([3] * 3, time_index, tz='UTC', xdate=False, ydate=True)


@image_comparison(baseline_images=['date_timezone_x_and_y'],
                  extensions=['png'])
def test_date_timezone_x_and_y():
    # Tests issue 5575
    time_index = [pytz.timezone('UTC').localize(datetime.datetime(
        year=2016, month=2, day=22, hour=x)) for x in range(3)]

    # Same Timezone
    fig = plt.figure(figsize=(20, 12))
    plt.subplot(2, 1, 1)
    plt.plot_date(time_index, time_index, tz='UTC', ydate=True)

    # Different Timezone
    plt.subplot(2, 1, 2)
    plt.plot_date(time_index, time_index, tz='US/Eastern', ydate=True)


@image_comparison(baseline_images=['axisbelow'],
                  extensions=['png'], remove_text=True)
def test_axisbelow():
    # Test 'line' setting added in 6287.
    # Show only grids, not frame or ticks, to make this test
    # independent of future change to drawing order of those elements.
    fig, axs = plt.subplots(ncols=3, sharex=True, sharey=True)
    settings = (False, 'line', True)

    for ax, setting in zip(axs, settings):
        ax.plot((0, 10), (0, 10), lw=10, color='m')
        circ = mpatches.Circle((3, 3), color='r')
        ax.add_patch(circ)
        ax.grid(color='c', linestyle='-', linewidth=3)
        ax.tick_params(top=False, bottom=False,
                       left=False, right=False)
        for spine in ax.spines.values():
            spine.set_visible(False)
        ax.set_axisbelow(setting)


@cleanup
def test_offset_label_color():
    # Tests issue 6440
    fig = plt.figure()
    ax = fig.add_subplot(1, 1, 1)
    ax.plot([1.01e9, 1.02e9, 1.03e9])
    ax.yaxis.set_tick_params(labelcolor='red')
    assert ax.yaxis.get_offset_text().get_color() == 'red'


@cleanup
def test_large_offset():
    fig, ax = plt.subplots()
    ax.plot((1 + np.array([0, 1.e-12])) * 1.e27)
    fig.canvas.draw()


@cleanup
def test_bar_color_cycle():
    ccov = mcolors.colorConverter.to_rgb
    fig, ax = plt.subplots()
    for j in range(5):
        ln, = ax.plot(range(3))
        brs = ax.bar(range(3), range(3))
        for br in brs:
            assert ccov(ln.get_color()) == ccov(br.get_facecolor())


@cleanup
def test_tick_param_label_rotation():
    fix, ax = plt.subplots()
    plt.plot([0, 1], [0, 1])
    ax.xaxis.set_tick_params(which='both', rotation=75)
    ax.yaxis.set_tick_params(which='both', rotation=90)
    for text in ax.get_xticklabels(which='both'):
        assert text.get_rotation() == 75
    for text in ax.get_yticklabels(which='both'):
        assert text.get_rotation() == 90


@cleanup(style='default')
def test_fillbetween_cycle():
    fig, ax = plt.subplots()

    for j in range(3):
        cc = ax.fill_between(range(3), range(3))
        target = mcolors.to_rgba('C{}'.format(j))
        assert tuple(cc.get_facecolors().squeeze()) == tuple(target)

    for j in range(3, 6):
        cc = ax.fill_betweenx(range(3), range(3))
        target = mcolors.to_rgba('C{}'.format(j))
        assert tuple(cc.get_facecolors().squeeze()) == tuple(target)

    target = mcolors.to_rgba('k')

    for al in ['facecolor', 'facecolors', 'color']:
        cc = ax.fill_between(range(3), range(3), **{al: 'k'})
        assert tuple(cc.get_facecolors().squeeze()) == tuple(target)

    edge_target = mcolors.to_rgba('k')
    for j, el in enumerate(['edgecolor', 'edgecolors'], start=6):
        cc = ax.fill_between(range(3), range(3), **{el: 'k'})
        face_target = mcolors.to_rgba('C{}'.format(j))
        assert tuple(cc.get_facecolors().squeeze()) == tuple(face_target)
<<<<<<< HEAD
        assert tuple(cc.get_edgecolors().squeeze()) == tuple(edge_target)
=======
        assert tuple(cc.get_edgecolors().squeeze()) == tuple(edge_target)


@cleanup
def test_log_margins():
    plt.rcParams['axes.autolimit_mode'] = 'data'
    fig, ax = plt.subplots()
    margin = 0.05
    ax.set_xmargin(margin)
    ax.semilogx([1, 10], [1, 10])
    xlim0, xlim1 = ax.get_xlim()
    transform = ax.xaxis.get_transform()
    xlim0t, xlim1t = transform.transform([xlim0, xlim1])
    x0t, x1t = transform.transform([1, 10])
    delta = (x1t - x0t) * margin
    assert_allclose([xlim0t + delta, xlim1t - delta], [x0t, x1t])


if __name__ == '__main__':
    import nose
    import sys

    args = ['-s', '--with-doctest']
    argv = sys.argv
    argv = argv[:1] + args + argv[1:]
    nose.runmodule(argv=argv, exit=False)
>>>>>>> cb21ba7a
<|MERGE_RESOLUTION|>--- conflicted
+++ resolved
@@ -4712,9 +4712,6 @@
         cc = ax.fill_between(range(3), range(3), **{el: 'k'})
         face_target = mcolors.to_rgba('C{}'.format(j))
         assert tuple(cc.get_facecolors().squeeze()) == tuple(face_target)
-<<<<<<< HEAD
-        assert tuple(cc.get_edgecolors().squeeze()) == tuple(edge_target)
-=======
         assert tuple(cc.get_edgecolors().squeeze()) == tuple(edge_target)
 
 
@@ -4730,15 +4727,4 @@
     xlim0t, xlim1t = transform.transform([xlim0, xlim1])
     x0t, x1t = transform.transform([1, 10])
     delta = (x1t - x0t) * margin
-    assert_allclose([xlim0t + delta, xlim1t - delta], [x0t, x1t])
-
-
-if __name__ == '__main__':
-    import nose
-    import sys
-
-    args = ['-s', '--with-doctest']
-    argv = sys.argv
-    argv = argv[:1] + args + argv[1:]
-    nose.runmodule(argv=argv, exit=False)
->>>>>>> cb21ba7a
+    assert_allclose([xlim0t + delta, xlim1t - delta], [x0t, x1t])