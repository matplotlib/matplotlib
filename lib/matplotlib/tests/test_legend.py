import collections
import io
import itertools
import platform
import time
from unittest import mock
import warnings

import numpy as np
from numpy.testing import assert_allclose
import pytest

from matplotlib.testing.decorators import check_figures_equal, image_comparison
from matplotlib.testing._markers import needs_usetex
import matplotlib.pyplot as plt
import matplotlib as mpl
import matplotlib.patches as mpatches
import matplotlib.transforms as mtransforms
import matplotlib.collections as mcollections
import matplotlib.lines as mlines
from matplotlib.legend_handler import HandlerTuple
import matplotlib.legend as mlegend
from matplotlib import rc_context
from matplotlib.font_manager import FontProperties


def test_legend_ordereddict():
    # smoketest that ordereddict inputs work...

    X = np.random.randn(10)
    Y = np.random.randn(10)
    labels = ['a'] * 5 + ['b'] * 5
    colors = ['r'] * 5 + ['g'] * 5

    fig, ax = plt.subplots()
    for x, y, label, color in zip(X, Y, labels, colors):
        ax.scatter(x, y, label=label, c=color)

    handles, labels = ax.get_legend_handles_labels()
    legend = collections.OrderedDict(zip(labels, handles))
    ax.legend(legend.values(), legend.keys(),
              loc='center left', bbox_to_anchor=(1, .5))


def test_legend_generator():
    # smoketest that generator inputs work
    fig, ax = plt.subplots()
    ax.plot([0, 1])
    ax.plot([0, 2])

    handles = (line for line in ax.get_lines())
    labels = (label for label in ['spam', 'eggs'])

    ax.legend(handles, labels, loc='upper left')


@image_comparison(['legend_auto1.png'], remove_text=True)
def test_legend_auto1():
    """Test automatic legend placement"""
    fig, ax = plt.subplots()
    x = np.arange(100)
    ax.plot(x, 50 - x, 'o', label='y=1')
    ax.plot(x, x - 50, 'o', label='y=-1')
    ax.legend(loc='best')


@image_comparison(['legend_auto2.png'], remove_text=True)
def test_legend_auto2():
    """Test automatic legend placement"""
    fig, ax = plt.subplots()
    x = np.arange(100)
    b1 = ax.bar(x, x, align='edge', color='m')
    b2 = ax.bar(x, x[::-1], align='edge', color='g')
    ax.legend([b1[0], b2[0]], ['up', 'down'], loc='best')


@image_comparison(['legend_auto3.png'])
def test_legend_auto3():
    """Test automatic legend placement"""
    fig, ax = plt.subplots()
    x = [0.9, 0.1, 0.1, 0.9, 0.9, 0.5]
    y = [0.95, 0.95, 0.05, 0.05, 0.5, 0.5]
    ax.plot(x, y, 'o-', label='line')
    ax.set_xlim(0.0, 1.0)
    ax.set_ylim(0.0, 1.0)
    ax.legend(loc='best')


def test_legend_auto4():
    """
    Check that the legend location with automatic placement is the same,
    whatever the histogram type is. Related to issue #9580.
    """
    # NB: barstacked is pointless with a single dataset.
    fig, axs = plt.subplots(ncols=3, figsize=(6.4, 2.4))
    leg_bboxes = []
    for ax, ht in zip(axs.flat, ('bar', 'step', 'stepfilled')):
        ax.set_title(ht)
        # A high bar on the left but an even higher one on the right.
        ax.hist([0] + 5*[9], bins=range(10), label="Legend", histtype=ht)
        leg = ax.legend(loc="best")
        fig.canvas.draw()
        leg_bboxes.append(
            leg.get_window_extent().transformed(ax.transAxes.inverted()))

    # The histogram type "bar" is assumed to be the correct reference.
    assert_allclose(leg_bboxes[1].bounds, leg_bboxes[0].bounds)
    assert_allclose(leg_bboxes[2].bounds, leg_bboxes[0].bounds)


def test_legend_auto5():
    """
    Check that the automatic placement handle a rather complex
    case with non rectangular patch. Related to issue #9580.
    """
    fig, axs = plt.subplots(ncols=2, figsize=(9.6, 4.8))

    leg_bboxes = []
    for ax, loc in zip(axs.flat, ("center", "best")):
        # An Ellipse patch at the top, a U-shaped Polygon patch at the
        # bottom and a ring-like Wedge patch: the correct placement of
        # the legend should be in the center.
        for _patch in [
                mpatches.Ellipse(
                    xy=(0.5, 0.9), width=0.8, height=0.2, fc="C1"),
                mpatches.Polygon(np.array([
                    [0, 1], [0, 0], [1, 0], [1, 1], [0.9, 1.0], [0.9, 0.1],
                    [0.1, 0.1], [0.1, 1.0], [0.1, 1.0]]), fc="C1"),
                mpatches.Wedge((0.5, 0.5), 0.5, 0, 360, width=0.05, fc="C0")
                ]:
            ax.add_patch(_patch)

        ax.plot([0.1, 0.9], [0.9, 0.9], label="A segment")  # sthg to label

        leg = ax.legend(loc=loc)
        fig.canvas.draw()
        leg_bboxes.append(
            leg.get_window_extent().transformed(ax.transAxes.inverted()))

    assert_allclose(leg_bboxes[1].bounds, leg_bboxes[0].bounds)


@image_comparison(['legend_various_labels.png'], remove_text=True)
def test_various_labels():
    # tests all sorts of label types
    fig = plt.figure()
    ax = fig.add_subplot(121)
    ax.plot(np.arange(4), 'o', label=1)
    ax.plot(np.linspace(4, 4.1), 'o', label='Développés')
    ax.plot(np.arange(4, 1, -1), 'o', label='__nolegend__')
    ax.legend(numpoints=1, loc='best')


@image_comparison(['legend_labels_first.png'], remove_text=True,
                  tol=0 if platform.machine() == 'x86_64' else 0.013)
def test_labels_first():
    # test labels to left of markers
    fig, ax = plt.subplots()
    ax.plot(np.arange(10), '-o', label=1)
    ax.plot(np.ones(10)*5, ':x', label="x")
    ax.plot(np.arange(20, 10, -1), 'd', label="diamond")
    ax.legend(loc='best', markerfirst=False)


@image_comparison(['legend_multiple_keys.png'], remove_text=True,
                  tol=0 if platform.machine() == 'x86_64' else 0.013)
def test_multiple_keys():
    # test legend entries with multiple keys
    fig, ax = plt.subplots()
    p1, = ax.plot([1, 2, 3], '-o')
    p2, = ax.plot([2, 3, 4], '-x')
    p3, = ax.plot([3, 4, 5], '-d')
    ax.legend([(p1, p2), (p2, p1), p3], ['two keys', 'pad=0', 'one key'],
              numpoints=1,
              handler_map={(p1, p2): HandlerTuple(ndivide=None),
                           (p2, p1): HandlerTuple(ndivide=None, pad=0)})


@image_comparison(['rgba_alpha.png'], remove_text=True,
                  tol=0 if platform.machine() == 'x86_64' else 0.03)
def test_alpha_rgba():
    fig, ax = plt.subplots()
    ax.plot(range(10), lw=5)
    leg = plt.legend(['Longlabel that will go away'], loc='center')
    leg.legendPatch.set_facecolor([1, 0, 0, 0.5])


@image_comparison(['rcparam_alpha.png'], remove_text=True,
                  tol=0 if platform.machine() == 'x86_64' else 0.03)
def test_alpha_rcparam():
    fig, ax = plt.subplots()
    ax.plot(range(10), lw=5)
    with mpl.rc_context(rc={'legend.framealpha': .75}):
        leg = plt.legend(['Longlabel that will go away'], loc='center')
        # this alpha is going to be over-ridden by the rcparam with
        # sets the alpha of the patch to be non-None which causes the alpha
        # value of the face color to be discarded.  This behavior may not be
        # ideal, but it is what it is and we should keep track of it changing
        leg.legendPatch.set_facecolor([1, 0, 0, 0.5])


@image_comparison(['fancy.png'], remove_text=True, tol=0.05)
def test_fancy():
    # Tolerance caused by changing default shadow "shade" from 0.3 to 1 - 0.7 =
    # 0.30000000000000004
    # using subplot triggers some offsetbox functionality untested elsewhere
    plt.subplot(121)
    plt.plot([5] * 10, 'o--', label='XX')
    plt.scatter(np.arange(10), np.arange(10, 0, -1), label='XX\nXX')
    plt.errorbar(np.arange(10), np.arange(10), xerr=0.5,
                 yerr=0.5, label='XX')
    plt.legend(loc="center left", bbox_to_anchor=[1.0, 0.5],
               ncols=2, shadow=True, title="My legend", numpoints=1)


@image_comparison(['framealpha'], remove_text=True,
                  tol=0 if platform.machine() == 'x86_64' else 0.024)
def test_framealpha():
    x = np.linspace(1, 100, 100)
    y = x
    plt.plot(x, y, label='mylabel', lw=10)
    plt.legend(framealpha=0.5)


@image_comparison(['scatter_rc3.png', 'scatter_rc1.png'], remove_text=True)
def test_rc():
    # using subplot triggers some offsetbox functionality untested elsewhere
    plt.figure()
    ax = plt.subplot(121)
    ax.scatter(np.arange(10), np.arange(10, 0, -1), label='three')
    ax.legend(loc="center left", bbox_to_anchor=[1.0, 0.5],
              title="My legend")

    mpl.rcParams['legend.scatterpoints'] = 1
    plt.figure()
    ax = plt.subplot(121)
    ax.scatter(np.arange(10), np.arange(10, 0, -1), label='one')
    ax.legend(loc="center left", bbox_to_anchor=[1.0, 0.5],
              title="My legend")


@image_comparison(['legend_expand.png'], remove_text=True)
def test_legend_expand():
    """Test expand mode"""
    legend_modes = [None, "expand"]
    fig, axs = plt.subplots(len(legend_modes), 1)
    x = np.arange(100)
    for ax, mode in zip(axs, legend_modes):
        ax.plot(x, 50 - x, 'o', label='y=1')
        l1 = ax.legend(loc='upper left', mode=mode)
        ax.add_artist(l1)
        ax.plot(x, x - 50, 'o', label='y=-1')
        l2 = ax.legend(loc='right', mode=mode)
        ax.add_artist(l2)
        ax.legend(loc='lower left', mode=mode, ncols=2)


@image_comparison(['hatching'], remove_text=True, style='default')
def test_hatching():
    # Remove legend texts when this image is regenerated.
    # Remove this line when this test image is regenerated.
    plt.rcParams['text.kerning_factor'] = 6

    fig, ax = plt.subplots()

    # Patches
    patch = plt.Rectangle((0, 0), 0.3, 0.3, hatch='xx',
                          label='Patch\ndefault color\nfilled')
    ax.add_patch(patch)
    patch = plt.Rectangle((0.33, 0), 0.3, 0.3, hatch='||', edgecolor='C1',
                          label='Patch\nexplicit color\nfilled')
    ax.add_patch(patch)
    patch = plt.Rectangle((0, 0.4), 0.3, 0.3, hatch='xx', fill=False,
                          label='Patch\ndefault color\nunfilled')
    ax.add_patch(patch)
    patch = plt.Rectangle((0.33, 0.4), 0.3, 0.3, hatch='||', fill=False,
                          edgecolor='C1',
                          label='Patch\nexplicit color\nunfilled')
    ax.add_patch(patch)

    # Paths
    ax.fill_between([0, .15, .3], [.8, .8, .8], [.9, 1.0, .9],
                    hatch='+', label='Path\ndefault color')
    ax.fill_between([.33, .48, .63], [.8, .8, .8], [.9, 1.0, .9],
                    hatch='+', edgecolor='C2', label='Path\nexplicit color')

    ax.set_xlim(-0.01, 1.1)
    ax.set_ylim(-0.01, 1.1)
    ax.legend(handlelength=4, handleheight=4)


def test_legend_remove():
    fig, ax = plt.subplots()
    lines = ax.plot(range(10))
    leg = fig.legend(lines, "test")
    leg.remove()
    assert fig.legends == []
    leg = ax.legend("test")
    leg.remove()
    assert ax.get_legend() is None


def test_reverse_legend_handles_and_labels():
    """Check that the legend handles and labels are reversed."""
    fig, ax = plt.subplots()
    x = 1
    y = 1
    labels = ["First label", "Second label", "Third label"]
    markers = ['.', ',', 'o']

    ax.plot(x, y, markers[0], label=labels[0])
    ax.plot(x, y, markers[1], label=labels[1])
    ax.plot(x, y, markers[2], label=labels[2])
    leg = ax.legend(reverse=True)
    actual_labels = [t.get_text() for t in leg.get_texts()]
    actual_markers = [h.get_marker() for h in leg.legend_handles]
    assert actual_labels == list(reversed(labels))
    assert actual_markers == list(reversed(markers))


@check_figures_equal()
def test_reverse_legend_display(fig_test, fig_ref):
    """Check that the rendered legend entries are reversed"""
    ax = fig_test.subplots()
    ax.plot([1], 'ro', label="first")
    ax.plot([2], 'bx', label="second")
    ax.legend(reverse=True)

    ax = fig_ref.subplots()
    ax.plot([2], 'bx', label="second")
    ax.plot([1], 'ro', label="first")
    ax.legend()


class TestLegendFunction:
    # Tests the legend function on the Axes and pyplot.
    def test_legend_no_args(self):
        lines = plt.plot(range(10), label='hello world')
        with mock.patch('matplotlib.legend.Legend') as Legend:
            plt.legend()
        Legend.assert_called_with(plt.gca(), lines, ['hello world'])

    def test_legend_positional_handles_labels(self):
        lines = plt.plot(range(10))
        with mock.patch('matplotlib.legend.Legend') as Legend:
            plt.legend(lines, ['hello world'])
        Legend.assert_called_with(plt.gca(), lines, ['hello world'])

    def test_legend_positional_handles_only(self):
        lines = plt.plot(range(10))
        with pytest.raises(TypeError, match='but found an Artist'):
            # a single arg is interpreted as labels
            # it's a common error to just pass handles
            plt.legend(lines)

    def test_legend_positional_labels_only(self):
        lines = plt.plot(range(10), label='hello world')
        with mock.patch('matplotlib.legend.Legend') as Legend:
            plt.legend(['foobar'])
        Legend.assert_called_with(plt.gca(), lines, ['foobar'])

    def test_legend_three_args(self):
        lines = plt.plot(range(10), label='hello world')
        with mock.patch('matplotlib.legend.Legend') as Legend:
            plt.legend(lines, ['foobar'], loc='right')
        Legend.assert_called_with(plt.gca(), lines, ['foobar'], loc='right')

    def test_legend_handler_map(self):
        lines = plt.plot(range(10), label='hello world')
        with mock.patch('matplotlib.legend.'
                        '_get_legend_handles_labels') as handles_labels:
            handles_labels.return_value = lines, ['hello world']
            plt.legend(handler_map={'1': 2})
        handles_labels.assert_called_with([plt.gca()], {'1': 2})

    def test_legend_kwargs_handles_only(self):
        fig, ax = plt.subplots()
        x = np.linspace(0, 1, 11)
        ln1, = ax.plot(x, x, label='x')
        ln2, = ax.plot(x, 2*x, label='2x')
        ln3, = ax.plot(x, 3*x, label='3x')
        with mock.patch('matplotlib.legend.Legend') as Legend:
            ax.legend(handles=[ln3, ln2])  # reversed and not ln1
        Legend.assert_called_with(ax, [ln3, ln2], ['3x', '2x'])

    def test_legend_kwargs_labels_only(self):
        fig, ax = plt.subplots()
        x = np.linspace(0, 1, 11)
        ln1, = ax.plot(x, x)
        ln2, = ax.plot(x, 2*x)
        with mock.patch('matplotlib.legend.Legend') as Legend:
            ax.legend(labels=['x', '2x'])
        Legend.assert_called_with(ax, [ln1, ln2], ['x', '2x'])

    def test_legend_kwargs_handles_labels(self):
        fig, ax = plt.subplots()
        th = np.linspace(0, 2*np.pi, 1024)
        lns, = ax.plot(th, np.sin(th), label='sin')
        lnc, = ax.plot(th, np.cos(th), label='cos')
        with mock.patch('matplotlib.legend.Legend') as Legend:
            # labels of lns, lnc are overwritten with explicit ('a', 'b')
            ax.legend(labels=('a', 'b'), handles=(lnc, lns))
        Legend.assert_called_with(ax, (lnc, lns), ('a', 'b'))

    def test_error_mixed_args_and_kwargs(self):
        fig, ax = plt.subplots()
        th = np.linspace(0, 2*np.pi, 1024)
        lns, = ax.plot(th, np.sin(th), label='sin')
        lnc, = ax.plot(th, np.cos(th), label='cos')
        msg = 'must both be passed positionally or both as keywords'
        with pytest.raises(TypeError, match=msg):
            ax.legend((lnc, lns), labels=('a', 'b'))

    def test_parasite(self):
        from mpl_toolkits.axes_grid1 import host_subplot  # type: ignore[import]

        host = host_subplot(111)
        par = host.twinx()

        p1, = host.plot([0, 1, 2], [0, 1, 2], label="Density")
        p2, = par.plot([0, 1, 2], [0, 3, 2], label="Temperature")

        with mock.patch('matplotlib.legend.Legend') as Legend:
            plt.legend()
        Legend.assert_called_with(host, [p1, p2], ['Density', 'Temperature'])


class TestLegendFigureFunction:
    # Tests the legend function for figure
    def test_legend_handle_label(self):
        fig, ax = plt.subplots()
        lines = ax.plot(range(10))
        with mock.patch('matplotlib.legend.Legend') as Legend:
            fig.legend(lines, ['hello world'])
        Legend.assert_called_with(fig, lines, ['hello world'],
                                  bbox_transform=fig.transFigure)

    def test_legend_no_args(self):
        fig, ax = plt.subplots()
        lines = ax.plot(range(10), label='hello world')
        with mock.patch('matplotlib.legend.Legend') as Legend:
            fig.legend()
        Legend.assert_called_with(fig, lines, ['hello world'],
                                  bbox_transform=fig.transFigure)

    def test_legend_label_arg(self):
        fig, ax = plt.subplots()
        lines = ax.plot(range(10))
        with mock.patch('matplotlib.legend.Legend') as Legend:
            fig.legend(['foobar'])
        Legend.assert_called_with(fig, lines, ['foobar'],
                                  bbox_transform=fig.transFigure)

    def test_legend_label_three_args(self):
        fig, ax = plt.subplots()
        lines = ax.plot(range(10))
        with pytest.raises(TypeError, match="0-2"):
            fig.legend(lines, ['foobar'], 'right')
        with pytest.raises(TypeError, match="0-2"):
            fig.legend(lines, ['foobar'], 'right', loc='left')

    def test_legend_kw_args(self):
        fig, axs = plt.subplots(1, 2)
        lines = axs[0].plot(range(10))
        lines2 = axs[1].plot(np.arange(10) * 2.)
        with mock.patch('matplotlib.legend.Legend') as Legend:
            fig.legend(loc='right', labels=('a', 'b'), handles=(lines, lines2))
        Legend.assert_called_with(
            fig, (lines, lines2), ('a', 'b'), loc='right',
            bbox_transform=fig.transFigure)

    def test_error_args_kwargs(self):
        fig, axs = plt.subplots(1, 2)
        lines = axs[0].plot(range(10))
        lines2 = axs[1].plot(np.arange(10) * 2.)
        msg = 'must both be passed positionally or both as keywords'
        with pytest.raises(TypeError, match=msg):
            fig.legend((lines, lines2), labels=('a', 'b'))


def test_figure_legend_outside():
    todos = ['upper ' + pos for pos in ['left', 'center', 'right']]
    todos += ['lower ' + pos for pos in ['left', 'center', 'right']]
    todos += ['left ' + pos for pos in ['lower', 'center', 'upper']]
    todos += ['right ' + pos for pos in ['lower', 'center', 'upper']]

    upperext = [20.347556,  27.722556, 790.583, 545.499]
    lowerext = [20.347556,  71.056556, 790.583, 588.833]
    leftext = [151.681556, 27.722556, 790.583, 588.833]
    rightext = [20.347556,  27.722556, 659.249, 588.833]
    axbb = [upperext, upperext, upperext,
            lowerext, lowerext, lowerext,
            leftext, leftext, leftext,
            rightext, rightext, rightext]

    legbb = [[10., 555., 133., 590.],     # upper left
             [338.5, 555., 461.5, 590.],  # upper center
             [667, 555., 790.,  590.],    # upper right
             [10., 10., 133.,  45.],      # lower left
             [338.5, 10., 461.5,  45.],   # lower center
             [667., 10., 790.,  45.],     # lower right
             [10., 10., 133., 45.],       # left lower
             [10., 282.5, 133., 317.5],   # left center
             [10., 555., 133., 590.],     # left upper
             [667, 10., 790., 45.],       # right lower
             [667., 282.5, 790., 317.5],  # right center
             [667., 555., 790., 590.]]    # right upper

    for nn, todo in enumerate(todos):
        print(todo)
        fig, axs = plt.subplots(constrained_layout=True, dpi=100)
        axs.plot(range(10), label='Boo1')
        leg = fig.legend(loc='outside ' + todo)
        fig.draw_without_rendering()

        assert_allclose(axs.get_window_extent().extents,
                        axbb[nn])
        assert_allclose(leg.get_window_extent().extents,
                        legbb[nn])


@image_comparison(['legend_stackplot.png'],
                  tol=0 if platform.machine() == 'x86_64' else 0.031)
def test_legend_stackplot():
    """Test legend for PolyCollection using stackplot."""
    # related to #1341, #1943, and PR #3303
    fig, ax = plt.subplots()
    x = np.linspace(0, 10, 10)
    y1 = 1.0 * x
    y2 = 2.0 * x + 1
    y3 = 3.0 * x + 2
    ax.stackplot(x, y1, y2, y3, labels=['y1', 'y2', 'y3'])
    ax.set_xlim(0, 10)
    ax.set_ylim(0, 70)
    ax.legend(loc='best')


def test_cross_figure_patch_legend():
    fig, ax = plt.subplots()
    fig2, ax2 = plt.subplots()

    brs = ax.bar(range(3), range(3))
    fig2.legend(brs, 'foo')


def test_nanscatter():
    fig, ax = plt.subplots()

    h = ax.scatter([np.nan], [np.nan], marker="o",
                   facecolor="r", edgecolor="r", s=3)

    ax.legend([h], ["scatter"])

    fig, ax = plt.subplots()
    for color in ['red', 'green', 'blue']:
        n = 750
        x, y = np.random.rand(2, n)
        scale = 200.0 * np.random.rand(n)
        ax.scatter(x, y, c=color, s=scale, label=color,
                   alpha=0.3, edgecolors='none')

    ax.legend()
    ax.grid(True)


def test_legend_repeatcheckok():
    fig, ax = plt.subplots()
    ax.scatter(0.0, 1.0, color='k', marker='o', label='test')
    ax.scatter(0.5, 0.0, color='r', marker='v', label='test')
    ax.legend()
    hand, lab = mlegend._get_legend_handles_labels([ax])
    assert len(lab) == 2
    fig, ax = plt.subplots()
    ax.scatter(0.0, 1.0, color='k', marker='o', label='test')
    ax.scatter(0.5, 0.0, color='k', marker='v', label='test')
    ax.legend()
    hand, lab = mlegend._get_legend_handles_labels([ax])
    assert len(lab) == 2


@image_comparison(['not_covering_scatter.png'])
def test_not_covering_scatter():
    colors = ['b', 'g', 'r']

    for n in range(3):
        plt.scatter([n], [n], color=colors[n])

    plt.legend(['foo', 'foo', 'foo'], loc='best')
    plt.gca().set_xlim(-0.5, 2.2)
    plt.gca().set_ylim(-0.5, 2.2)


@image_comparison(['not_covering_scatter_transform.png'])
def test_not_covering_scatter_transform():
    # Offsets point to top left, the default auto position
    offset = mtransforms.Affine2D().translate(-20, 20)
    x = np.linspace(0, 30, 1000)
    plt.plot(x, x)

    plt.scatter([20], [10], transform=offset + plt.gca().transData)

    plt.legend(['foo', 'bar'], loc='best')


def test_linecollection_scaled_dashes():
    lines1 = [[(0, .5), (.5, 1)], [(.3, .6), (.2, .2)]]
    lines2 = [[[0.7, .2], [.8, .4]], [[.5, .7], [.6, .1]]]
    lines3 = [[[0.6, .2], [.8, .4]], [[.5, .7], [.1, .1]]]
    lc1 = mcollections.LineCollection(lines1, linestyles="--", lw=3)
    lc2 = mcollections.LineCollection(lines2, linestyles="-.")
    lc3 = mcollections.LineCollection(lines3, linestyles=":", lw=.5)

    fig, ax = plt.subplots()
    ax.add_collection(lc1)
    ax.add_collection(lc2)
    ax.add_collection(lc3)

    leg = ax.legend([lc1, lc2, lc3], ["line1", "line2", 'line 3'])
    h1, h2, h3 = leg.legend_handles

    for oh, lh in zip((lc1, lc2, lc3), (h1, h2, h3)):
        assert oh.get_linestyles()[0] == lh._dash_pattern


def test_handler_numpoints():
    """Test legend handler with numpoints <= 1."""
    # related to #6921 and PR #8478
    fig, ax = plt.subplots()
    ax.plot(range(5), label='test')
    ax.legend(numpoints=0.5)


def test_text_nohandler_warning():
    """Test that Text artists with labels raise a warning"""
    fig, ax = plt.subplots()
    ax.plot([0], label="mock data")
    ax.text(x=0, y=0, s="text", label="label")
    with pytest.warns(UserWarning) as record:
        ax.legend()
    assert len(record) == 1

    # this should _not_ warn:
    f, ax = plt.subplots()
    ax.pcolormesh(np.random.uniform(0, 1, (10, 10)))
    with warnings.catch_warnings():
        warnings.simplefilter("error")
        ax.get_legend_handles_labels()


def test_empty_bar_chart_with_legend():
    """Test legend when bar chart is empty with a label."""
    # related to issue #13003. Calling plt.legend() should not
    # raise an IndexError.
    plt.bar([], [], label='test')
    plt.legend()


@image_comparison(['shadow_argument_types.png'], remove_text=True, style='mpl20',
                  tol=0 if platform.machine() == 'x86_64' else 0.028)
def test_shadow_argument_types():
    # Test that different arguments for shadow work as expected
    fig, ax = plt.subplots()
    ax.plot([1, 2, 3], label='test')

    # Test various shadow configurations
    # as well as different ways of specifying colors
    legs = (ax.legend(loc='upper left', shadow=True),    # True
            ax.legend(loc='upper right', shadow=False),  # False
            ax.legend(loc='center left',                 # string
                      shadow={'color': 'red', 'alpha': 0.1}),
            ax.legend(loc='center right',                # tuple
                      shadow={'color': (0.1, 0.2, 0.5), 'oy': -5}),
            ax.legend(loc='lower left',                   # tab
                      shadow={'color': 'tab:cyan', 'ox': 10})
            )
    for l in legs:
        ax.add_artist(l)
    ax.legend(loc='lower right')  # default


def test_shadow_invalid_argument():
    # Test if invalid argument to legend shadow
    # (i.e. not [color|bool]) raises ValueError
    fig, ax = plt.subplots()
    ax.plot([1, 2, 3], label='test')
    with pytest.raises(ValueError, match="dict or bool"):
        ax.legend(loc="upper left", shadow="aardvark")  # Bad argument


def test_shadow_framealpha():
    # Test if framealpha is activated when shadow is True
    # and framealpha is not explicitly passed'''
    fig, ax = plt.subplots()
    ax.plot(range(100), label="test")
    leg = ax.legend(shadow=True, facecolor='w')
    assert leg.get_frame().get_alpha() == 1


def test_legend_title_empty():
    # test that if we don't set the legend title, that
    # it comes back as an empty string, and that it is not
    # visible:
    fig, ax = plt.subplots()
    ax.plot(range(10), label="mock data")
    leg = ax.legend()
    assert leg.get_title().get_text() == ""
    assert not leg.get_title().get_visible()


def test_legend_proper_window_extent():
    # test that legend returns the expected extent under various dpi...
    fig, ax = plt.subplots(dpi=100)
    ax.plot(range(10), label='Aardvark')
    leg = ax.legend()
    x01 = leg.get_window_extent(fig.canvas.get_renderer()).x0

    fig, ax = plt.subplots(dpi=200)
    ax.plot(range(10), label='Aardvark')
    leg = ax.legend()
    x02 = leg.get_window_extent(fig.canvas.get_renderer()).x0
    assert pytest.approx(x01*2, 0.1) == x02


def test_window_extent_cached_renderer():
    fig, ax = plt.subplots(dpi=100)
    ax.plot(range(10), label='Aardvark')
    leg = ax.legend()
    leg2 = fig.legend()
    fig.canvas.draw()
    # check that get_window_extent will use the cached renderer
    leg.get_window_extent()
    leg2.get_window_extent()


def test_legend_title_fontprop_fontsize():
    # test the title_fontsize kwarg
    plt.plot(range(10), label="mock data")
    with pytest.raises(ValueError):
        plt.legend(title='Aardvark', title_fontsize=22,
                   title_fontproperties={'family': 'serif', 'size': 22})

    leg = plt.legend(title='Aardvark', title_fontproperties=FontProperties(
                                       family='serif', size=22))
    assert leg.get_title().get_size() == 22

    fig, axes = plt.subplots(2, 3, figsize=(10, 6))
    axes = axes.flat
    axes[0].plot(range(10), label="mock data")
    leg0 = axes[0].legend(title='Aardvark', title_fontsize=22)
    assert leg0.get_title().get_fontsize() == 22
    axes[1].plot(range(10), label="mock data")
    leg1 = axes[1].legend(title='Aardvark',
                          title_fontproperties={'family': 'serif', 'size': 22})
    assert leg1.get_title().get_fontsize() == 22
    axes[2].plot(range(10), label="mock data")
    mpl.rcParams['legend.title_fontsize'] = None
    leg2 = axes[2].legend(title='Aardvark',
                          title_fontproperties={'family': 'serif'})
    assert leg2.get_title().get_fontsize() == mpl.rcParams['font.size']
    axes[3].plot(range(10), label="mock data")
    leg3 = axes[3].legend(title='Aardvark')
    assert leg3.get_title().get_fontsize() == mpl.rcParams['font.size']
    axes[4].plot(range(10), label="mock data")
    mpl.rcParams['legend.title_fontsize'] = 20
    leg4 = axes[4].legend(title='Aardvark',
                          title_fontproperties={'family': 'serif'})
    assert leg4.get_title().get_fontsize() == 20
    axes[5].plot(range(10), label="mock data")
    leg5 = axes[5].legend(title='Aardvark')
    assert leg5.get_title().get_fontsize() == 20


@pytest.mark.parametrize('alignment', ('center', 'left', 'right'))
def test_legend_alignment(alignment):
    fig, ax = plt.subplots()
    ax.plot(range(10), label='test')
    leg = ax.legend(title="Aardvark", alignment=alignment)
    assert leg.get_children()[0].align == alignment
    assert leg.get_alignment() == alignment


@pytest.mark.parametrize('loc', ('center', 'best',))
def test_ax_legend_set_loc(loc):
    fig, ax = plt.subplots()
    ax.plot(range(10), label='test')
    leg = ax.legend()
    leg.set_loc(loc)
    assert leg._get_loc() == mlegend.Legend.codes[loc]


@pytest.mark.parametrize('loc', ('outside right', 'right',))
def test_fig_legend_set_loc(loc):
    fig, ax = plt.subplots()
    ax.plot(range(10), label='test')
    leg = fig.legend()
    leg.set_loc(loc)

    loc = loc.split()[1] if loc.startswith("outside") else loc
    assert leg._get_loc() == mlegend.Legend.codes[loc]


@pytest.mark.parametrize('alignment', ('center', 'left', 'right'))
def test_legend_set_alignment(alignment):
    fig, ax = plt.subplots()
    ax.plot(range(10), label='test')
    leg = ax.legend()
    leg.set_alignment(alignment)
    assert leg.get_children()[0].align == alignment
    assert leg.get_alignment() == alignment


@pytest.mark.parametrize('color', ('red', 'none', (.5, .5, .5)))
def test_legend_labelcolor_single(color):
    # test labelcolor for a single color
    fig, ax = plt.subplots()
    ax.plot(np.arange(10), np.arange(10)*1, label='#1')
    ax.plot(np.arange(10), np.arange(10)*2, label='#2')
    ax.plot(np.arange(10), np.arange(10)*3, label='#3')

    leg = ax.legend(labelcolor=color)
    for text in leg.get_texts():
        assert mpl.colors.same_color(text.get_color(), color)


def test_legend_labelcolor_list():
    # test labelcolor for a list of colors
    fig, ax = plt.subplots()
    ax.plot(np.arange(10), np.arange(10)*1, label='#1')
    ax.plot(np.arange(10), np.arange(10)*2, label='#2')
    ax.plot(np.arange(10), np.arange(10)*3, label='#3')

    leg = ax.legend(labelcolor=['r', 'g', 'b'])
    for text, color in zip(leg.get_texts(), ['r', 'g', 'b']):
        assert mpl.colors.same_color(text.get_color(), color)


def test_legend_labelcolor_linecolor():
    # test the labelcolor for labelcolor='linecolor'
    fig, ax = plt.subplots()
    ax.plot(np.arange(10), np.arange(10)*1, label='#1', color='r')
    ax.plot(np.arange(10), np.arange(10)*2, label='#2', color='g')
    ax.plot(np.arange(10), np.arange(10)*3, label='#3', color='b')

    leg = ax.legend(labelcolor='linecolor')
    for text, color in zip(leg.get_texts(), ['r', 'g', 'b']):
        assert mpl.colors.same_color(text.get_color(), color)


def test_legend_pathcollection_labelcolor_linecolor():
    # test the labelcolor for labelcolor='linecolor' on PathCollection
    fig, ax = plt.subplots()
    ax.scatter(np.arange(10), np.arange(10)*1, label='#1', c='r')
    ax.scatter(np.arange(10), np.arange(10)*2, label='#2', c='g')
    ax.scatter(np.arange(10), np.arange(10)*3, label='#3', c='b')

    leg = ax.legend(labelcolor='linecolor')
    for text, color in zip(leg.get_texts(), ['r', 'g', 'b']):
        assert mpl.colors.same_color(text.get_color(), color)


def test_legend_pathcollection_labelcolor_linecolor_iterable():
    # test the labelcolor for labelcolor='linecolor' on PathCollection
    # with iterable colors
    fig, ax = plt.subplots()
    colors = np.array(['r', 'g', 'b', 'c', 'm'] * 2)
    ax.scatter(np.arange(10), np.arange(10), label='#1', c=colors)

    leg = ax.legend(labelcolor='linecolor')
    text, = leg.get_texts()
    assert mpl.colors.same_color(text.get_color(), 'black')


def test_legend_pathcollection_labelcolor_linecolor_cmap():
    # test the labelcolor for labelcolor='linecolor' on PathCollection
    # with a colormap
    fig, ax = plt.subplots()
    ax.scatter(np.arange(10), np.arange(10), c=np.arange(10), label='#1')

    leg = ax.legend(labelcolor='linecolor')
    text, = leg.get_texts()
    assert mpl.colors.same_color(text.get_color(), 'black')


def test_legend_labelcolor_markeredgecolor():
    # test the labelcolor for labelcolor='markeredgecolor'
    fig, ax = plt.subplots()
    ax.plot(np.arange(10), np.arange(10)*1, label='#1', markeredgecolor='r')
    ax.plot(np.arange(10), np.arange(10)*2, label='#2', markeredgecolor='g')
    ax.plot(np.arange(10), np.arange(10)*3, label='#3', markeredgecolor='b')

    leg = ax.legend(labelcolor='markeredgecolor')
    for text, color in zip(leg.get_texts(), ['r', 'g', 'b']):
        assert mpl.colors.same_color(text.get_color(), color)


def test_legend_pathcollection_labelcolor_markeredgecolor():
    # test the labelcolor for labelcolor='markeredgecolor' on PathCollection
    fig, ax = plt.subplots()
    ax.scatter(np.arange(10), np.arange(10)*1, label='#1', edgecolor='r')
    ax.scatter(np.arange(10), np.arange(10)*2, label='#2', edgecolor='g')
    ax.scatter(np.arange(10), np.arange(10)*3, label='#3', edgecolor='b')

    leg = ax.legend(labelcolor='markeredgecolor')
    for text, color in zip(leg.get_texts(), ['r', 'g', 'b']):
        assert mpl.colors.same_color(text.get_color(), color)


def test_legend_pathcollection_labelcolor_markeredgecolor_iterable():
    # test the labelcolor for labelcolor='markeredgecolor' on PathCollection
    # with iterable colors
    fig, ax = plt.subplots()
    colors = np.array(['r', 'g', 'b', 'c', 'm'] * 2)
    ax.scatter(np.arange(10), np.arange(10), label='#1', edgecolor=colors)

    leg = ax.legend(labelcolor='markeredgecolor')
    for text, color in zip(leg.get_texts(), ['k']):
        assert mpl.colors.same_color(text.get_color(), color)


def test_legend_pathcollection_labelcolor_markeredgecolor_cmap():
    # test the labelcolor for labelcolor='markeredgecolor' on PathCollection
    # with a colormap
    fig, ax = plt.subplots()
    edgecolors = mpl.colormaps["viridis"](np.random.rand(10))
    ax.scatter(
        np.arange(10),
        np.arange(10),
        label='#1',
        c=np.arange(10),
        edgecolor=edgecolors,
        cmap="Reds"
    )

    leg = ax.legend(labelcolor='markeredgecolor')
    for text, color in zip(leg.get_texts(), ['k']):
        assert mpl.colors.same_color(text.get_color(), color)


def test_legend_labelcolor_markerfacecolor():
    # test the labelcolor for labelcolor='markerfacecolor'
    fig, ax = plt.subplots()
    ax.plot(np.arange(10), np.arange(10)*1, label='#1', markerfacecolor='r')
    ax.plot(np.arange(10), np.arange(10)*2, label='#2', markerfacecolor='g')
    ax.plot(np.arange(10), np.arange(10)*3, label='#3', markerfacecolor='b')

    leg = ax.legend(labelcolor='markerfacecolor')
    for text, color in zip(leg.get_texts(), ['r', 'g', 'b']):
        assert mpl.colors.same_color(text.get_color(), color)


def test_legend_pathcollection_labelcolor_markerfacecolor():
    # test the labelcolor for labelcolor='markerfacecolor' on PathCollection
    fig, ax = plt.subplots()
    ax.scatter(np.arange(10), np.arange(10)*1, label='#1', facecolor='r')
    ax.scatter(np.arange(10), np.arange(10)*2, label='#2', facecolor='g')
    ax.scatter(np.arange(10), np.arange(10)*3, label='#3', facecolor='b')

    leg = ax.legend(labelcolor='markerfacecolor')
    for text, color in zip(leg.get_texts(), ['r', 'g', 'b']):
        assert mpl.colors.same_color(text.get_color(), color)


def test_legend_pathcollection_labelcolor_markerfacecolor_iterable():
    # test the labelcolor for labelcolor='markerfacecolor' on PathCollection
    # with iterable colors
    fig, ax = plt.subplots()
    colors = np.array(['r', 'g', 'b', 'c', 'm'] * 2)
    ax.scatter(np.arange(10), np.arange(10), label='#1', facecolor=colors)

    leg = ax.legend(labelcolor='markerfacecolor')
    for text, color in zip(leg.get_texts(), ['k']):
        assert mpl.colors.same_color(text.get_color(), color)


def test_legend_pathcollection_labelcolor_markfacecolor_cmap():
    # test the labelcolor for labelcolor='markerfacecolor' on PathCollection
    # with colormaps
    fig, ax = plt.subplots()
    colors = mpl.colormaps["viridis"](np.random.rand(10))
    ax.scatter(
        np.arange(10),
        np.arange(10),
        label='#1',
        c=colors
    )

    leg = ax.legend(labelcolor='markerfacecolor')
    for text, color in zip(leg.get_texts(), ['k']):
        assert mpl.colors.same_color(text.get_color(), color)


@pytest.mark.parametrize('color', ('red', 'none', (.5, .5, .5)))
def test_legend_labelcolor_rcparam_single(color):
    # test the rcParams legend.labelcolor for a single color
    fig, ax = plt.subplots()
    ax.plot(np.arange(10), np.arange(10)*1, label='#1')
    ax.plot(np.arange(10), np.arange(10)*2, label='#2')
    ax.plot(np.arange(10), np.arange(10)*3, label='#3')

    mpl.rcParams['legend.labelcolor'] = color
    leg = ax.legend()
    for text in leg.get_texts():
        assert mpl.colors.same_color(text.get_color(), color)


def test_legend_labelcolor_rcparam_linecolor():
    # test the rcParams legend.labelcolor for a linecolor
    fig, ax = plt.subplots()
    ax.plot(np.arange(10), np.arange(10)*1, label='#1', color='r')
    ax.plot(np.arange(10), np.arange(10)*2, label='#2', color='g')
    ax.plot(np.arange(10), np.arange(10)*3, label='#3', color='b')

    mpl.rcParams['legend.labelcolor'] = 'linecolor'
    leg = ax.legend()
    for text, color in zip(leg.get_texts(), ['r', 'g', 'b']):
        assert mpl.colors.same_color(text.get_color(), color)


def test_legend_labelcolor_rcparam_markeredgecolor():
    # test the labelcolor for labelcolor='markeredgecolor'
    fig, ax = plt.subplots()
    ax.plot(np.arange(10), np.arange(10)*1, label='#1', markeredgecolor='r')
    ax.plot(np.arange(10), np.arange(10)*2, label='#2', markeredgecolor='g')
    ax.plot(np.arange(10), np.arange(10)*3, label='#3', markeredgecolor='b')

    mpl.rcParams['legend.labelcolor'] = 'markeredgecolor'
    leg = ax.legend()
    for text, color in zip(leg.get_texts(), ['r', 'g', 'b']):
        assert mpl.colors.same_color(text.get_color(), color)


def test_legend_labelcolor_rcparam_markeredgecolor_short():
    # test the labelcolor for labelcolor='markeredgecolor'
    fig, ax = plt.subplots()
    ax.plot(np.arange(10), np.arange(10)*1, label='#1', markeredgecolor='r')
    ax.plot(np.arange(10), np.arange(10)*2, label='#2', markeredgecolor='g')
    ax.plot(np.arange(10), np.arange(10)*3, label='#3', markeredgecolor='b')

    mpl.rcParams['legend.labelcolor'] = 'mec'
    leg = ax.legend()
    for text, color in zip(leg.get_texts(), ['r', 'g', 'b']):
        assert mpl.colors.same_color(text.get_color(), color)


def test_legend_labelcolor_rcparam_markerfacecolor():
    # test the labelcolor for labelcolor='markeredgecolor'
    fig, ax = plt.subplots()
    ax.plot(np.arange(10), np.arange(10)*1, label='#1', markerfacecolor='r')
    ax.plot(np.arange(10), np.arange(10)*2, label='#2', markerfacecolor='g')
    ax.plot(np.arange(10), np.arange(10)*3, label='#3', markerfacecolor='b')

    mpl.rcParams['legend.labelcolor'] = 'markerfacecolor'
    leg = ax.legend()
    for text, color in zip(leg.get_texts(), ['r', 'g', 'b']):
        assert mpl.colors.same_color(text.get_color(), color)


def test_legend_labelcolor_rcparam_markerfacecolor_short():
    # test the labelcolor for labelcolor='markeredgecolor'
    fig, ax = plt.subplots()
    ax.plot(np.arange(10), np.arange(10)*1, label='#1', markerfacecolor='r')
    ax.plot(np.arange(10), np.arange(10)*2, label='#2', markerfacecolor='g')
    ax.plot(np.arange(10), np.arange(10)*3, label='#3', markerfacecolor='b')

    mpl.rcParams['legend.labelcolor'] = 'mfc'
    leg = ax.legend()
    for text, color in zip(leg.get_texts(), ['r', 'g', 'b']):
        assert mpl.colors.same_color(text.get_color(), color)


def assert_last_legend_patch_color(histogram, leg, expected_color,
                                   facecolor=False, edgecolor=False):
    """
    Check that histogram color, legend handle color, and legend label color all
    match the expected input. Provide facecolor and edgecolor flags to clarify
    which feature to match.
    """
    label_color = leg.texts[-1].get_color()
    patch = leg.get_patches()[-1]
    histogram = histogram[-1][0]
    assert mpl.colors.same_color(label_color, expected_color)
    if facecolor:
        assert mpl.colors.same_color(label_color, patch.get_facecolor())
        assert mpl.colors.same_color(label_color, histogram.get_facecolor())
    if edgecolor:
        assert mpl.colors.same_color(label_color, patch.get_edgecolor())
        assert mpl.colors.same_color(label_color, histogram.get_edgecolor())


def test_legend_labelcolor_linecolor_histograms():
    x = np.arange(10)

    # testing c kwarg for bar, step, and stepfilled histograms
    fig, ax = plt.subplots()
    h = ax.hist(x, histtype='bar', color='r', label="red bar hist with a red label")
    leg = ax.legend(labelcolor='linecolor')
    assert_last_legend_patch_color(h, leg, 'r', facecolor=True)

    h = ax.hist(x, histtype='step', color='g', label="green step hist, green label")
    leg = ax.legend(labelcolor='linecolor')
    assert_last_legend_patch_color(h, leg, 'g', edgecolor=True)

    h = ax.hist(x, histtype='stepfilled', color='b',
                label="blue stepfilled hist with a blue label")
    leg = ax.legend(labelcolor='linecolor')
    assert_last_legend_patch_color(h, leg, 'b', facecolor=True)

    # testing c, fc, and ec combinations for bar histograms
    h = ax.hist(x, histtype='bar', color='r', ec='b',
                label="red bar hist with blue edges and a red label")
    leg = ax.legend(labelcolor='linecolor')
    assert_last_legend_patch_color(h, leg, 'r', facecolor=True)

    h = ax.hist(x, histtype='bar', fc='r', ec='b',
                label="red bar hist with blue edges and a red label")
    leg = ax.legend(labelcolor='linecolor')
    assert_last_legend_patch_color(h, leg, 'r', facecolor=True)

    h = ax.hist(x, histtype='bar', fc='none', ec='b',
                label="unfilled blue bar hist with a blue label")
    leg = ax.legend(labelcolor='linecolor')
    assert_last_legend_patch_color(h, leg, 'b', edgecolor=True)

    # testing c, and ec combinations for step histograms
    h = ax.hist(x, histtype='step', color='r', ec='b',
                label="blue step hist with a blue label")
    leg = ax.legend(labelcolor='linecolor')
    assert_last_legend_patch_color(h, leg, 'b', edgecolor=True)

    h = ax.hist(x, histtype='step', ec='b',
                label="blue step hist with a blue label")
    leg = ax.legend(labelcolor='linecolor')
    assert_last_legend_patch_color(h, leg, 'b', edgecolor=True)

    # testing c, fc, and ec combinations for stepfilled histograms
    h = ax.hist(x, histtype='stepfilled', color='r', ec='b',
                label="red stepfilled hist, blue edges, red label")
    leg = ax.legend(labelcolor='linecolor')
    assert_last_legend_patch_color(h, leg, 'r', facecolor=True)

    h = ax.hist(x, histtype='stepfilled', fc='r', ec='b',
                label="red stepfilled hist, blue edges, red label")
    leg = ax.legend(labelcolor='linecolor')
    assert_last_legend_patch_color(h, leg, 'r', facecolor=True)

    h = ax.hist(x, histtype='stepfilled', fc='none', ec='b',
                label="unfilled blue stepfilled hist, blue label")
    leg = ax.legend(labelcolor='linecolor')
    assert_last_legend_patch_color(h, leg, 'b', edgecolor=True)

    h = ax.hist(x, histtype='stepfilled', fc='r', ec='none',
                label="edgeless red stepfilled hist with a red label")
    leg = ax.legend(labelcolor='linecolor')
    assert_last_legend_patch_color(h, leg, 'r', facecolor=True)


def assert_last_legend_linemarker_color(line_marker, leg, expected_color, color=False,
                                        facecolor=False, edgecolor=False):
    """
    Check that line marker color, legend handle color, and legend label color all
    match the expected input. Provide color, facecolor and edgecolor flags to clarify
    which feature to match.
    """
    label_color = leg.texts[-1].get_color()
    leg_marker = leg.get_lines()[-1]
    assert mpl.colors.same_color(label_color, expected_color)
    if color:
        assert mpl.colors.same_color(label_color, leg_marker.get_color())
        assert mpl.colors.same_color(label_color, line_marker.get_color())
    if facecolor:
        assert mpl.colors.same_color(label_color, leg_marker.get_markerfacecolor())
        assert mpl.colors.same_color(label_color, line_marker.get_markerfacecolor())
    if edgecolor:
        assert mpl.colors.same_color(label_color, leg_marker.get_markeredgecolor())
        assert mpl.colors.same_color(label_color, line_marker.get_markeredgecolor())


def test_legend_labelcolor_linecolor_plot():
    x = np.arange(5)

    # testing line plot
    fig, ax = plt.subplots()
    l, = ax.plot(x, c='r', label="red line with a red label")
    leg = ax.legend(labelcolor='linecolor')
    assert_last_legend_linemarker_color(l, leg, 'r', color=True)

    # testing c, fc, and ec combinations for maker plots
    l, = ax.plot(x, 'o', c='r', label="red circles with a red label")
    leg = ax.legend(labelcolor='linecolor')
    assert_last_legend_linemarker_color(l, leg, 'r', color=True)

    l, = ax.plot(x, 'o', c='r', mec='b', label="red circles, blue edges, red label")
    leg = ax.legend(labelcolor='linecolor')
    assert_last_legend_linemarker_color(l, leg, 'r', color=True)

    l, = ax.plot(x, 'o', mfc='r', mec='b', label="red circles, blue edges, red label")
    leg = ax.legend(labelcolor='linecolor')
    assert_last_legend_linemarker_color(l, leg, 'r', facecolor=True)

    # 'none' cases
    l, = ax.plot(x, 'o', mfc='none', mec='b',
                 label="blue unfilled circles, blue label")
    leg = ax.legend(labelcolor='linecolor')
    assert_last_legend_linemarker_color(l, leg, 'b', edgecolor=True)

    l, = ax.plot(x, 'o', mfc='r', mec='none', label="red edgeless circles, red label")
    leg = ax.legend(labelcolor='linecolor')
    assert_last_legend_linemarker_color(l, leg, 'r', facecolor=True)

    l, = ax.plot(x, 'o', c='none', mec='none',
                 label="black label despite invisible circles for dummy entries")
    leg = ax.legend(labelcolor='linecolor')
    assert_last_legend_linemarker_color(l, leg, 'k')


def assert_last_legend_scattermarker_color(scatter_marker, leg, expected_color,
                                           facecolor=False, edgecolor=False):
    """
    Check that scatter marker color, legend handle color, and legend label color all
    match the expected input. Provide facecolor and edgecolor flags to clarify
    which feature to match.
    """
    label_color = leg.texts[-1].get_color()
    leg_handle = leg.legend_handles[-1]
    assert mpl.colors.same_color(label_color, expected_color)
    if facecolor:
        assert mpl.colors.same_color(label_color, leg_handle.get_facecolor())
        assert mpl.colors.same_color(label_color, scatter_marker.get_facecolor())
    if edgecolor:
        assert mpl.colors.same_color(label_color, leg_handle.get_edgecolor())
        assert mpl.colors.same_color(label_color, scatter_marker.get_edgecolor())


def test_legend_labelcolor_linecolor_scatter():
    x = np.arange(5)

    # testing c, fc, and ec combinations for scatter plots
    fig, ax = plt.subplots()
    s = ax.scatter(x, x, c='r', label="red circles with a red label")
    leg = ax.legend(labelcolor='linecolor')
    assert_last_legend_scattermarker_color(s, leg, 'r', facecolor=True)

    s = ax.scatter(x, x, c='r', ec='b', label="red circles, blue edges, red label")
    leg = ax.legend(labelcolor='linecolor')
    assert_last_legend_scattermarker_color(s, leg, 'r', facecolor=True)

    s = ax.scatter(x, x, fc='r', ec='b', label="red circles, blue edges, red label")
    leg = ax.legend(labelcolor='linecolor')
    assert_last_legend_scattermarker_color(s, leg, 'r', facecolor=True)

    # 'none' cases
    s = ax.scatter(x, x, fc='none', ec='b', label="blue unfilled circles, blue label")
    leg = ax.legend(labelcolor='linecolor')
    assert_last_legend_scattermarker_color(s, leg, 'b', edgecolor=True)

    s = ax.scatter(x, x, fc='r', ec='none', label="red edgeless circles, red label")
    leg = ax.legend(labelcolor='linecolor')
    assert_last_legend_scattermarker_color(s, leg, 'r', facecolor=True)

    s = ax.scatter(x, x, c='none', ec='none',
                   label="black label despite invisible circles for dummy entries")
    leg = ax.legend(labelcolor='linecolor')
    assert_last_legend_scattermarker_color(s, leg, 'k')


@pytest.mark.filterwarnings("ignore:No artists with labels found to put in legend")
def test_get_set_draggable():
    legend = plt.legend()
    assert not legend.get_draggable()
    legend.set_draggable(True)
    assert legend.get_draggable()
    legend.set_draggable(False)
    assert not legend.get_draggable()


@pytest.mark.parametrize('draggable', (True, False))
def test_legend_draggable(draggable):
    fig, ax = plt.subplots()
    ax.plot(range(10), label='shabnams')
    leg = ax.legend(draggable=draggable)
    assert leg.get_draggable() is draggable


def test_alpha_handles():
    x, n, hh = plt.hist([1, 2, 3], alpha=0.25, label='data', color='red')
    legend = plt.legend()
    for lh in legend.legend_handles:
        lh.set_alpha(1.0)
    assert lh.get_facecolor()[:-1] == hh[1].get_facecolor()[:-1]
    assert lh.get_edgecolor()[:-1] == hh[1].get_edgecolor()[:-1]


@needs_usetex
def test_usetex_no_warn(caplog):
    mpl.rcParams['font.family'] = 'serif'
    mpl.rcParams['font.serif'] = 'Computer Modern'
    mpl.rcParams['text.usetex'] = True

    fig, ax = plt.subplots()
    ax.plot(0, 0, label='input')
    ax.legend(title="My legend")

    fig.canvas.draw()
    assert "Font family ['serif'] not found." not in caplog.text


def test_warn_big_data_best_loc(monkeypatch):
    # Force _find_best_position to think it took a long time.
    counter = itertools.count(0, step=1.5)
    monkeypatch.setattr(time, 'perf_counter', lambda: next(counter))

    fig, ax = plt.subplots()
    fig.canvas.draw()  # So that we can call draw_artist later.

    # Place line across all possible legend locations.
    x = [0.9, 0.1, 0.1, 0.9, 0.9, 0.5]
    y = [0.95, 0.95, 0.05, 0.05, 0.5, 0.5]
    ax.plot(x, y, 'o-', label='line')

    with rc_context({'legend.loc': 'best'}):
        legend = ax.legend()
    with pytest.warns(UserWarning,
                      match='Creating legend with loc="best" can be slow with large '
                      'amounts of data.') as records:
        fig.draw_artist(legend)  # Don't bother drawing the lines -- it's slow.
    # The _find_best_position method of Legend is called twice, duplicating
    # the warning message.
    assert len(records) == 2


def test_no_warn_big_data_when_loc_specified(monkeypatch):
    # Force _find_best_position to think it took a long time.
    counter = itertools.count(0, step=1.5)
    monkeypatch.setattr(time, 'perf_counter', lambda: next(counter))

    fig, ax = plt.subplots()
    fig.canvas.draw()

    # Place line across all possible legend locations.
    x = [0.9, 0.1, 0.1, 0.9, 0.9, 0.5]
    y = [0.95, 0.95, 0.05, 0.05, 0.5, 0.5]
    ax.plot(x, y, 'o-', label='line')

    legend = ax.legend('best')
    fig.draw_artist(legend)  # Check that no warning is emitted.


@pytest.mark.parametrize('label_array', [['low', 'high'],
                                         ('low', 'high'),
                                         np.array(['low', 'high'])])
def test_plot_multiple_input_multiple_label(label_array):
    # test ax.plot() with multidimensional input
    # and multiple labels
    x = [1, 2, 3]
    y = [[1, 2],
         [2, 5],
         [4, 9]]

    fig, ax = plt.subplots()
    ax.plot(x, y, label=label_array)
    leg = ax.legend()
    legend_texts = [entry.get_text() for entry in leg.get_texts()]
    assert legend_texts == ['low', 'high']


@pytest.mark.parametrize('label', ['one', 1, int])
def test_plot_multiple_input_single_label(label):
    # test ax.plot() with multidimensional input
    # and single label
    x = [1, 2, 3]
    y = [[1, 2],
         [2, 5],
         [4, 9]]

    fig, ax = plt.subplots()
    ax.plot(x, y, label=label)
    leg = ax.legend()
    legend_texts = [entry.get_text() for entry in leg.get_texts()]
    assert legend_texts == [str(label)] * 2


def test_plot_single_input_multiple_label():
    # test ax.plot() with 1D array like input
    # and iterable label
    x = [1, 2, 3]
    y = [2, 5, 6]
    fig, ax = plt.subplots()
    with pytest.raises(ValueError,
                       match='label must be scalar or have the same length'):
        ax.plot(x, y, label=['low', 'high'])


def test_plot_single_input_list_label():
    fig, ax = plt.subplots()
    line, = ax.plot([[0], [1]], label=['A'])
    assert line.get_label() == 'A'


def test_plot_multiple_label_incorrect_length_exception():
    # check that exception is raised if multiple labels
    # are given, but number of on labels != number of lines
    with pytest.raises(ValueError):
        x = [1, 2, 3]
        y = [[1, 2],
             [2, 5],
             [4, 9]]
        label = ['high', 'low', 'medium']
        fig, ax = plt.subplots()
        ax.plot(x, y, label=label)


def test_legend_face_edgecolor():
    # Smoke test for PolyCollection legend handler with 'face' edgecolor.
    fig, ax = plt.subplots()
    ax.fill_between([0, 1, 2], [1, 2, 3], [2, 3, 4],
                    facecolor='r', edgecolor='face', label='Fill')
    ax.legend()


def test_legend_text_axes():
    fig, ax = plt.subplots()
    ax.plot([1, 2], [3, 4], label='line')
    leg = ax.legend()

    assert leg.axes is ax
    assert leg.get_texts()[0].axes is ax


def test_handlerline2d():
    # Test marker consistency for monolithic Line2D legend handler (#11357).
    fig, ax = plt.subplots()
    ax.scatter([0, 1], [0, 1], marker="v")
    handles = [mlines.Line2D([0], [0], marker="v")]
    leg = ax.legend(handles, ["Aardvark"], numpoints=1)
    assert handles[0].get_marker() == leg.legend_handles[0].get_marker()


def test_subfigure_legend():
    # Test that legend can be added to subfigure (#20723)
    subfig = plt.figure().subfigures()
    ax = subfig.subplots()
    ax.plot([0, 1], [0, 1], label="line")
    leg = subfig.legend()
    assert leg.get_figure(root=False) is subfig


def test_setting_alpha_keeps_polycollection_color():
    pc = plt.fill_between([0, 1], [2, 3], color='#123456', label='label')
    patch = plt.legend().get_patches()[0]
    patch.set_alpha(0.5)
    assert patch.get_facecolor()[:3] == tuple(pc.get_facecolor()[0][:3])
    assert patch.get_edgecolor()[:3] == tuple(pc.get_edgecolor()[0][:3])


def test_legend_markers_from_line2d():
    # Test that markers can be copied for legend lines (#17960)
    _markers = ['.', '*', 'v']
    fig, ax = plt.subplots()
    lines = [mlines.Line2D([0], [0], ls='None', marker=mark)
             for mark in _markers]
    labels = ["foo", "bar", "xyzzy"]
    markers = [line.get_marker() for line in lines]
    legend = ax.legend(lines, labels)

    new_markers = [line.get_marker() for line in legend.get_lines()]
    new_labels = [text.get_text() for text in legend.get_texts()]

    assert markers == new_markers == _markers
    assert labels == new_labels


@check_figures_equal()
def test_ncol_ncols(fig_test, fig_ref):
    # Test that both ncol and ncols work
    strings = ["a", "b", "c", "d", "e", "f"]
    ncols = 3
    fig_test.legend(strings, ncol=ncols)
    fig_ref.legend(strings, ncols=ncols)


def test_loc_invalid_tuple_exception():
    # check that exception is raised if the loc arg
    # of legend is not a 2-tuple of numbers
    fig, ax = plt.subplots()
    with pytest.raises(ValueError, match=('loc must be string, coordinate '
                       'tuple, or an integer 0-10, not \\(1.1,\\)')):
        ax.legend(loc=(1.1, ), labels=["mock data"])

    with pytest.raises(ValueError, match=('loc must be string, coordinate '
                       'tuple, or an integer 0-10, not \\(0.481, 0.4227, 0.4523\\)')):
        ax.legend(loc=(0.481, 0.4227, 0.4523), labels=["mock data"])

    with pytest.raises(ValueError, match=('loc must be string, coordinate '
                       'tuple, or an integer 0-10, not \\(0.481, \'go blue\'\\)')):
        ax.legend(loc=(0.481, "go blue"), labels=["mock data"])


def test_loc_valid_tuple():
    fig, ax = plt.subplots()
    ax.legend(loc=(0.481, 0.442), labels=["mock data"])
    ax.legend(loc=(1, 2), labels=["mock data"])


def test_loc_valid_list():
    fig, ax = plt.subplots()
    ax.legend(loc=[0.481, 0.442], labels=["mock data"])
    ax.legend(loc=[1, 2], labels=["mock data"])


def test_loc_invalid_list_exception():
    fig, ax = plt.subplots()
    with pytest.raises(ValueError, match=('loc must be string, coordinate '
                       'tuple, or an integer 0-10, not \\[1.1, 2.2, 3.3\\]')):
        ax.legend(loc=[1.1, 2.2, 3.3], labels=["mock data"])


def test_loc_invalid_type():
    fig, ax = plt.subplots()
    with pytest.raises(ValueError, match=("loc must be string, coordinate "
                       "tuple, or an integer 0-10, not {'not': True}")):
        ax.legend(loc={'not': True}, labels=["mock data"])


def test_loc_validation_numeric_value():
    fig, ax = plt.subplots()
    ax.legend(loc=0, labels=["mock data"])
    ax.legend(loc=1, labels=["mock data"])
    ax.legend(loc=5, labels=["mock data"])
    ax.legend(loc=10, labels=["mock data"])
    with pytest.raises(ValueError, match=('loc must be string, coordinate '
                       'tuple, or an integer 0-10, not 11')):
        ax.legend(loc=11, labels=["mock data"])

    with pytest.raises(ValueError, match=('loc must be string, coordinate '
                       'tuple, or an integer 0-10, not -1')):
        ax.legend(loc=-1, labels=["mock data"])


def test_loc_validation_string_value():
    fig, ax = plt.subplots()
    labels = ["mock data"]
    ax.legend(loc='best', labels=labels)
    ax.legend(loc='upper right', labels=labels)
    ax.legend(loc='best', labels=labels)
    ax.legend(loc='upper right', labels=labels)
    ax.legend(loc='upper left', labels=labels)
    ax.legend(loc='lower left', labels=labels)
    ax.legend(loc='lower right', labels=labels)
    ax.legend(loc='right', labels=labels)
    ax.legend(loc='center left', labels=labels)
    ax.legend(loc='center right', labels=labels)
    ax.legend(loc='lower center', labels=labels)
    ax.legend(loc='upper center', labels=labels)
    with pytest.raises(ValueError, match="'wrong' is not a valid value for"):
        ax.legend(loc='wrong', labels=labels)


def test_legend_handle_label_mismatch():
    pl1, = plt.plot(range(10))
    pl2, = plt.plot(range(10))
    with pytest.warns(UserWarning, match="number of handles and labels"):
        legend = plt.legend(handles=[pl1, pl2], labels=["pl1", "pl2", "pl3"])
        assert len(legend.legend_handles) == 2
        assert len(legend.get_texts()) == 2


def test_legend_handle_label_mismatch_no_len():
    pl1, = plt.plot(range(10))
    pl2, = plt.plot(range(10))
    legend = plt.legend(handles=iter([pl1, pl2]),
                        labels=iter(["pl1", "pl2", "pl3"]))
    assert len(legend.legend_handles) == 2
    assert len(legend.get_texts()) == 2


def test_legend_nolabels_warning():
    plt.plot([1, 2, 3])
    with pytest.raises(UserWarning, match="No artists with labels found"):
        plt.legend()


@pytest.mark.filterwarnings("ignore:No artists with labels found to put in legend")
def test_legend_nolabels_draw():
    plt.plot([1, 2, 3])
    plt.legend()
    assert plt.gca().get_legend() is not None


def test_legend_loc_polycollection():
    # Test that the legend is placed in the correct
    # position for 'best' for polycollection
    x = [3, 4, 5]
    y1 = [1, 1, 1]
    y2 = [5, 5, 5]
    leg_bboxes = []
    fig, axs = plt.subplots(ncols=2, figsize=(10, 5))
    for ax, loc in zip(axs.flat, ('best', 'lower left')):
        ax.fill_between(x, y1, y2, color='gray', alpha=0.5, label='Shaded Area')
        ax.set_xlim(0, 6)
        ax.set_ylim(-1, 5)
        leg = ax.legend(loc=loc)
        fig.canvas.draw()
        leg_bboxes.append(
            leg.get_window_extent().transformed(ax.transAxes.inverted()))
    assert_allclose(leg_bboxes[1].bounds, leg_bboxes[0].bounds)


def test_legend_text():
    # Test that legend is place in the correct
    # position for 'best' when there is text in figure
    fig, axs = plt.subplots(ncols=2, figsize=(10, 5))
    leg_bboxes = []
    for ax, loc in zip(axs.flat, ('best', 'lower left')):
        x = [1, 2]
        y = [2, 1]
        ax.plot(x, y, label='plot name')
        ax.text(1.5, 2, 'some text blahblah', verticalalignment='top')
        leg = ax.legend(loc=loc)
        fig.canvas.draw()
        leg_bboxes.append(
            leg.get_window_extent().transformed(ax.transAxes.inverted()))
    assert_allclose(leg_bboxes[1].bounds, leg_bboxes[0].bounds)


def test_legend_annotate():
    fig, ax = plt.subplots()

    ax.plot([1, 2, 3], label="Line")
    ax.annotate("a", xy=(1, 1))
    ax.legend(loc=0)

    with mock.patch.object(
            fig, '_get_renderer', wraps=fig._get_renderer) as mocked_get_renderer:
        fig.savefig(io.BytesIO())

    # Finding the legend position should not require _get_renderer to be called
    mocked_get_renderer.assert_not_called()


def test_boxplot_legend_labels():
    # Test that legend entries are generated when passing `label`.
    np.random.seed(19680801)
    data = np.random.random((10, 4))
    fig, axs = plt.subplots(nrows=1, ncols=4)
    legend_labels = ['box A', 'box B', 'box C', 'box D']

    # Testing legend labels and patch passed to legend.
    bp1 = axs[0].boxplot(data, patch_artist=True, label=legend_labels)
    assert [v.get_label() for v in bp1['boxes']] == legend_labels
    handles, labels = axs[0].get_legend_handles_labels()
    assert labels == legend_labels
    assert all(isinstance(h, mpl.patches.PathPatch) for h in handles)

    # Testing legend without `box`.
    bp2 = axs[1].boxplot(data, label=legend_labels, showbox=False)
    # Without a box, The legend entries should be passed from the medians.
    assert [v.get_label() for v in bp2['medians']] == legend_labels
    handles, labels = axs[1].get_legend_handles_labels()
    assert labels == legend_labels
    assert all(isinstance(h, mpl.lines.Line2D) for h in handles)

    # Testing legend with number of labels different from number of boxes.
    with pytest.raises(ValueError, match='values must have same the length'):
        bp3 = axs[2].boxplot(data, label=legend_labels[:-1])

    # Test that for a string label, only the first box gets a label.
    bp4 = axs[3].boxplot(data, label='box A')
    assert bp4['medians'][0].get_label() == 'box A'
    assert all(x.get_label().startswith("_") for x in bp4['medians'][1:])


<<<<<<< HEAD
def test_legend_linewidth():
    """Test legend.linewidth parameter and rcParam."""
    fig, ax = plt.subplots()
    ax.plot([1, 2, 3], label='data')

    # Test direct parameter
    leg = ax.legend(linewidth=2.5)
    assert leg.legendPatch.get_linewidth() == 2.5

    # Test rcParam
    with mpl.rc_context({'legend.linewidth': 3.0}):
        fig, ax = plt.subplots()
        ax.plot([1, 2, 3], label='data')
        leg = ax.legend()
        assert leg.legendPatch.get_linewidth() == 3.0

    # Test None default (should inherit from patch.linewidth)
    with mpl.rc_context({'legend.linewidth': None, 'patch.linewidth': 1.5}):
        fig, ax = plt.subplots()
        ax.plot([1, 2, 3], label='data')
        leg = ax.legend()
        assert leg.legendPatch.get_linewidth() == 1.5

    # Test that direct parameter overrides rcParam
    with mpl.rc_context({'legend.linewidth': 1.0}):
        fig, ax = plt.subplots()
        ax.plot([1, 2, 3], label='data')
        leg = ax.legend(linewidth=4.0)
        assert leg.legendPatch.get_linewidth() == 4.0
=======
def test_patchcollection_legend():
    # Test that PatchCollection labels show up in legend and preserve visual
    # properties (issue #23998)
    fig, ax = plt.subplots()

    pc = mcollections.PatchCollection(
        [mpatches.Circle((0, 0), 1), mpatches.Circle((2, 0), 1)],
        label="patch collection",
        facecolor='red',
        edgecolor='blue',
        linewidths=3,
        linestyle='--',
    )
    ax.add_collection(pc)
    ax.autoscale_view()

    leg = ax.legend()

    # Check that the legend contains our label
    assert len(leg.get_texts()) == 1
    assert leg.get_texts()[0].get_text() == "patch collection"

    # Check that the legend handle exists and has correct visual properties
    assert len(leg.legend_handles) == 1
    legend_patch = leg.legend_handles[0]
    assert mpl.colors.same_color(legend_patch.get_facecolor(),
                                  pc.get_facecolor()[0])
    assert mpl.colors.same_color(legend_patch.get_edgecolor(),
                                  pc.get_edgecolor()[0])
    assert legend_patch.get_linewidth() == pc.get_linewidths()[0]
    assert legend_patch.get_linestyle() == pc.get_linestyles()[0]


def test_patchcollection_legend_empty():
    # Test that empty PatchCollection doesn't crash
    fig, ax = plt.subplots()

    # Create an empty PatchCollection
    pc = mcollections.PatchCollection([], label="empty collection")
    ax.add_collection(pc)

    # This should not crash
    leg = ax.legend()

    # Check that the label still appears
    assert len(leg.get_texts()) == 1
    assert leg.get_texts()[0].get_text() == "empty collection"

    # The legend handle should exist
    assert len(leg.legend_handles) == 1
>>>>>>> dcff41fa
<|MERGE_RESOLUTION|>--- conflicted
+++ resolved
@@ -1669,7 +1669,6 @@
     assert all(x.get_label().startswith("_") for x in bp4['medians'][1:])
 
 
-<<<<<<< HEAD
 def test_legend_linewidth():
     """Test legend.linewidth parameter and rcParam."""
     fig, ax = plt.subplots()
@@ -1699,7 +1698,7 @@
         ax.plot([1, 2, 3], label='data')
         leg = ax.legend(linewidth=4.0)
         assert leg.legendPatch.get_linewidth() == 4.0
-=======
+        
 def test_patchcollection_legend():
     # Test that PatchCollection labels show up in legend and preserve visual
     # properties (issue #23998)
@@ -1749,5 +1748,4 @@
     assert leg.get_texts()[0].get_text() == "empty collection"
 
     # The legend handle should exist
-    assert len(leg.legend_handles) == 1
->>>>>>> dcff41fa
+    assert len(leg.legend_handles) == 1