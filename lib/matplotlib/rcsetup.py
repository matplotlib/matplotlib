--- conflicted
+++ resolved
@@ -307,28 +307,17 @@
     'toolbar', ['None', 'toolbar2', 'toolmanager'], ignorecase=True,
     _deprecated_since="3.3")
 
-<<<<<<< HEAD
-=======
-
->>>>>>> 4a2237cd
+
 def _validate_toolbar(s):
     s = ValidateInStrings(
         'toolbar', ['None', 'toolbar2', 'toolmanager'], ignorecase=True)(s)
     if s == 'toolmanager':
-<<<<<<< HEAD
         _api.warn_external(
             "Treat the new Tool classes introduced in v1.5 as experimental "
             "for now; the API and rcParam may change in future versions.")
     return s
-    
-=======
-        cbook._warn_external(
-            "Treat the Tool classes introduced in v1.5 as experimental "
-            "for now, the API and rcParam may change in future versions.")
-    return s
-
-
->>>>>>> 4a2237cd
+
+
 @_api.deprecated("3.3")
 def _make_nseq_validator(cls, n=None, allow_none=False):
 
@@ -1003,10 +992,6 @@
 _validators = {
     "backend":           validate_backend,
     "backend_fallback":  validate_bool,
-<<<<<<< HEAD
-    # "toolbar":           _ignorecase(["none", "toolbar2", "toolmanager"]),
-=======
->>>>>>> 4a2237cd
     "toolbar":           _validate_toolbar,
     "interactive":       validate_bool,
     "timezone":          validate_string,
