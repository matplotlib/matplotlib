"""
Typing support for Matplotlib

This module contains Type aliases which are useful for Matplotlib and potentially
downstream libraries.

.. warning::
    **Provisional status of typing**

    The ``typing`` module and type stub files are considered provisional and may change
    at any time without a deprecation period.
"""
from collections.abc import Hashable, Sequence
import pathlib
from typing import Any, Literal, TypeAlias, TypeVar, Union
from collections.abc import Callable

from . import path
from ._enums import JoinStyle, CapStyle
from .artist import Artist
from .backend_bases import RendererBase
from .markers import MarkerStyle
from .transforms import Bbox, Transform

RGBColorType: TypeAlias = tuple[float, float, float] | str
"""Any RGB color specification accepted by Matplotlib."""

RGBAColorType: TypeAlias = (
    str |  # "none" or "#RRGGBBAA"/"#RGBA" hex strings
    tuple[float, float, float, float] |
    # 2 tuple (color, alpha) representations, not infinitely recursive
    # RGBColorType includes the (str, float) tuple, even for RGBA strings
    tuple[RGBColorType, float] |
    # (4-tuple, float) is odd, but accepted as the outer float overriding A of 4-tuple
    tuple[tuple[float, float, float, float], float]
)
"""Any RGBA color specification accepted by Matplotlib."""

ColorType: TypeAlias = RGBColorType | RGBAColorType
"""Any color specification accepted by Matplotlib. See :mpltype:`color`."""

RGBColourType: TypeAlias = RGBColorType
"""Alias of `.RGBColorType`."""

RGBAColourType: TypeAlias = RGBAColorType
"""Alias of `.RGBAColorType`."""

ColourType: TypeAlias = ColorType
"""Alias of `.ColorType`."""

LineStyleType: TypeAlias = (
    Literal["-", "solid", "--", "dashed", "-.", "dashdot", ":", "dotted",
    "", "none", " ", "None"] |
    tuple[float, Sequence[float]]
)
"""
Any line style specification accepted by Matplotlib.
See :doc:`/gallery/lines_bars_and_markers/linestyles`.
"""

DrawStyleType: TypeAlias = Literal["default", "steps", "steps-pre", "steps-mid",
"steps-post"]
"""See :doc:`/gallery/lines_bars_and_markers/step_demo`."""

MarkEveryType: TypeAlias = (
    None |
    int | tuple[int, int] | slice | list[int] |
    float | tuple[float, float] |
    list[bool]
)
"""See :doc:`/gallery/lines_bars_and_markers/markevery_demo`."""

MarkerType: TypeAlias = (
    path.Path | MarkerStyle | str |  # str required for "$...$" marker
    Literal[
        ".", ",", "o", "v", "^", "<", ">",
        "1", "2", "3", "4", "8", "s", "p",
        "P", "*", "h", "H", "+", "x", "X",
        "D", "d", "|", "_", "none", " ",
        0, 1, 2, 3, 4, 5, 6, 7, 8, 9, 10, 11
    ] | list[tuple[int, int]] | tuple[int, Literal[0, 1, 2], int]
)
"""
Marker specification. See :doc:`/gallery/lines_bars_and_markers/marker_reference`.
"""

FillStyleType: TypeAlias = Literal["full", "left", "right", "bottom", "top", "none"]
"""Marker fill styles. See :doc:`/gallery/lines_bars_and_markers/marker_reference`."""

JoinStyleType: TypeAlias = JoinStyle | Literal["miter", "round", "bevel"]
"""Line join styles. See :doc:`/gallery/lines_bars_and_markers/joinstyle`."""

CapStyleType: TypeAlias = CapStyle | Literal["butt", "projecting", "round"]
"""Line cap styles. See :doc:`/gallery/lines_bars_and_markers/capstyle`."""

LogLevel: TypeAlias = Literal["NOTSET", "DEBUG", "INFO", "WARNING", "ERROR", "CRITICAL"]
"""Literal type for valid logging levels accepted by `set_loglevel()`."""

CoordsBaseType = Union[
    str,
    Artist,
    Transform,
    Callable[
        [RendererBase],
        Union[Bbox, Transform]
    ]
]
CoordsType = Union[
    CoordsBaseType,
    tuple[CoordsBaseType, CoordsBaseType]
]

RcStyleType: TypeAlias = (
    str |
    dict[str, Any] |
    pathlib.Path |
    Sequence[str | pathlib.Path | dict[str, Any]]
)

_HT = TypeVar("_HT", bound=Hashable)
HashableList: TypeAlias = list[_HT | "HashableList[_HT]"]
"""A nested list of Hashable values."""

MouseEventType: TypeAlias = Literal[
    "button_press_event",
    "button_release_event",
    "motion_notify_event",
    "scroll_event",
    "figure_enter_event",
    "figure_leave_event",
    "axes_enter_event",
    "axes_leave_event",
]

KeyEventType: TypeAlias = Literal[
    "key_press_event",
    "key_release_event"
]

DrawEventType: TypeAlias = Literal["draw_event"]
PickEventType: TypeAlias = Literal["pick_event"]
ResizeEventType: TypeAlias = Literal["resize_event"]
CloseEventType: TypeAlias = Literal["close_event"]

EventType: TypeAlias = Literal[
    MouseEventType,
    KeyEventType,
    DrawEventType,
    PickEventType,
    ResizeEventType,
    CloseEventType,
]

<<<<<<< HEAD
RcKeyType: TypeAlias = Literal[
    "agg.path.chunksize",
    "animation.bitrate",
    "animation.codec",
    "animation.convert_args",
    "animation.convert_path",
    "animation.embed_limit",
    "animation.ffmpeg_args",
    "animation.ffmpeg_path",
    "animation.frame_format",
    "animation.html",
    "animation.writer",
    "axes.autolimit_mode",
    "axes.axisbelow",
    "axes.edgecolor",
    "axes.facecolor",
    "axes.formatter.limits",
    "axes.formatter.min_exponent",
    "axes.formatter.offset_threshold",
    "axes.formatter.use_locale",
    "axes.formatter.use_mathtext",
    "axes.formatter.useoffset",
    "axes.grid",
    "axes.grid.axis",
    "axes.grid.which",
    "axes.labelcolor",
    "axes.labelpad",
    "axes.labelsize",
    "axes.labelweight",
    "axes.linewidth",
    "axes.prop_cycle",
    "axes.spines.bottom",
    "axes.spines.left",
    "axes.spines.right",
    "axes.spines.top",
    "axes.titlecolor",
    "axes.titlelocation",
    "axes.titlepad",
    "axes.titlesize",
    "axes.titleweight",
    "axes.titley",
    "axes.unicode_minus",
    "axes.xmargin",
    "axes.ymargin",
    "axes.zmargin",
    "axes3d.automargin",
    "axes3d.grid",
    "axes3d.mouserotationstyle",
    "axes3d.trackballborder",
    "axes3d.trackballsize",
    "axes3d.xaxis.panecolor",
    "axes3d.yaxis.panecolor",
    "axes3d.zaxis.panecolor",
    "backend",
    "backend_fallback",
    "boxplot.bootstrap",
    "boxplot.boxprops.color",
    "boxplot.boxprops.linestyle",
    "boxplot.boxprops.linewidth",
    "boxplot.capprops.color",
    "boxplot.capprops.linestyle",
    "boxplot.capprops.linewidth",
    "boxplot.flierprops.color",
    "boxplot.flierprops.linestyle",
    "boxplot.flierprops.linewidth",
    "boxplot.flierprops.marker",
    "boxplot.flierprops.markeredgecolor",
    "boxplot.flierprops.markeredgewidth",
    "boxplot.flierprops.markerfacecolor",
    "boxplot.flierprops.markersize",
    "boxplot.meanline",
    "boxplot.meanprops.color",
    "boxplot.meanprops.linestyle",
    "boxplot.meanprops.linewidth",
    "boxplot.meanprops.marker",
    "boxplot.meanprops.markeredgecolor",
    "boxplot.meanprops.markerfacecolor",
    "boxplot.meanprops.markersize",
    "boxplot.medianprops.color",
    "boxplot.medianprops.linestyle",
    "boxplot.medianprops.linewidth",
    "boxplot.notch",
    "boxplot.patchartist",
    "boxplot.showbox",
    "boxplot.showcaps",
    "boxplot.showfliers",
    "boxplot.showmeans",
    "boxplot.vertical",
    "boxplot.whiskerprops.color",
    "boxplot.whiskerprops.linestyle",
    "boxplot.whiskerprops.linewidth",
    "boxplot.whiskers",
    "contour.algorithm",
    "contour.corner_mask",
    "contour.linewidth",
    "contour.negative_linestyle",
    "date.autoformatter.day",
    "date.autoformatter.hour",
    "date.autoformatter.microsecond",
    "date.autoformatter.minute",
    "date.autoformatter.month",
    "date.autoformatter.second",
    "date.autoformatter.year",
    "date.converter",
    "date.epoch",
    "date.interval_multiples",
    "docstring.hardcopy",
    "errorbar.capsize",
    "figure.autolayout",
    "figure.constrained_layout.h_pad",
    "figure.constrained_layout.hspace",
    "figure.constrained_layout.use",
    "figure.constrained_layout.w_pad",
    "figure.constrained_layout.wspace",
    "figure.dpi",
    "figure.edgecolor",
    "figure.facecolor",
    "figure.figsize",
    "figure.frameon",
    "figure.hooks",
    "figure.labelsize",
    "figure.labelweight",
    "figure.max_open_warning",
    "figure.raise_window",
    "figure.subplot.bottom",
    "figure.subplot.hspace",
    "figure.subplot.left",
    "figure.subplot.right",
    "figure.subplot.top",
    "figure.subplot.wspace",
    "figure.titlesize",
    "figure.titleweight",
    "font.cursive",
    "font.family",
    "font.fantasy",
    "font.monospace",
    "font.sans-serif",
    "font.serif",
    "font.size",
    "font.stretch",
    "font.style",
    "font.variant",
    "font.weight",
    "grid.alpha",
    "grid.color",
    "grid.linestyle",
    "grid.linewidth",
    "hatch.color",
    "hatch.linewidth",
    "hist.bins",
    "image.aspect",
    "image.cmap",
    "image.composite_image",
    "image.interpolation",
    "image.interpolation_stage",
    "image.lut",
    "image.origin",
    "image.resample",
    "interactive",
    "keymap.back",
    "keymap.copy",
    "keymap.forward",
    "keymap.fullscreen",
    "keymap.grid",
    "keymap.grid_minor",
    "keymap.help",
    "keymap.home",
    "keymap.pan",
    "keymap.quit",
    "keymap.quit_all",
    "keymap.save",
    "keymap.xscale",
    "keymap.yscale",
    "keymap.zoom",
    "legend.borderaxespad",
    "legend.borderpad",
    "legend.columnspacing",
    "legend.edgecolor",
    "legend.facecolor",
    "legend.fancybox",
    "legend.fontsize",
    "legend.framealpha",
    "legend.frameon",
    "legend.handleheight",
    "legend.handlelength",
    "legend.handletextpad",
    "legend.labelcolor",
    "legend.labelspacing",
    "legend.loc",
    "legend.markerscale",
    "legend.numpoints",
    "legend.scatterpoints",
    "legend.shadow",
    "legend.title_fontsize",
    "lines.antialiased",
    "lines.color",
    "lines.dash_capstyle",
    "lines.dash_joinstyle",
    "lines.dashdot_pattern",
    "lines.dashed_pattern",
    "lines.dotted_pattern",
    "lines.linestyle",
    "lines.linewidth",
    "lines.marker",
    "lines.markeredgecolor",
    "lines.markeredgewidth",
    "lines.markerfacecolor",
    "lines.markersize",
    "lines.scale_dashes",
    "lines.solid_capstyle",
    "lines.solid_joinstyle",
    "macosx.window_mode",
    "markers.fillstyle",
    "mathtext.bf",
    "mathtext.bfit",
    "mathtext.cal",
    "mathtext.default",
    "mathtext.fallback",
    "mathtext.fontset",
    "mathtext.it",
    "mathtext.rm",
    "mathtext.sf",
    "mathtext.tt",
    "patch.antialiased",
    "patch.edgecolor",
    "patch.facecolor",
    "patch.force_edgecolor",
    "patch.linewidth",
    "path.effects",
    "path.simplify",
    "path.simplify_threshold",
    "path.sketch",
    "path.snap",
    "pcolor.shading",
    "pcolormesh.snap",
    "pdf.compression",
    "pdf.fonttype",
    "pdf.inheritcolor",
    "pdf.use14corefonts",
    "pgf.preamble",
    "pgf.rcfonts",
    "pgf.texsystem",
    "polaraxes.grid",
    "ps.distiller.res",
    "ps.fonttype",
    "ps.papersize",
    "ps.useafm",
    "ps.usedistiller",
    "savefig.bbox",
    "savefig.directory",
    "savefig.dpi",
    "savefig.edgecolor",
    "savefig.facecolor",
    "savefig.format",
    "savefig.orientation",
    "savefig.pad_inches",
    "savefig.transparent",
    "scatter.edgecolors",
    "scatter.marker",
    "svg.fonttype",
    "svg.hashsalt",
    "svg.id",
    "svg.image_inline",
    "text.antialiased",
    "text.color",
    "text.hinting",
    "text.hinting_factor",
    "text.kerning_factor",
    "text.latex.preamble",
    "text.parse_math",
    "text.usetex",
    "timezone",
    "tk.window_focus",
    "toolbar",
    "webagg.address",
    "webagg.open_in_browser",
    "webagg.port",
    "webagg.port_retries",
    "xaxis.labellocation",
    "xtick.alignment",
    "xtick.bottom",
    "xtick.color",
    "xtick.direction",
    "xtick.labelbottom",
    "xtick.labelcolor",
    "xtick.labelsize",
    "xtick.labeltop",
    "xtick.major.bottom",
    "xtick.major.pad",
    "xtick.major.size",
    "xtick.major.top",
    "xtick.major.width",
    "xtick.minor.bottom",
    "xtick.minor.ndivs",
    "xtick.minor.pad",
    "xtick.minor.size",
    "xtick.minor.top",
    "xtick.minor.visible",
    "xtick.minor.width",
    "xtick.top",
    "yaxis.labellocation",
    "ytick.alignment",
    "ytick.color",
    "ytick.direction",
    "ytick.labelcolor",
    "ytick.labelleft",
    "ytick.labelright",
    "ytick.labelsize",
    "ytick.left",
    "ytick.major.left",
    "ytick.major.pad",
    "ytick.major.right",
    "ytick.major.size",
    "ytick.major.width",
    "ytick.minor.left",
    "ytick.minor.ndivs",
    "ytick.minor.pad",
    "ytick.minor.right",
    "ytick.minor.size",
    "ytick.minor.visible",
    "ytick.minor.width",
    "ytick.right"
]

RcGroupKeyType: TypeAlias = Literal[
    "agg",
    "agg.path",
    "animation",
    "axes",
    "axes.formatter",
    "axes.grid",
    "axes.spines",
    "axes3d",
    "axes3d.xaxis",
    "axes3d.yaxis",
    "axes3d.zaxis",
    "boxplot",
    "boxplot.boxprops",
    "boxplot.capprops",
    "boxplot.flierprops",
    "boxplot.meanprops",
    "boxplot.medianprops",
    "boxplot.whiskerprops",
    "contour",
    "date",
    "date.autoformatter",
    "docstring",
    "errorbar",
    "figure",
    "figure.constrained_layout",
    "figure.subplot",
    "font",
    "grid",
    "hatch",
    "hist",
    "image",
    "keymap",
    "legend",
    "lines",
    "macosx",
    "markers",
    "mathtext",
    "patch",
    "path",
    "pcolor",
    "pcolormesh",
    "pdf",
    "pgf",
    "polaraxes",
    "ps",
    "ps.distiller",
    "savefig",
    "scatter",
    "svg",
    "text",
    "tk",
    "webagg",
    "xaxis",
    "xtick",
    "xtick.major",
    "xtick.minor",
    "yaxis",
    "ytick",
    "ytick.major",
    "ytick.minor"
]
=======
LegendLocType: TypeAlias = (
    Literal[
        # for simplicity, we don't distinguish the between allowed positions for
        # Axes legend and figure legend. It's still better to limit the allowed
        # range to the union of both rather than to accept arbitrary strings
        "upper right", "upper left", "lower left", "lower right",
        "right", "center left", "center right", "lower center", "upper center",
        "center",
        # Axes only
        "best",
        # Figure only
        "outside upper left", "outside upper center", "outside upper right",
        "outside right upper", "outside right center", "outside right lower",
        "outside lower right", "outside lower center", "outside lower left",
        "outside left lower", "outside left center", "outside left upper",
    ] |
    tuple[float, float] |
    int
)
>>>>>>> 352b419b
<|MERGE_RESOLUTION|>--- conflicted
+++ resolved
@@ -50,7 +50,7 @@
 
 LineStyleType: TypeAlias = (
     Literal["-", "solid", "--", "dashed", "-.", "dashdot", ":", "dotted",
-    "", "none", " ", "None"] |
+            "", "none", " ", "None"] |
     tuple[float, Sequence[float]]
 )
 """
@@ -59,7 +59,7 @@
 """
 
 DrawStyleType: TypeAlias = Literal["default", "steps", "steps-pre", "steps-mid",
-"steps-post"]
+                                   "steps-post"]
 """See :doc:`/gallery/lines_bars_and_markers/step_demo`."""
 
 MarkEveryType: TypeAlias = (
@@ -151,7 +151,26 @@
     CloseEventType,
 ]
 
-<<<<<<< HEAD
+LegendLocType: TypeAlias = (
+    Literal[
+        # for simplicity, we don't distinguish the between allowed positions for
+        # Axes legend and figure legend. It's still better to limit the allowed
+        # range to the union of both rather than to accept arbitrary strings
+        "upper right", "upper left", "lower left", "lower right",
+        "right", "center left", "center right", "lower center", "upper center",
+        "center",
+        # Axes only
+        "best",
+        # Figure only
+        "outside upper left", "outside upper center", "outside upper right",
+        "outside right upper", "outside right center", "outside right lower",
+        "outside lower right", "outside lower center", "outside lower left",
+        "outside left lower", "outside left center", "outside left upper",
+    ] |
+    tuple[float, float] |
+    int
+)
+
 RcKeyType: TypeAlias = Literal[
     "agg.path.chunksize",
     "animation.bitrate",
@@ -537,25 +556,4 @@
     "ytick",
     "ytick.major",
     "ytick.minor"
-]
-=======
-LegendLocType: TypeAlias = (
-    Literal[
-        # for simplicity, we don't distinguish the between allowed positions for
-        # Axes legend and figure legend. It's still better to limit the allowed
-        # range to the union of both rather than to accept arbitrary strings
-        "upper right", "upper left", "lower left", "lower right",
-        "right", "center left", "center right", "lower center", "upper center",
-        "center",
-        # Axes only
-        "best",
-        # Figure only
-        "outside upper left", "outside upper center", "outside upper right",
-        "outside right upper", "outside right center", "outside right lower",
-        "outside lower right", "outside lower center", "outside lower left",
-        "outside left lower", "outside left center", "outside left upper",
-    ] |
-    tuple[float, float] |
-    int
-)
->>>>>>> 352b419b
+]