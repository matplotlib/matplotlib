--- conflicted
+++ resolved
@@ -2214,13 +2214,7 @@
         return bbox_inches
 
     def init_layoutbox(self):
-<<<<<<< HEAD
         """Initialize the layoutbox for use in constrained_layout."""
-=======
-        """
-        Initialize the layoutbox for use in constrained_layout.
-        """
->>>>>>> 433afcf0
         if self._layoutbox is None:
             self._layoutbox = layoutbox.LayoutBox(parent=None,
                                      name='figlb',
@@ -2231,11 +2225,7 @@
         """
         Use ``layoutbox`` to determine pos positions within axes.
 
-<<<<<<< HEAD
         See also `.set_constrained_layout_pads`.
-=======
-        See also set_constrained_layout_pads.
->>>>>>> 433afcf0
         """
 
         from matplotlib._constrained_layout import do_constrained_layout
