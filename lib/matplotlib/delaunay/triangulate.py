--- conflicted
+++ resolved
@@ -1,9 +1,5 @@
-<<<<<<< HEAD
-from __future__ import absolute_import, division, print_function, unicode_literals
-=======
 from __future__ import (absolute_import, division, print_function,
                         unicode_literals)
->>>>>>> a5283071
 
 import six
 from six.moves import zip
