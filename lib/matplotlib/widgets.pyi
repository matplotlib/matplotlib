from .artist import Artist
from .axes import Axes
from .backend_bases import FigureCanvasBase, Event, MouseEvent, MouseButton
from .collections import LineCollection
from .figure import Figure
from .lines import Line2D
from .patches import Polygon, Rectangle
from .text import Text
<<<<<<< HEAD
from .colors import Colormap
=======
from .backend_tools import Cursors
>>>>>>> 419eb3e2

import PIL.Image

from collections.abc import Callable, Collection, Iterable, Sequence
from typing import Any, Literal
from numpy.typing import ArrayLike
from .typing import ColorType
import numpy as np

class LockDraw:
    def __init__(self) -> None: ...
    def __call__(self, o: Any) -> None: ...
    def release(self, o: Any) -> None: ...
    def available(self, o: Any) -> bool: ...
    def isowner(self, o: Any) -> bool: ...
    def locked(self) -> bool: ...

class Widget:
    drawon: bool
    eventson: bool
    active: bool
    def set_active(self, active: bool) -> None: ...
    def get_active(self) -> None: ...
    def ignore(self, event) -> bool: ...

class AxesWidget(Widget):
    ax: Axes
    def __init__(self, ax: Axes) -> None: ...
    @property
    def canvas(self) -> FigureCanvasBase | None: ...
    def connect_event(self, event: Event, callback: Callable) -> None: ...
    def disconnect_events(self) -> None: ...
    def _set_cursor(self, cursor: Cursors) -> None: ...

class Button(AxesWidget):
    label: Text
    color: ColorType
    hovercolor: ColorType
    def __init__(
        self,
        ax: Axes,
        label: str,
        image: ArrayLike | PIL.Image.Image | None = ...,
        color: ColorType = ...,
        hovercolor: ColorType = ...,
        *,
        useblit: bool = ...
    ) -> None: ...
    def on_clicked(self, func: Callable[[Event], Any]) -> int: ...
    def disconnect(self, cid: int) -> None: ...

class SliderBase(AxesWidget):
    orientation: Literal["horizontal", "vertical"]
    closedmin: bool
    closedmax: bool
    valmin: float
    valmax: float
    valstep: float | ArrayLike | None
    drag_active: bool
    valfmt: str | Callable[[float], str] | None
    def __init__(
        self,
        ax: Axes,
        orientation: Literal["horizontal", "vertical"],
        closedmin: bool,
        closedmax: bool,
        valmin: float,
        valmax: float,
        valfmt: str | Callable[[float], str] | None,
        dragging: Slider | None,
        valstep: float | ArrayLike | None,
    ) -> None: ...
    def disconnect(self, cid: int) -> None: ...
    def reset(self) -> None: ...

class Slider(SliderBase):
    slidermin: Slider | None
    slidermax: Slider | None
    val: float
    valinit: float
    track: Rectangle
    poly: Polygon
    hline: Line2D
    vline: Line2D
    label: Text
    valtext: Text
    def __init__(
        self,
        ax: Axes,
        label: str,
        valmin: float,
        valmax: float,
        *,
        valinit: float = ...,
        valfmt: str | None = ...,
        closedmin: bool = ...,
        closedmax: bool = ...,
        slidermin: Slider | None = ...,
        slidermax: Slider | None = ...,
        dragging: bool = ...,
        valstep: float | ArrayLike | None = ...,
        orientation: Literal["horizontal", "vertical"] = ...,
        initcolor: ColorType = ...,
        track_color: ColorType = ...,
        handle_style: dict[str, Any] | None = ...,
        **kwargs
    ) -> None: ...
    def set_val(self, val: float) -> None: ...
    def on_changed(self, func: Callable[[float], Any]) -> int: ...

class RangeSlider(SliderBase):
    val: tuple[float, float]
    valinit: tuple[float, float]
    track: Rectangle
    poly: Polygon
    label: Text
    valtext: Text
    def __init__(
        self,
        ax: Axes,
        label: str,
        valmin: float,
        valmax: float,
        *,
        valinit: tuple[float, float] | None = ...,
        valfmt: str | Callable[[float], str] | None = ...,
        closedmin: bool = ...,
        closedmax: bool = ...,
        dragging: bool = ...,
        valstep: float | ArrayLike | None = ...,
        orientation: Literal["horizontal", "vertical"] = ...,
        track_color: ColorType = ...,
        handle_style: dict[str, Any] | None = ...,
        **kwargs
    ) -> None: ...
    def set_min(self, min: float) -> None: ...
    def set_max(self, max: float) -> None: ...
    def set_val(self, val: ArrayLike) -> None: ...
    def on_changed(self, func: Callable[[tuple[float, float]], Any]) -> int: ...

class CheckButtons(AxesWidget):
    labels: list[Text]
    def __init__(
        self,
        ax: Axes,
        labels: Sequence[str],
        actives: Iterable[bool] | None = ...,
        *,
        useblit: bool = ...,
        label_props: dict[str, Sequence[Any]] | None = ...,
        frame_props: dict[str, Any] | None = ...,
        check_props: dict[str, Any] | None = ...,
    ) -> None: ...
    def set_label_props(self, props: dict[str, Sequence[Any]]) -> None: ...
    def set_frame_props(self, props: dict[str, Any]) -> None: ...
    def set_check_props(self, props: dict[str, Any]) -> None: ...
    def set_active(self, index: int, state: bool | None = ...) -> None: ...  # type: ignore[override]
    def clear(self) -> None: ...
    def get_status(self) -> list[bool]: ...
    def get_checked_labels(self) -> list[str]: ...
    def on_clicked(self, func: Callable[[str | None], Any]) -> int: ...
    def disconnect(self, cid: int) -> None: ...

class TextBox(AxesWidget):
    label: Text
    text_disp: Text
    cursor_index: int
    cursor: LineCollection
    color: ColorType
    hovercolor: ColorType
    capturekeystrokes: bool
    def __init__(
        self,
        ax: Axes,
        label: str,
        initial: str = ...,
        *,
        color: ColorType = ...,
        hovercolor: ColorType = ...,
        label_pad: float = ...,
        textalignment: Literal["left", "center", "right"] = ...,
    ) -> None: ...
    @property
    def text(self) -> str: ...
    def set_val(self, val: str) -> None: ...
    def begin_typing(self) -> None: ...
    def stop_typing(self) -> None: ...
    def on_text_change(self, func: Callable[[str], Any]) -> int: ...
    def on_submit(self, func: Callable[[str], Any]) -> int: ...
    def disconnect(self, cid: int) -> None: ...

class RadioButtons(AxesWidget):
    activecolor: ColorType
    value_selected: str
    labels: list[Text]
    def __init__(
        self,
        ax: Axes,
        labels: Iterable[str],
        active: int = ...,
        activecolor: ColorType | None = ...,
        *,
        useblit: bool = ...,
        label_props: dict[str, Sequence[Any]] | None = ...,
        radio_props: dict[str, Any] | None = ...,
    ) -> None: ...
    def set_label_props(self, props: dict[str, Sequence[Any]]) -> None: ...
    def set_radio_props(self, props: dict[str, Any]) -> None: ...
    def set_active(self, index: int) -> None: ...
    def clear(self) -> None: ...
    def on_clicked(self, func: Callable[[str | None], Any]) -> int: ...
    def disconnect(self, cid: int) -> None: ...

class SubplotTool(Widget):
    figure: Figure
    targetfig: Figure
    buttonreset: Button
    def __init__(self, targetfig: Figure, toolfig: Figure) -> None: ...

class Cursor(AxesWidget):
    visible: bool
    horizOn: bool
    vertOn: bool
    useblit: bool
    lineh: Line2D
    linev: Line2D
    background: Any
    needclear: bool
    def __init__(
        self,
        ax: Axes,
        *,
        horizOn: bool = ...,
        vertOn: bool = ...,
        useblit: bool = ...,
        **lineprops
    ) -> None: ...
    def clear(self, event: Event) -> None: ...
    def onmove(self, event: Event) -> None: ...

class MultiCursor(Widget):
    axes: Sequence[Axes]
    horizOn: bool
    vertOn: bool
    visible: bool
    useblit: bool
    vlines: list[Line2D]
    hlines: list[Line2D]
    def __init__(
        self,
        canvas: Any,
        axes: Sequence[Axes],
        *,
        useblit: bool = ...,
        horizOn: bool = ...,
        vertOn: bool = ...,
        **lineprops
    ) -> None: ...
    def connect(self) -> None: ...
    def disconnect(self) -> None: ...
    def clear(self, event: Event) -> None: ...
    def onmove(self, event: Event) -> None: ...

class _SelectorWidget(AxesWidget):
    onselect: Callable[[float, float], Any]
    useblit: bool
    background: Any
    validButtons: list[MouseButton]
    def __init__(
        self,
        ax: Axes,
        onselect: Callable[[float, float], Any] | None = ...,
        useblit: bool = ...,
        button: MouseButton | Collection[MouseButton] | None = ...,
        state_modifier_keys: dict[str, str] | None = ...,
        use_data_coordinates: bool = ...,
    ) -> None: ...
    def update_background(self, event: Event) -> None: ...
    def connect_default_events(self) -> None: ...
    def ignore(self, event: Event) -> bool: ...
    def update(self) -> None: ...
    def press(self, event: Event) -> bool: ...
    def release(self, event: Event) -> bool: ...
    def onmove(self, event: Event) -> bool: ...
    def on_scroll(self, event: Event) -> None: ...
    def on_key_press(self, event: Event) -> None: ...
    def on_key_release(self, event: Event) -> None: ...
    def set_visible(self, visible: bool) -> None: ...
    def get_visible(self) -> bool: ...
    def clear(self) -> None: ...
    @property
    def artists(self) -> tuple[Artist]: ...
    def set_props(self, **props) -> None: ...
    def set_handle_props(self, **handle_props) -> None: ...
    def add_state(self, state: str) -> None: ...
    def remove_state(self, state: str) -> None: ...

class SpanSelector(_SelectorWidget):
    snap_values: ArrayLike | None
    onmove_callback: Callable[[float, float], Any]
    minspan: float
    grab_range: float
    drag_from_anywhere: bool
    ignore_event_outside: bool
    def __init__(
        self,
        ax: Axes,
        onselect: Callable[[float, float], Any],
        direction: Literal["horizontal", "vertical"],
        *,
        minspan: float = ...,
        useblit: bool = ...,
        props: dict[str, Any] | None = ...,
        onmove_callback: Callable[[float, float], Any] | None = ...,
        interactive: bool = ...,
        button: MouseButton | Collection[MouseButton] | None = ...,
        handle_props: dict[str, Any] | None = ...,
        grab_range: float = ...,
        state_modifier_keys: dict[str, str] | None = ...,
        drag_from_anywhere: bool = ...,
        ignore_event_outside: bool = ...,
        snap_values: ArrayLike | None = ...,
    ) -> None: ...
    def new_axes(
        self,
        ax: Axes,
        *,
        _props: dict[str, Any] | None = ...,
        _init: bool = ...,
    ) -> None: ...
    def _set_span_cursor(self, *, enabled: bool) -> None: ...
    def connect_default_events(self) -> None: ...
    @property
    def direction(self) -> Literal["horizontal", "vertical"]: ...
    @direction.setter
    def direction(self, direction: Literal["horizontal", "vertical"]) -> None: ...
    @property
    def extents(self) -> tuple[float, float]: ...
    @extents.setter
    def extents(self, extents: tuple[float, float]) -> None: ...

class ToolLineHandles:
    ax: Axes
    def __init__(
        self,
        ax: Axes,
        positions: ArrayLike,
        direction: Literal["horizontal", "vertical"],
        *,
        line_props: dict[str, Any] | None = ...,
        useblit: bool = ...,
    ) -> None: ...
    @property
    def artists(self) -> tuple[Line2D]: ...
    @property
    def positions(self) -> list[float]: ...
    @property
    def direction(self) -> Literal["horizontal", "vertical"]: ...
    def set_data(self, positions: ArrayLike) -> None: ...
    def set_visible(self, value: bool) -> None: ...
    def set_animated(self, value: bool) -> None: ...
    def remove(self) -> None: ...
    def closest(self, x: float, y: float) -> tuple[int, float]: ...

class ToolHandles:
    ax: Axes
    def __init__(
        self,
        ax: Axes,
        x: ArrayLike,
        y: ArrayLike,
        *,
        marker: str = ...,
        marker_props: dict[str, Any] | None = ...,
        useblit: bool = ...,
    ) -> None: ...
    @property
    def x(self) -> ArrayLike: ...
    @property
    def y(self) -> ArrayLike: ...
    @property
    def artists(self) -> tuple[Line2D]: ...
    def set_data(self, pts: ArrayLike, y: ArrayLike | None = ...) -> None: ...
    def set_visible(self, val: bool) -> None: ...
    def set_animated(self, val: bool) -> None: ...
    def closest(self, x: float, y: float) -> tuple[int, float]: ...

class NSpanSelector(SpanSelector):
    def __init__(
        self,
        N: int,
        ax: Axes,
        onselect: Callable[[float, float], Any] | list[Callable[[float, float], Any]],
        direction: Literal["horizontal"] | Literal["vertical"],
        callback_at_selection_complete: bool,
        minspan: float = ...,
        useblit: bool = ...,
        props: dict[str, Any] | None = ...,
        onmove_callback: Callable[[float, float], Any] | list[Callable[[float, float], Any]] | None = ...,
        interactive: bool = ...,
        button: MouseButton | Collection[MouseButton] | None = ...,
        handle_props: dict[str, Any] | None = ...,
        grab_range: float = ...,
        state_modifier_keys: dict[str, str] | None = ...,
        drag_from_anywhere: bool = ...,
        ignore_event_outside: bool = ...,
        snap_values: ArrayLike | None = ...,
        colors: ColorType | Colormap | None = ...
    ) -> None: ...
    def color_spans(
        self,
        rect_colors: list[ColorType] | ColorType | Colormap = ...,
        handle_colors: list[ColorType] | ColorType | Colormap = ...,
    ) -> None: ...

class RectangleSelector(_SelectorWidget):
    drag_from_anywhere: bool
    ignore_event_outside: bool
    minspanx: float
    minspany: float
    spancoords: Literal["data", "pixels"]
    grab_range: float
    _active_handle: None | Literal["C", "N", "NE", "E", "SE", "S", "SW", "W", "NW"]
    def __init__(
        self,
        ax: Axes,
        onselect: Callable[[MouseEvent, MouseEvent], Any] | None = ...,
        *,
        minspanx: float = ...,
        minspany: float = ...,
        useblit: bool = ...,
        props: dict[str, Any] | None = ...,
        spancoords: Literal["data", "pixels"] = ...,
        button: MouseButton | Collection[MouseButton] | None = ...,
        grab_range: float = ...,
        handle_props: dict[str, Any] | None = ...,
        interactive: bool = ...,
        state_modifier_keys: dict[str, str] | None = ...,
        drag_from_anywhere: bool = ...,
        ignore_event_outside: bool = ...,
        use_data_coordinates: bool = ...,
    ) -> None: ...
    @property
    def corners(self) -> tuple[np.ndarray, np.ndarray]: ...
    @property
    def edge_centers(self) -> tuple[np.ndarray, np.ndarray]: ...
    @property
    def center(self) -> tuple[float, float]: ...
    @property
    def extents(self) -> tuple[float, float, float, float]: ...
    @extents.setter
    def extents(self, extents: tuple[float, float, float, float]) -> None: ...
    @property
    def rotation(self) -> float: ...
    @rotation.setter
    def rotation(self, value: float) -> None: ...
    @property
    def geometry(self) -> np.ndarray: ...

class EllipseSelector(RectangleSelector): ...

class LassoSelector(_SelectorWidget):
    verts: None | list[tuple[float, float]]
    def __init__(
        self,
        ax: Axes,
        onselect: Callable[[list[tuple[float, float]]], Any] | None = ...,
        *,
        useblit: bool = ...,
        props: dict[str, Any] | None = ...,
        button: MouseButton | Collection[MouseButton] | None = ...,
    ) -> None: ...

class PolygonSelector(_SelectorWidget):
    grab_range: float
    def __init__(
        self,
        ax: Axes,
        onselect: Callable[[ArrayLike, ArrayLike], Any] | None = ...,
        *,
        useblit: bool = ...,
        props: dict[str, Any] | None = ...,
        handle_props: dict[str, Any] | None = ...,
        grab_range: float = ...,
        draw_bounding_box: bool = ...,
        box_handle_props: dict[str, Any] | None = ...,
        box_props: dict[str, Any] | None = ...
    ) -> None: ...
    def onmove(self, event: Event) -> bool: ...
    @property
    def verts(self) -> list[tuple[float, float]]: ...
    @verts.setter
    def verts(self, xys: Sequence[tuple[float, float]]) -> None: ...

class Lasso(AxesWidget):
    useblit: bool
    background: Any
    verts: list[tuple[float, float]] | None
    line: Line2D
    callback: Callable[[list[tuple[float, float]]], Any]
    def __init__(
        self,
        ax: Axes,
        xy: tuple[float, float],
        callback: Callable[[list[tuple[float, float]]], Any],
        *,
        useblit: bool = ...,
        props: dict[str, Any] | None = ...,
    ) -> None: ...
    def onrelease(self, event: Event) -> None: ...
    def onmove(self, event: Event) -> None: ...<|MERGE_RESOLUTION|>--- conflicted
+++ resolved
@@ -6,11 +6,8 @@
 from .lines import Line2D
 from .patches import Polygon, Rectangle
 from .text import Text
-<<<<<<< HEAD
+from .backend_tools import Cursors
 from .colors import Colormap
-=======
-from .backend_tools import Cursors
->>>>>>> 419eb3e2
 
 import PIL.Image
 
