"""
Builtin colormaps, colormap handling utilities, and the `ScalarMappable` mixin.

.. seealso::

  :doc:`/gallery/color/colormap_reference` for a list of builtin colormaps.

  :ref:`colormap-manipulation` for examples of how to make
  colormaps.

  :ref:`colormaps` an in-depth discussion of choosing
  colormaps.

  :ref:`colormapnorms` for more details about data normalization.
"""

from collections.abc import Mapping

import matplotlib as mpl
from matplotlib import _api, colors
# TODO make this warn on access
from matplotlib.colorizer import _ScalarMappable as ScalarMappable  # noqa
from matplotlib._cm import datad
from matplotlib._cm_listed import cmaps as cmaps_listed
from matplotlib._cm_multivar import cmap_families as multivar_cmaps
from matplotlib._cm_bivar import cmaps as bivar_cmaps


# _LUTSIZE will be set during _mpl_init() after rcParams are available
_LUTSIZE = None


def _gen_cmap_registry(lutsize):
    """
    Generate a dict mapping standard colormap names to standard colormaps, as
    well as the reversed colormaps.

    Parameters
    ----------
    lutsize : int
        The number of entries in the colormap lookup table.
    """
    cmap_d = {**cmaps_listed}
    for name, spec in datad.items():
        cmap_d[name] = (  # Precache the cmaps at a fixed lutsize..
            colors.LinearSegmentedColormap(name, spec, lutsize)
            if 'red' in spec else
            colors.ListedColormap(spec['listed'], name)
            if 'listed' in spec else
            colors.LinearSegmentedColormap.from_list(name, spec, lutsize))

    # Register colormap aliases for gray and grey.
    aliases = {
        # alias -> original name
        'grey': 'gray',
        'gist_grey': 'gist_gray',
        'gist_yerg': 'gist_yarg',
        'Grays': 'Greys',
    }
    for alias, original_name in aliases.items():
        cmap = cmap_d[original_name].copy()
        cmap.name = alias
        cmap_d[alias] = cmap

    # Generate reversed cmaps.
    for cmap in list(cmap_d.values()):
        rmap = cmap.reversed()
        cmap_d[rmap.name] = rmap
    return cmap_d


class ColormapRegistry(Mapping):
    r"""
    Container for colormaps that are known to Matplotlib by name.

    The universal registry instance is `matplotlib.colormaps`. There should be
    no need for users to instantiate `.ColormapRegistry` themselves.

    Read access uses a dict-like interface mapping names to `.Colormap`\s::

        import matplotlib as mpl
        cmap = mpl.colormaps['viridis']

    Returned `.Colormap`\s are copies, so that their modification does not
    change the global definition of the colormap.

    Additional colormaps can be added via `.ColormapRegistry.register`::

        mpl.colormaps.register(my_colormap)

    To get a list of all registered colormaps, you can do::

        from matplotlib import colormaps
        list(colormaps)
    """
    def __init__(self, cmaps):
        self._cmaps = cmaps
        self._builtin_cmaps = tuple(cmaps)

    def __getitem__(self, item):
        cmap = _api.check_getitem(self._cmaps, colormap=item, _error_cls=KeyError)
        return cmap.copy()

    def __iter__(self):
        return iter(self._cmaps)

    def __len__(self):
        return len(self._cmaps)

    def __str__(self):
        return ('ColormapRegistry; available colormaps:\n' +
                ', '.join(f"'{name}'" for name in self))

    def __call__(self):
        """
        Return a list of the registered colormap names.

        This exists only for backward-compatibility in `.pyplot` which had a
        ``plt.colormaps()`` method. The recommended way to get this list is
        now ``list(colormaps)``.
        """
        return list(self)

    def register(self, cmap, *, name=None, force=False):
        """
        Register a new colormap.

        The colormap name can then be used as a string argument to any ``cmap``
        parameter in Matplotlib. It is also available in ``pyplot.get_cmap``.

        The colormap registry stores a copy of the given colormap, so that
        future changes to the original colormap instance do not affect the
        registered colormap. Think of this as the registry taking a snapshot
        of the colormap at registration.

        Parameters
        ----------
        cmap : matplotlib.colors.Colormap
            The colormap to register.

        name : str, optional
            The name for the colormap. If not given, ``cmap.name`` is used.

        force : bool, default: False
            If False, a ValueError is raised if trying to overwrite an already
            registered name. True supports overwriting registered colormaps
            other than the builtin colormaps.
        """
        _api.check_isinstance(colors.Colormap, cmap=cmap)

        name = name or cmap.name
        if name in self:
            if not force:
                # don't allow registering an already existing cmap
                # unless explicitly asked to
                raise ValueError(
                    f'A colormap named "{name}" is already registered.')
            elif name in self._builtin_cmaps:
                # We don't allow overriding a builtin.
                raise ValueError("Re-registering the builtin cmap "
                                 f"{name!r} is not allowed.")

            # Warn that we are updating an already existing colormap
            _api.warn_external(f"Overwriting the cmap {name!r} "
                               "that was already in the registry.")

        self._cmaps[name] = cmap.copy()
        # Someone may set the extremes of a builtin colormap and want to register it
        # with a different name for future lookups. The object would still have the
        # builtin name, so we should update it to the registered name
        if self._cmaps[name].name != name:
            self._cmaps[name].name = name

    def unregister(self, name):
        """
        Remove a colormap from the registry.

        You cannot remove built-in colormaps.

        If the named colormap is not registered, returns with no error, raises
        if you try to de-register a default colormap.

        .. warning::

            Colormap names are currently a shared namespace that may be used
            by multiple packages. Use `unregister` only if you know you
            have registered that name before. In particular, do not
            unregister just in case to clean the name before registering a
            new colormap.

        Parameters
        ----------
        name : str
            The name of the colormap to be removed.

        Raises
        ------
        ValueError
            If you try to remove a default built-in colormap.
        """
        if name in self._builtin_cmaps:
            raise ValueError(f"cannot unregister {name!r} which is a builtin "
                             "colormap.")
        self._cmaps.pop(name, None)

    def get_cmap(self, cmap):
        """
        Return a color map specified through *cmap*.

        Parameters
        ----------
        cmap : str or `~matplotlib.colors.Colormap` or None

            - if a `.Colormap`, return it
            - if a string, look it up in ``mpl.colormaps``
            - if None, return the Colormap defined in :rc:`image.cmap`

        Returns
        -------
        Colormap
        """
        # get the default color map
        if cmap is None:
            return self[mpl.rcParams["image.cmap"]]

        # if the user passed in a Colormap, simply return it
        if isinstance(cmap, colors.Colormap):
            return cmap
        if isinstance(cmap, str):
            _api.check_in_list(sorted(_colormaps), cmap=cmap)
            # otherwise, it must be a string so look it up
            return self[cmap]
        raise TypeError(
            'get_cmap expects None or an instance of a str or Colormap . ' +
            f'you passed {cmap!r} of type {type(cmap)}'
        )


# Colormap registries - initialized by _mpl_init()
_colormaps = None
_multivar_colormaps = None
_bivar_colormaps = None


def _mpl_init():
    """
    Initialize the colormap registries.

    This function is called by matplotlib.__init__._run_submodule_inits()
    after rcParams have been loaded. This ensures that colormap creation
    can access rcParams['image.lut'] without import order issues.

    See Also
    --------
    Issue #29813 : Cleanup internal import dependencies and initialization logic
    """
    global _colormaps, _multivar_colormaps, _bivar_colormaps, _LUTSIZE

    # Get the lookup table size from rcParams
    _LUTSIZE = mpl.rcParams['image.lut']

    # Initialize the main colormap registry
    _colormaps = ColormapRegistry(_gen_cmap_registry(_LUTSIZE))
    # public access to the colormaps should be via `matplotlib.colormaps`.
    # For now, we still update globals here, but that should stay an
    # implementation detail.
    globals().update(_colormaps)

<<<<<<< HEAD
    # Initialize multivariate and bivariate colormap registries
    _multivar_colormaps = ColormapRegistry(multivar_cmaps)
    _bivar_colormaps = ColormapRegistry(bivar_cmaps)


def _ensure_cmap(cmap):
    """
    Ensure that we have a `.Colormap` object.

    For internal use to preserve type stability of errors.

    Parameters
    ----------
    cmap : None, str, Colormap

        - if a `Colormap`, return it
        - if a string, look it up in mpl.colormaps
        - if None, look up the default color map in mpl.colormaps

    Returns
    -------
    Colormap

    """
    if isinstance(cmap, colors.Colormap):
        return cmap
    cmap_name = mpl._val_or_rc(cmap, "image.cmap")
    # use check_in_list to ensure type stability of the exception raised by
    # the internal usage of this (ValueError vs KeyError)
    if cmap_name not in _colormaps:
        _api.check_in_list(sorted(_colormaps), cmap=cmap_name)
    return mpl.colormaps[cmap_name]
=======
_bivar_colormaps = ColormapRegistry(bivar_cmaps)
>>>>>>> 1ab3332e
<|MERGE_RESOLUTION|>--- conflicted
+++ resolved
@@ -266,7 +266,7 @@
     # implementation detail.
     globals().update(_colormaps)
 
-<<<<<<< HEAD
+
     # Initialize multivariate and bivariate colormap registries
     _multivar_colormaps = ColormapRegistry(multivar_cmaps)
     _bivar_colormaps = ColormapRegistry(bivar_cmaps)
@@ -299,6 +299,3 @@
     if cmap_name not in _colormaps:
         _api.check_in_list(sorted(_colormaps), cmap=cmap_name)
     return mpl.colormaps[cmap_name]
-=======
-_bivar_colormaps = ColormapRegistry(bivar_cmaps)
->>>>>>> 1ab3332e
