"""
Classes to layout elements in a `.Figure`.

Figures have a ``layout_engine`` property that holds a subclass of
`~.LayoutEngine` defined here (or *None* for no layout).  At draw time
``figure.get_layout_engine().execute()`` is called, the goal of which is
usually to rearrange Axes on the figure to produce a pleasing layout. This is
like a ``draw`` callback, however when printing we disable the layout engine
for the final draw and it is useful to know the layout engine while the figure
is being created, in particular to deal with colorbars.

Matplotlib supplies two layout engines, `.TightLayoutEngine` and
`.ConstrainedLayoutEngine`.  Third parties can create their own layout engine
by subclassing `.LayoutEngine`.
"""

from contextlib import nullcontext

import matplotlib as mpl
import matplotlib._api as _api

from matplotlib._constrained_layout import do_constrained_layout
from matplotlib._tight_layout import (get_subplotspec_list,
                                      get_tight_layout_figure)
# from matplotlib.backend_bases import _get_renderer
from matplotlib._tight_layout import get_renderer


class LayoutEngine:
    """
    Base class for Matplotlib layout engines.

    A layout engine can be passed to a figure at instantiation or at any time
    with `~.figure.Figure.set_layout_engine`.  Once attached to a figure, the
    layout engine ``execute`` function is called at draw time by
    `~.figure.Figure.draw`, providing a special draw-time hook.

    .. note::

       However, note that layout engines affect the creation of colorbars, so
       `~.figure.Figure.set_layout_engine` should be called before any
       colorbars are created.

    Currently, there are two properties of `LayoutEngine` classes that are
    consulted while manipulating the figure:

    - ``engine.colorbar_gridspec`` tells `.Figure.colorbar` whether to make the
       axes using the gridspec method (see `.colorbar.make_axes_gridspec`) or
       not (see `.colorbar.make_axes`);
    - ``engine.adjust_compatible`` stops `.Figure.subplots_adjust` from being
        run if it is not compatible with the layout engine.

    To implement a custom `LayoutEngine`:

    1. override ``_adjust_compatible`` and ``_colorbar_gridspec``
    2. override `LayoutEngine.set` to update *self._params*
    3. override `LayoutEngine.execute` with your implementation

    """
    # override these is sub-class
    _adjust_compatible = None
    _colorbar_gridspec = None

    def __init__(self, **kwargs):
        super().__init__(**kwargs)
        self._params = {}

    def set(self, **kwargs):
        raise NotImplementedError

    @property
    def colorbar_gridspec(self):
        """
        Return a boolean if the layout engine creates colorbars using a
        gridspec.
        """
        if self._colorbar_gridspec is None:
            raise NotImplementedError
        return self._colorbar_gridspec

    @property
    def adjust_compatible(self):
        """
        Return a boolean if the layout engine is compatible with
        `~.Figure.subplots_adjust`.
        """
        if self._adjust_compatible is None:
            raise NotImplementedError
        return self._adjust_compatible

    def get(self):
        """
        Return copy of the parameters for the layout engine.
        """
        return dict(self._params)

    def execute(self, fig):
        """
        Execute the layout on the figure given by *fig*.
        """
        # subclasses must implement this.
        raise NotImplementedError


class TightLayoutEngine(LayoutEngine):
    """
    Implements the ``tight_layout`` geometry management.  See
    :doc:`/tutorials/intermediate/tight_layout_guide` for details.
    """
    _adjust_compatible = True
    _colorbar_gridspec = True

    def __init__(self, *, pad=1.08, h_pad=None, w_pad=None,
                 rect=(0, 0, 1, 1), **kwargs):
        """
        Initialize tight_layout engine.

        Parameters
        ----------
        pad : float, 1.08
            Padding between the figure edge and the edges of subplots, as a
            fraction of the font size.
        h_pad, w_pad : float
            Padding (height/width) between edges of adjacent subplots.
            Defaults to *pad*.
<<<<<<< HEAD
        rect : tuple (left, bottom, right, top), default: (0, 0, 1, 1).
            rectangle in normalized figure coordinates that the subplots (including labels)
            will fit into.
=======
        rect : tuple of 4 floats, optional
            (left, bottom, right, top) rectangle in normalized figure
            coordinates that the subplots (including labels)
            will fit into. Defaults to using the entire figure.
>>>>>>> 9cf46113
        """
        super().__init__(**kwargs)
        for td in ['pad', 'h_pad', 'w_pad', 'rect']:
            # initialize these in case None is passed in above:
            self._params[td] = None
        self.set(pad=pad, h_pad=h_pad, w_pad=w_pad, rect=rect)

    def execute(self, fig):
        """
        Execute tight_layout.

        This decides the subplot parameters given the padding that
        will allow the axes labels to not be covered by other labels
        and axes.

        Parameters
        ----------
        fig : `.Figure` to perform layout on.

        See also: `.figure.Figure.tight_layout` and `.pyplot.tight_layout`.
        """
        info = self._params
        subplotspec_list = get_subplotspec_list(fig.axes)
        if None in subplotspec_list:
            _api.warn_external("This figure includes Axes that are not "
                               "compatible with tight_layout, so results "
                               "might be incorrect.")
        renderer = get_renderer(fig)
        with getattr(renderer, "_draw_disabled", nullcontext)():
            kwargs = get_tight_layout_figure(
                fig, fig.axes, subplotspec_list, renderer,
                pad=info['pad'], h_pad=info['h_pad'], w_pad=info['w_pad'],
                rect=info['rect'])
        if kwargs:
            fig.subplots_adjust(**kwargs)

    def set(self, *, pad=None, w_pad=None, h_pad=None, rect=None):
        for td in self.set.__kwdefaults__:
            if locals()[td] is not None:
                self._params[td] = locals()[td]


class ConstrainedLayoutEngine(LayoutEngine):
    """
    Implements the ``constrained_layout`` geometry management.  See
    :doc:`/tutorials/intermediate/constrainedlayout_guide` for details.
    """

    _adjust_compatible = False
    _colorbar_gridspec = False

    def __init__(self, *, h_pad=None, w_pad=None,
                 hspace=None, wspace=None, rect=(0, 0, 1, 1),
                 **kwargs):
        """
        Initialize ``constrained_layout`` settings.

        Parameters
        ----------
        h_pad, w_pad : float
            Padding around the axes elements in figure-normalized units.
            Default to :rc:`figure.constrained_layout.h_pad` and
            :rc:`figure.constrained_layout.w_pad`.
        hspace, wspace : float
            Fraction of the figure to dedicate to space between the
            axes.  These are evenly spread between the gaps between the axes.
            A value of 0.2 for a three-column layout would have a space
            of 0.1 of the figure width between each column.
            If h/wspace < h/w_pad, then the pads are used instead.
            Default to :rc:`figure.constrained_layout.hspace` and
            :rc:`figure.constrained_layout.wspace`.
        rect : tuple of 4 floats
            Rectangle in figure coordinates to perform constrained layout in
            (left, bottom, width, height), each from 0-1.
        """
        super().__init__(**kwargs)
        # set the defaults:
        self.set(w_pad=mpl.rcParams['figure.constrained_layout.w_pad'],
                 h_pad=mpl.rcParams['figure.constrained_layout.h_pad'],
                 wspace=mpl.rcParams['figure.constrained_layout.wspace'],
                 hspace=mpl.rcParams['figure.constrained_layout.hspace'],
                 rect=(0, 0, 1, 1))
        # set anything that was passed in (None will be ignored):
        self.set(w_pad=w_pad, h_pad=h_pad, wspace=wspace, hspace=hspace,
                 rect=rect)

    def execute(self, fig):
        """
        Perform constrained_layout and move and resize axes accordingly.

        Parameters
        ----------
        fig : `.Figure` to perform layout on.
        """
        width, height = fig.get_size_inches()
        # pads are relative to the current state of the figure...
        w_pad = self._params['w_pad'] / width
        h_pad = self._params['h_pad'] / height

        return do_constrained_layout(fig, w_pad=w_pad, h_pad=h_pad,
                                     wspace=self._params['wspace'],
                                     hspace=self._params['hspace'],
                                     rect=self._params['rect'])

    def set(self, *, h_pad=None, w_pad=None,
            hspace=None, wspace=None, rect=None):
        """
        Set the pads for constrained_layout.

        Parameters
        ----------
        h_pad, w_pad : float
            Padding around the axes elements in figure-normalized units.
            Default to :rc:`figure.constrained_layout.h_pad` and
            :rc:`figure.constrained_layout.w_pad`.
        hspace, wspace : float
            Fraction of the figure to dedicate to space between the
            axes.  These are evenly spread between the gaps between the axes.
            A value of 0.2 for a three-column layout would have a space
            of 0.1 of the figure width between each column.
            If h/wspace < h/w_pad, then the pads are used instead.
            Default to :rc:`figure.constrained_layout.hspace` and
            :rc:`figure.constrained_layout.wspace`.
        rect : tuple of 4 floats
            Rectangle in figure coordinates to perform constrained layout in
            (left, bottom, width, height), each from 0-1.
        """
        for td in self.set.__kwdefaults__:
            if locals()[td] is not None:
                self._params[td] = locals()[td]<|MERGE_RESOLUTION|>--- conflicted
+++ resolved
@@ -123,16 +123,9 @@
         h_pad, w_pad : float
             Padding (height/width) between edges of adjacent subplots.
             Defaults to *pad*.
-<<<<<<< HEAD
         rect : tuple (left, bottom, right, top), default: (0, 0, 1, 1).
             rectangle in normalized figure coordinates that the subplots (including labels)
             will fit into.
-=======
-        rect : tuple of 4 floats, optional
-            (left, bottom, right, top) rectangle in normalized figure
-            coordinates that the subplots (including labels)
-            will fit into. Defaults to using the entire figure.
->>>>>>> 9cf46113
         """
         super().__init__(**kwargs)
         for td in ['pad', 'h_pad', 'w_pad', 'rect']:
