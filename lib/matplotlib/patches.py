r"""
Patches are `.Artist`\s with a face color and an edge color.
"""

import functools
import inspect
import math
from numbers import Number, Real
import textwrap
from types import SimpleNamespace
from collections import namedtuple
from matplotlib.transforms import Affine2D

import numpy as np

import matplotlib as mpl
from . import (_api, artist, cbook, colors, _docstring, hatch as mhatch,
               lines as mlines, transforms)
from .bezier import (
    NonIntersectingPathException, get_cos_sin, get_intersection,
    get_parallels, inside_circle, make_wedged_bezier2,
    split_bezier_intersecting_with_closedpath, split_path_inout)
from .path import Path
from ._enums import JoinStyle, CapStyle


@_docstring.interpd
@_api.define_aliases({
    "antialiased": ["aa"],
    "edgecolor": ["ec"],
    "facecolor": ["fc"],
    "linestyle": ["ls"],
    "linewidth": ["lw"],
})
class Patch(artist.Artist):
    """
    A patch is a 2D artist with a face color and an edge color.

    If any of *edgecolor*, *facecolor*, *linewidth*, or *antialiased*
    are *None*, they default to their rc params setting.
    """
    zorder = 1

    # Whether to draw an edge by default.  Set on a
    # subclass-by-subclass basis.
    _edge_default = False

    def __init__(self, *,
                 edgecolor=None,
                 facecolor=None,
                 color=None,
                 linewidth=None,
                 linestyle=None,
                 antialiased=None,
                 hatch=None,
                 fill=True,
                 capstyle=None,
                 joinstyle=None,
                 **kwargs):
        """
        The following kwarg properties are supported

        %(Patch:kwdoc)s
        """
        super().__init__()

        if linestyle is None:
            linestyle = "solid"
        if capstyle is None:
            capstyle = CapStyle.butt
        if joinstyle is None:
            joinstyle = JoinStyle.miter

        self._hatch_color = colors.to_rgba(mpl.rcParams['hatch.color'])
        self._fill = bool(fill)  # needed for set_facecolor call
        if color is not None:
            if edgecolor is not None or facecolor is not None:
                _api.warn_external(
                    "Setting the 'color' property will override "
                    "the edgecolor or facecolor properties.")
            self.set_color(color)
        else:
            self.set_edgecolor(edgecolor)
            self.set_facecolor(facecolor)

        self._linewidth = 0
        self._unscaled_dash_pattern = (0, None)  # offset, dash
        self._dash_pattern = (0, None)  # offset, dash (scaled by linewidth)

        self.set_linestyle(linestyle)
        self.set_linewidth(linewidth)
        self.set_antialiased(antialiased)
        self.set_hatch(hatch)
        self.set_capstyle(capstyle)
        self.set_joinstyle(joinstyle)

        if len(kwargs):
            self._internal_update(kwargs)

    def get_verts(self):
        """
        Return a copy of the vertices used in this patch.

        If the patch contains Bézier curves, the curves will be interpolated by
        line segments.  To access the curves as curves, use `get_path`.
        """
        trans = self.get_transform()
        path = self.get_path()
        polygons = path.to_polygons(trans)
        if len(polygons):
            return polygons[0]
        return []

    def _process_radius(self, radius):
        if radius is not None:
            return radius
        if isinstance(self._picker, Number):
            _radius = self._picker
        else:
            if self.get_edgecolor()[3] == 0:
                _radius = 0
            else:
                _radius = self.get_linewidth()
        return _radius

    def contains(self, mouseevent, radius=None):
        """
        Test whether the mouse event occurred in the patch.

        Parameters
        ----------
        mouseevent : `~matplotlib.backend_bases.MouseEvent`
            Where the user clicked.

        radius : float, optional
            Additional margin on the patch in target coordinates of
            `.Patch.get_transform`. See `.Path.contains_point` for further
            details.

            If `None`, the default value depends on the state of the object:

            - If `.Artist.get_picker` is a number, the default
              is that value.  This is so that picking works as expected.
            - Otherwise if the edge color has a non-zero alpha, the default
              is half of the linewidth.  This is so that all the colored
              pixels are "in" the patch.
            - Finally, if the edge has 0 alpha, the default is 0.  This is
              so that patches without a stroked edge do not have points
              outside of the filled region report as "in" due to an
              invisible edge.


        Returns
        -------
        (bool, empty dict)
        """
        if self._different_canvas(mouseevent):
            return False, {}
        radius = self._process_radius(radius)
        codes = self.get_path().codes
        if codes is not None:
            vertices = self.get_path().vertices
            # if the current path is concatenated by multiple sub paths.
            # get the indexes of the starting code(MOVETO) of all sub paths
            idxs, = np.where(codes == Path.MOVETO)
            # Don't split before the first MOVETO.
            idxs = idxs[1:]
            subpaths = map(
                Path, np.split(vertices, idxs), np.split(codes, idxs))
        else:
            subpaths = [self.get_path()]
        inside = any(
            subpath.contains_point(
                (mouseevent.x, mouseevent.y), self.get_transform(), radius)
            for subpath in subpaths)
        return inside, {}

    def contains_point(self, point, radius=None):
        """
        Return whether the given point is inside the patch.

        Parameters
        ----------
        point : (float, float)
            The point (x, y) to check, in target coordinates of
<<<<<<< HEAD
            `.Patch.get_transform`. These are display coordinates for patches
            that are added to a figure or axes.

=======
            ``self.get_transform()``. These are display coordinates for patches
            that are added to a figure or Axes.
>>>>>>> 810a43b3
        radius : float, optional
            Additional margin on the patch in target coordinates of
            `.Patch.get_transform`. See `.Path.contains_point` for further
            details.

            If `None`, the default value depends on the state of the object:

            - If `.Artist.get_picker` is a number, the default
              is that value.  This is so that picking works as expected.
            - Otherwise if the edge color has a non-zero alpha, the default
              is half of the linewidth.  This is so that all the colored
              pixels are "in" the patch.
            - Finally, if the edge has 0 alpha, the default is 0.  This is
              so that patches without a stroked edge do not have points
              outside of the filled region report as "in" due to an
              invisible edge.

        Returns
        -------
        bool

        Notes
        -----
        The proper use of this method depends on the transform of the patch.
        Isolated patches do not have a transform. In this case, the patch
        creation coordinates and the point coordinates match. The following
        example checks that the center of a circle is within the circle

        >>> center = 0, 0
        >>> c = Circle(center, radius=1)
        >>> c.contains_point(center)
        True

        The convention of checking against the transformed patch stems from
        the fact that this method is predominantly used to check if display
        coordinates (e.g. from mouse events) are within the patch. If you want
        to do the above check with data coordinates, you have to properly
        transform them first:

        >>> center = 0, 0
        >>> c = Circle(center, radius=3)
        >>> plt.gca().add_patch(c)
        >>> transformed_interior_point = c.get_data_transform().transform((0, 2))
        >>> c.contains_point(transformed_interior_point)
        True

        """
        radius = self._process_radius(radius)
        return self.get_path().contains_point(point,
                                              self.get_transform(),
                                              radius)

    def contains_points(self, points, radius=None):
        """
        Return whether the given points are inside the patch.

        Parameters
        ----------
        points : (N, 2) array
            The points to check, in target coordinates of
            ``self.get_transform()``. These are display coordinates for patches
            that are added to a figure or Axes. Columns contain x and y values.
        radius : float, optional
            Additional margin on the patch in target coordinates of
            `.Patch.get_transform`. See `.Path.contains_point` for further
            details.

            If `None`, the default value depends on the state of the object:

            - If `.Artist.get_picker` is a number, the default
              is that value.  This is so that picking works as expected.
            - Otherwise if the edge color has a non-zero alpha, the default
              is half of the linewidth.  This is so that all the colored
              pixels are "in" the patch.
            - Finally, if the edge has 0 alpha, the default is 0.  This is
              so that patches without a stroked edge do not have points
              outside of the filled region report as "in" due to an
              invisible edge.

        Returns
        -------
        length-N bool array

        Notes
        -----
        The proper use of this method depends on the transform of the patch.
        See the notes on `.Patch.contains_point`.
        """
        radius = self._process_radius(radius)
        return self.get_path().contains_points(points,
                                               self.get_transform(),
                                               radius)

    def update_from(self, other):
        # docstring inherited.
        super().update_from(other)
        # For some properties we don't need or don't want to go through the
        # getters/setters, so we just copy them directly.
        self._edgecolor = other._edgecolor
        self._facecolor = other._facecolor
        self._original_edgecolor = other._original_edgecolor
        self._original_facecolor = other._original_facecolor
        self._fill = other._fill
        self._hatch = other._hatch
        self._hatch_color = other._hatch_color
        self._unscaled_dash_pattern = other._unscaled_dash_pattern
        self.set_linewidth(other._linewidth)  # also sets scaled dashes
        self.set_transform(other.get_data_transform())
        # If the transform of other needs further initialization, then it will
        # be the case for this artist too.
        self._transformSet = other.is_transform_set()

    def get_extents(self):
        """
        Return the `Patch`'s axis-aligned extents as a `~.transforms.Bbox`.
        """
        return self.get_path().get_extents(self.get_transform())

    def get_transform(self):
        """Return the `~.transforms.Transform` applied to the `Patch`."""
        return self.get_patch_transform() + artist.Artist.get_transform(self)

    def get_data_transform(self):
        """
        Return the `~.transforms.Transform` mapping data coordinates to
        physical coordinates.
        """
        return artist.Artist.get_transform(self)

    def get_patch_transform(self):
        """
        Return the `~.transforms.Transform` instance mapping patch coordinates
        to data coordinates.

        For example, one may define a patch of a circle which represents a
        radius of 5 by providing coordinates for a unit circle, and a
        transform which scales the coordinates (the patch coordinate) by 5.
        """
        return transforms.IdentityTransform()

    def get_antialiased(self):
        """Return whether antialiasing is used for drawing."""
        return self._antialiased

    def get_edgecolor(self):
        """Return the edge color."""
        return self._edgecolor

    def get_facecolor(self):
        """Return the face color."""
        return self._facecolor

    def get_linewidth(self):
        """Return the line width in points."""
        return self._linewidth

    def get_linestyle(self):
        """Return the linestyle."""
        return self._linestyle

    def set_antialiased(self, aa):
        """
        Set whether to use antialiased rendering.

        Parameters
        ----------
        aa : bool or None
        """
        if aa is None:
            aa = mpl.rcParams['patch.antialiased']
        self._antialiased = aa
        self.stale = True

    def _set_edgecolor(self, color):
        set_hatch_color = True
        if color is None:
            if (mpl.rcParams['patch.force_edgecolor'] or
                    not self._fill or self._edge_default):
                color = mpl.rcParams['patch.edgecolor']
            else:
                color = 'none'
                set_hatch_color = False

        self._edgecolor = colors.to_rgba(color, self._alpha)
        if set_hatch_color:
            self._hatch_color = self._edgecolor
        self.stale = True

    def set_edgecolor(self, color):
        """
        Set the patch edge color.

        Parameters
        ----------
        color : color or None; see :ref:`colors_def`
        """
        self._original_edgecolor = color
        self._set_edgecolor(color)

    def _set_facecolor(self, color):
        if color is None:
            color = mpl.rcParams['patch.facecolor']
        alpha = self._alpha if self._fill else 0
        self._facecolor = colors.to_rgba(color, alpha)
        self.stale = True

    def set_facecolor(self, color):
        """
        Set the patch face color.

        Parameters
        ----------
        color : color or None; see :ref:`colors_def`
        """
        self._original_facecolor = color
        self._set_facecolor(color)

    def set_color(self, c):
        """
        Set both the edgecolor and the facecolor.

        Parameters
        ----------
        c : color

        See Also
        --------
        Patch.set_facecolor, Patch.set_edgecolor
            For setting the edge or face color individually.
        """
        self.set_facecolor(c)
        self.set_edgecolor(c)

    def set_alpha(self, alpha):
        # docstring inherited
        super().set_alpha(alpha)
        self._set_facecolor(self._original_facecolor)
        self._set_edgecolor(self._original_edgecolor)
        # stale is already True

    def set_linewidth(self, w):
        """
        Set the patch linewidth in points.

        Parameters
        ----------
        w : float or None
        """
        if w is None:
            w = mpl.rcParams['patch.linewidth']
        self._linewidth = float(w)
        self._dash_pattern = mlines._scale_dashes(
            *self._unscaled_dash_pattern, w)
        self.stale = True

    def set_linestyle(self, ls):
        """
        Set the patch linestyle.

        ==========================================  =================
        linestyle                                   description
        ==========================================  =================
        ``'-'`` or ``'solid'``                      solid line
        ``'--'`` or  ``'dashed'``                   dashed line
        ``'-.'`` or  ``'dashdot'``                  dash-dotted line
        ``':'`` or ``'dotted'``                     dotted line
        ``'none'``, ``'None'``, ``' '``, or ``''``  draw nothing
        ==========================================  =================

        Alternatively a dash tuple of the following form can be provided::

            (offset, onoffseq)

        where ``onoffseq`` is an even length tuple of on and off ink in points.

        Parameters
        ----------
        ls : {'-', '--', '-.', ':', '', (offset, on-off-seq), ...}
            The line style.
        """
        if ls is None:
            ls = "solid"
        if ls in [' ', '', 'none']:
            ls = 'None'
        self._linestyle = ls
        self._unscaled_dash_pattern = mlines._get_dash_pattern(ls)
        self._dash_pattern = mlines._scale_dashes(
            *self._unscaled_dash_pattern, self._linewidth)
        self.stale = True

    def set_fill(self, b):
        """
        Set whether to fill the patch.

        Parameters
        ----------
        b : bool
        """
        self._fill = bool(b)
        self._set_facecolor(self._original_facecolor)
        self._set_edgecolor(self._original_edgecolor)
        self.stale = True

    def get_fill(self):
        """Return whether the patch is filled."""
        return self._fill

    # Make fill a property so as to preserve the long-standing
    # but somewhat inconsistent behavior in which fill was an
    # attribute.
    fill = property(get_fill, set_fill)

    @_docstring.interpd
    def set_capstyle(self, s):
        """
        Set the `.CapStyle`.

        The default capstyle is 'round' for `.FancyArrowPatch` and 'butt' for
        all other patches.

        Parameters
        ----------
        s : `.CapStyle` or %(CapStyle)s
        """
        cs = CapStyle(s)
        self._capstyle = cs
        self.stale = True

    def get_capstyle(self):
        """Return the capstyle."""
        return self._capstyle.name

    @_docstring.interpd
    def set_joinstyle(self, s):
        """
        Set the `.JoinStyle`.

        The default joinstyle is 'round' for `.FancyArrowPatch` and 'miter' for
        all other patches.

        Parameters
        ----------
        s : `.JoinStyle` or %(JoinStyle)s
        """
        js = JoinStyle(s)
        self._joinstyle = js
        self.stale = True

    def get_joinstyle(self):
        """Return the joinstyle."""
        return self._joinstyle.name

    def set_hatch(self, hatch):
        r"""
        Set the hatching pattern.

        *hatch* can be one of::

          /   - diagonal hatching
          \   - back diagonal
          |   - vertical
          -   - horizontal
          +   - crossed
          x   - crossed diagonal
          o   - small circle
          O   - large circle
          .   - dots
          *   - stars

        Letters can be combined, in which case all the specified
        hatchings are done.  If same letter repeats, it increases the
        density of hatching of that pattern.

        Hatching is supported in the PostScript, PDF, SVG and Agg
        backends only.

        Parameters
        ----------
        hatch : {'/', '\\', '|', '-', '+', 'x', 'o', 'O', '.', '*'}
        """
        # Use validate_hatch(list) after deprecation.
        mhatch._validate_hatch_pattern(hatch)
        self._hatch = hatch
        self.stale = True

    def get_hatch(self):
        """Return the hatching pattern."""
        return self._hatch

    def _draw_paths_with_artist_properties(
            self, renderer, draw_path_args_list):
        """
        ``draw()`` helper factored out for sharing with `FancyArrowPatch`.

        Configure *renderer* and the associated graphics context *gc*
        from the artist properties, then repeatedly call
        ``renderer.draw_path(gc, *draw_path_args)`` for each tuple
        *draw_path_args* in *draw_path_args_list*.
        """

        renderer.open_group('patch', self.get_gid())
        gc = renderer.new_gc()

        gc.set_foreground(self._edgecolor, isRGBA=True)

        lw = self._linewidth
        if self._edgecolor[3] == 0 or self._linestyle == 'None':
            lw = 0
        gc.set_linewidth(lw)
        gc.set_dashes(*self._dash_pattern)
        gc.set_capstyle(self._capstyle)
        gc.set_joinstyle(self._joinstyle)

        gc.set_antialiased(self._antialiased)
        self._set_gc_clip(gc)
        gc.set_url(self._url)
        gc.set_snap(self.get_snap())

        gc.set_alpha(self._alpha)

        if self._hatch:
            gc.set_hatch(self._hatch)
            gc.set_hatch_color(self._hatch_color)

        if self.get_sketch_params() is not None:
            gc.set_sketch_params(*self.get_sketch_params())

        if self.get_path_effects():
            from matplotlib.patheffects import PathEffectRenderer
            renderer = PathEffectRenderer(self.get_path_effects(), renderer)

        for draw_path_args in draw_path_args_list:
            renderer.draw_path(gc, *draw_path_args)

        gc.restore()
        renderer.close_group('patch')
        self.stale = False

    @artist.allow_rasterization
    def draw(self, renderer):
        # docstring inherited
        if not self.get_visible():
            return
        path = self.get_path()
        transform = self.get_transform()
        tpath = transform.transform_path_non_affine(path)
        affine = transform.get_affine()
        self._draw_paths_with_artist_properties(
            renderer,
            [(tpath, affine,
              # Work around a bug in the PDF and SVG renderers, which
              # do not draw the hatches if the facecolor is fully
              # transparent, but do if it is None.
              self._facecolor if self._facecolor[3] else None)])

    def get_path(self):
        """Return the path of this patch."""
        raise NotImplementedError('Derived must override')

    def get_window_extent(self, renderer=None):
        return self.get_path().get_extents(self.get_transform())

    def _convert_xy_units(self, xy):
        """Convert x and y units for a tuple (x, y)."""
        x = self.convert_xunits(xy[0])
        y = self.convert_yunits(xy[1])
        return x, y


class Shadow(Patch):
    def __str__(self):
        return f"Shadow({self.patch})"

    @_docstring.dedent_interpd
    def __init__(self, patch, ox, oy, *, shade=0.7, **kwargs):
        """
        Create a shadow of the given *patch*.

        By default, the shadow will have the same face color as the *patch*,
        but darkened. The darkness can be controlled by *shade*.

        Parameters
        ----------
        patch : `~matplotlib.patches.Patch`
            The patch to create the shadow for.
        ox, oy : float
            The shift of the shadow in data coordinates, scaled by a factor
            of dpi/72.
        shade : float, default: 0.7
            How the darkness of the shadow relates to the original color. If 1, the
            shadow is black, if 0, the shadow has the same color as the *patch*.

            .. versionadded:: 3.8

        **kwargs
            Properties of the shadow patch. Supported keys are:

            %(Patch:kwdoc)s
        """
        super().__init__()
        self.patch = patch
        self._ox, self._oy = ox, oy
        self._shadow_transform = transforms.Affine2D()

        self.update_from(self.patch)
        if not 0 <= shade <= 1:
            raise ValueError("shade must be between 0 and 1.")
        color = (1 - shade) * np.asarray(colors.to_rgb(self.patch.get_facecolor()))
        self.update({'facecolor': color, 'edgecolor': color, 'alpha': 0.5,
                     # Place shadow patch directly behind the inherited patch.
                     'zorder': np.nextafter(self.patch.zorder, -np.inf),
                     **kwargs})

    def _update_transform(self, renderer):
        ox = renderer.points_to_pixels(self._ox)
        oy = renderer.points_to_pixels(self._oy)
        self._shadow_transform.clear().translate(ox, oy)

    def get_path(self):
        return self.patch.get_path()

    def get_patch_transform(self):
        return self.patch.get_patch_transform() + self._shadow_transform

    def draw(self, renderer):
        self._update_transform(renderer)
        super().draw(renderer)


class Rectangle(Patch):
    """
    A rectangle defined via an anchor point *xy* and its *width* and *height*.

    The rectangle extends from ``xy[0]`` to ``xy[0] + width`` in x-direction
    and from ``xy[1]`` to ``xy[1] + height`` in y-direction. ::

      :                +------------------+
      :                |                  |
      :              height               |
      :                |                  |
      :               (xy)---- width -----+

    One may picture *xy* as the bottom left corner, but which corner *xy* is
    actually depends on the direction of the axis and the sign of *width*
    and *height*; e.g. *xy* would be the bottom right corner if the x-axis
    was inverted or if *width* was negative.
    """

    def __str__(self):
        pars = self._x0, self._y0, self._width, self._height, self.angle
        fmt = "Rectangle(xy=(%g, %g), width=%g, height=%g, angle=%g)"
        return fmt % pars

    @_docstring.dedent_interpd
    def __init__(self, xy, width, height, *,
                 angle=0.0, rotation_point='xy', **kwargs):
        """
        Parameters
        ----------
        xy : (float, float)
            The anchor point.
        width : float
            Rectangle width.
        height : float
            Rectangle height.
        angle : float, default: 0
            Rotation in degrees anti-clockwise about the rotation point.
        rotation_point : {'xy', 'center', (number, number)}, default: 'xy'
            If ``'xy'``, rotate around the anchor point. If ``'center'`` rotate
            around the center. If 2-tuple of number, rotate around this
            coordinate.

        Other Parameters
        ----------------
        **kwargs : `~matplotlib.patches.Patch` properties
            %(Patch:kwdoc)s
        """
        super().__init__(**kwargs)
        self._x0 = xy[0]
        self._y0 = xy[1]
        self._width = width
        self._height = height
        self.angle = float(angle)
        self.rotation_point = rotation_point
        # Required for RectangleSelector with axes aspect ratio != 1
        # The patch is defined in data coordinates and when changing the
        # selector with square modifier and not in data coordinates, we need
        # to correct for the aspect ratio difference between the data and
        # display coordinate systems. Its value is typically provide by
        # Axes._get_aspect_ratio()
        self._aspect_ratio_correction = 1.0
        self._convert_units()  # Validate the inputs.

    def get_path(self):
        """Return the vertices of the rectangle."""
        return Path.unit_rectangle()

    def _convert_units(self):
        """Convert bounds of the rectangle."""
        x0 = self.convert_xunits(self._x0)
        y0 = self.convert_yunits(self._y0)
        x1 = self.convert_xunits(self._x0 + self._width)
        y1 = self.convert_yunits(self._y0 + self._height)
        return x0, y0, x1, y1

    def get_patch_transform(self):
        # Note: This cannot be called until after this has been added to
        # an Axes, otherwise unit conversion will fail. This makes it very
        # important to call the accessor method and not directly access the
        # transformation member variable.
        bbox = self.get_bbox()
        if self.rotation_point == 'center':
            width, height = bbox.x1 - bbox.x0, bbox.y1 - bbox.y0
            rotation_point = bbox.x0 + width / 2., bbox.y0 + height / 2.
        elif self.rotation_point == 'xy':
            rotation_point = bbox.x0, bbox.y0
        else:
            rotation_point = self.rotation_point
        return transforms.BboxTransformTo(bbox) \
                + transforms.Affine2D() \
                .translate(-rotation_point[0], -rotation_point[1]) \
                .scale(1, self._aspect_ratio_correction) \
                .rotate_deg(self.angle) \
                .scale(1, 1 / self._aspect_ratio_correction) \
                .translate(*rotation_point)

    @property
    def rotation_point(self):
        """The rotation point of the patch."""
        return self._rotation_point

    @rotation_point.setter
    def rotation_point(self, value):
        if value in ['center', 'xy'] or (
                isinstance(value, tuple) and len(value) == 2 and
                isinstance(value[0], Real) and isinstance(value[1], Real)
                ):
            self._rotation_point = value
        else:
            raise ValueError("`rotation_point` must be one of "
                             "{'xy', 'center', (number, number)}.")

    def get_x(self):
        """Return the left coordinate of the rectangle."""
        return self._x0

    def get_y(self):
        """Return the bottom coordinate of the rectangle."""
        return self._y0

    def get_xy(self):
        """Return the left and bottom coords of the rectangle as a tuple."""
        return self._x0, self._y0

    def get_corners(self):
        """
        Return the corners of the rectangle, moving anti-clockwise from
        (x0, y0).
        """
        return self.get_patch_transform().transform(
            [(0, 0), (1, 0), (1, 1), (0, 1)])

    def get_center(self):
        """Return the centre of the rectangle."""
        return self.get_patch_transform().transform((0.5, 0.5))

    def get_width(self):
        """Return the width of the rectangle."""
        return self._width

    def get_height(self):
        """Return the height of the rectangle."""
        return self._height

    def get_angle(self):
        """Get the rotation angle in degrees."""
        return self.angle

    def set_x(self, x):
        """Set the left coordinate of the rectangle."""
        self._x0 = x
        self.stale = True

    def set_y(self, y):
        """Set the bottom coordinate of the rectangle."""
        self._y0 = y
        self.stale = True

    def set_angle(self, angle):
        """
        Set the rotation angle in degrees.

        The rotation is performed anti-clockwise around *xy*.
        """
        self.angle = angle
        self.stale = True

    def set_xy(self, xy):
        """
        Set the left and bottom coordinates of the rectangle.

        Parameters
        ----------
        xy : (float, float)
        """
        self._x0, self._y0 = xy
        self.stale = True

    def set_width(self, w):
        """Set the width of the rectangle."""
        self._width = w
        self.stale = True

    def set_height(self, h):
        """Set the height of the rectangle."""
        self._height = h
        self.stale = True

    def set_bounds(self, *args):
        """
        Set the bounds of the rectangle as *left*, *bottom*, *width*, *height*.

        The values may be passed as separate parameters or as a tuple::

            set_bounds(left, bottom, width, height)
            set_bounds((left, bottom, width, height))

        .. ACCEPTS: (left, bottom, width, height)
        """
        if len(args) == 1:
            l, b, w, h = args[0]
        else:
            l, b, w, h = args
        self._x0 = l
        self._y0 = b
        self._width = w
        self._height = h
        self.stale = True

    def get_bbox(self):
        """Return the `.Bbox`."""
        return transforms.Bbox.from_extents(*self._convert_units())

    xy = property(get_xy, set_xy)


class RegularPolygon(Patch):
    """A regular polygon patch."""

    def __str__(self):
        s = "RegularPolygon((%g, %g), %d, radius=%g, orientation=%g)"
        return s % (self.xy[0], self.xy[1], self.numvertices, self.radius,
                    self.orientation)

    @_docstring.dedent_interpd
    def __init__(self, xy, numVertices, *,
                 radius=5, orientation=0, **kwargs):
        """
        Parameters
        ----------
        xy : (float, float)
            The center position.

        numVertices : int
            The number of vertices.

        radius : float
            The distance from the center to each of the vertices.

        orientation : float
            The polygon rotation angle (in radians).

        **kwargs
            `Patch` properties:

            %(Patch:kwdoc)s
        """
        self.xy = xy
        self.numvertices = numVertices
        self.orientation = orientation
        self.radius = radius
        self._path = Path.unit_regular_polygon(numVertices)
        self._patch_transform = transforms.Affine2D()
        super().__init__(**kwargs)

    def get_path(self):
        return self._path

    def get_patch_transform(self):
        return self._patch_transform.clear() \
            .scale(self.radius) \
            .rotate(self.orientation) \
            .translate(*self.xy)


class PathPatch(Patch):
    """A general polycurve path patch."""

    _edge_default = True

    def __str__(self):
        s = "PathPatch%d((%g, %g) ...)"
        return s % (len(self._path.vertices), *tuple(self._path.vertices[0]))

    @_docstring.dedent_interpd
    def __init__(self, path, **kwargs):
        """
        *path* is a `.Path` object.

        Valid keyword arguments are:

        %(Patch:kwdoc)s
        """
        super().__init__(**kwargs)
        self._path = path

    def get_path(self):
        return self._path

    def set_path(self, path):
        self._path = path


class StepPatch(PathPatch):
    """
    A path patch describing a stepwise constant function.

    By default, the path is not closed and starts and stops at
    baseline value.
    """

    _edge_default = False

    @_docstring.dedent_interpd
    def __init__(self, values, edges, *,
                 orientation='vertical', baseline=0, **kwargs):
        """
        Parameters
        ----------
        values : array-like
            The step heights.

        edges : array-like
            The edge positions, with ``len(edges) == len(vals) + 1``,
            between which the curve takes on vals values.

        orientation : {'vertical', 'horizontal'}, default: 'vertical'
            The direction of the steps. Vertical means that *values* are
            along the y-axis, and edges are along the x-axis.

        baseline : float, array-like or None, default: 0
            The bottom value of the bounding edges or when
            ``fill=True``, position of lower edge. If *fill* is
            True or an array is passed to *baseline*, a closed
            path is drawn.

        **kwargs
            `Patch` properties:

            %(Patch:kwdoc)s
        """
        self.orientation = orientation
        self._edges = np.asarray(edges)
        self._values = np.asarray(values)
        self._baseline = np.asarray(baseline) if baseline is not None else None
        self._update_path()
        super().__init__(self._path, **kwargs)

    def _update_path(self):
        if np.isnan(np.sum(self._edges)):
            raise ValueError('Nan values in "edges" are disallowed')
        if self._edges.size - 1 != self._values.size:
            raise ValueError('Size mismatch between "values" and "edges". '
                             "Expected `len(values) + 1 == len(edges)`, but "
                             f"`len(values) = {self._values.size}` and "
                             f"`len(edges) = {self._edges.size}`.")
        # Initializing with empty arrays allows supporting empty stairs.
        verts, codes = [np.empty((0, 2))], [np.empty(0, dtype=Path.code_type)]

        _nan_mask = np.isnan(self._values)
        if self._baseline is not None:
            _nan_mask |= np.isnan(self._baseline)
        for idx0, idx1 in cbook.contiguous_regions(~_nan_mask):
            x = np.repeat(self._edges[idx0:idx1+1], 2)
            y = np.repeat(self._values[idx0:idx1], 2)
            if self._baseline is None:
                y = np.concatenate([y[:1], y, y[-1:]])
            elif self._baseline.ndim == 0:  # single baseline value
                y = np.concatenate([[self._baseline], y, [self._baseline]])
            elif self._baseline.ndim == 1:  # baseline array
                base = np.repeat(self._baseline[idx0:idx1], 2)[::-1]
                x = np.concatenate([x, x[::-1]])
                y = np.concatenate([base[-1:], y, base[:1],
                                    base[:1], base, base[-1:]])
            else:  # no baseline
                raise ValueError('Invalid `baseline` specified')
            if self.orientation == 'vertical':
                xy = np.column_stack([x, y])
            else:
                xy = np.column_stack([y, x])
            verts.append(xy)
            codes.append([Path.MOVETO] + [Path.LINETO]*(len(xy)-1))
        self._path = Path(np.concatenate(verts), np.concatenate(codes))

    def get_data(self):
        """Get `.StepPatch` values, edges and baseline as namedtuple."""
        StairData = namedtuple('StairData', 'values edges baseline')
        return StairData(self._values, self._edges, self._baseline)

    def set_data(self, values=None, edges=None, baseline=None):
        """
        Set `.StepPatch` values, edges and baseline.

        Parameters
        ----------
        values : 1D array-like or None
            Will not update values, if passing None
        edges : 1D array-like, optional
        baseline : float, 1D array-like or None
        """
        if values is None and edges is None and baseline is None:
            raise ValueError("Must set *values*, *edges* or *baseline*.")
        if values is not None:
            self._values = np.asarray(values)
        if edges is not None:
            self._edges = np.asarray(edges)
        if baseline is not None:
            self._baseline = np.asarray(baseline)
        self._update_path()
        self.stale = True


class Polygon(Patch):
    """A general polygon patch."""

    def __str__(self):
        if len(self._path.vertices):
            s = "Polygon%d((%g, %g) ...)"
            return s % (len(self._path.vertices), *self._path.vertices[0])
        else:
            return "Polygon0()"

    @_docstring.dedent_interpd
    def __init__(self, xy, *, closed=True, **kwargs):
        """
        Parameters
        ----------
        xy : (N, 2) array

        closed : bool, default: True
            Whether the polygon is closed (i.e., has identical start and end
            points).

        **kwargs
            %(Patch:kwdoc)s
        """
        super().__init__(**kwargs)
        self._closed = closed
        self.set_xy(xy)

    def get_path(self):
        """Get the `.Path` of the polygon."""
        return self._path

    def get_closed(self):
        """Return whether the polygon is closed."""
        return self._closed

    def set_closed(self, closed):
        """
        Set whether the polygon is closed.

        Parameters
        ----------
        closed : bool
            True if the polygon is closed
        """
        if self._closed == bool(closed):
            return
        self._closed = bool(closed)
        self.set_xy(self.get_xy())
        self.stale = True

    def get_xy(self):
        """
        Get the vertices of the path.

        Returns
        -------
        (N, 2) array
            The coordinates of the vertices.
        """
        return self._path.vertices

    def set_xy(self, xy):
        """
        Set the vertices of the polygon.

        Parameters
        ----------
        xy : (N, 2) array-like
            The coordinates of the vertices.

        Notes
        -----
        Unlike `.Path`, we do not ignore the last input vertex. If the
        polygon is meant to be closed, and the last point of the polygon is not
        equal to the first, we assume that the user has not explicitly passed a
        ``CLOSEPOLY`` vertex, and add it ourselves.
        """
        xy = np.asarray(xy)
        nverts, _ = xy.shape
        if self._closed:
            # if the first and last vertex are the "same", then we assume that
            # the user explicitly passed the CLOSEPOLY vertex. Otherwise, we
            # have to append one since the last vertex will be "ignored" by
            # Path
            if nverts == 1 or nverts > 1 and (xy[0] != xy[-1]).any():
                xy = np.concatenate([xy, [xy[0]]])
        else:
            # if we aren't closed, and the last vertex matches the first, then
            # we assume we have an unnecessary CLOSEPOLY vertex and remove it
            if nverts > 2 and (xy[0] == xy[-1]).all():
                xy = xy[:-1]
        self._path = Path(xy, closed=self._closed)
        self.stale = True

    xy = property(get_xy, set_xy,
                  doc='The vertices of the path as a (N, 2) array.')


class Wedge(Patch):
    """Wedge shaped patch."""

    def __str__(self):
        pars = (self.center[0], self.center[1], self.r,
                self.theta1, self.theta2, self.width)
        fmt = "Wedge(center=(%g, %g), r=%g, theta1=%g, theta2=%g, width=%s)"
        return fmt % pars

    @_docstring.dedent_interpd
    def __init__(self, center, r, theta1, theta2, *, width=None, **kwargs):
        """
        A wedge centered at *x*, *y* center with radius *r* that
        sweeps *theta1* to *theta2* (in degrees).  If *width* is given,
        then a partial wedge is drawn from inner radius *r* - *width*
        to outer radius *r*.

        Valid keyword arguments are:

        %(Patch:kwdoc)s
        """
        super().__init__(**kwargs)
        self.center = center
        self.r, self.width = r, width
        self.theta1, self.theta2 = theta1, theta2
        self._patch_transform = transforms.IdentityTransform()
        self._recompute_path()

    def _recompute_path(self):
        # Inner and outer rings are connected unless the annulus is complete
        if abs((self.theta2 - self.theta1) - 360) <= 1e-12:
            theta1, theta2 = 0, 360
            connector = Path.MOVETO
        else:
            theta1, theta2 = self.theta1, self.theta2
            connector = Path.LINETO

        # Form the outer ring
        arc = Path.arc(theta1, theta2)

        if self.width is not None:
            # Partial annulus needs to draw the outer ring
            # followed by a reversed and scaled inner ring
            v1 = arc.vertices
            v2 = arc.vertices[::-1] * (self.r - self.width) / self.r
            v = np.concatenate([v1, v2, [(0, 0)]])
            c = [*arc.codes, connector, *arc.codes[1:], Path.CLOSEPOLY]
        else:
            # Wedge doesn't need an inner ring
            v = np.concatenate([arc.vertices, [(0, 0), (0, 0)]])
            c = [*arc.codes, connector, Path.CLOSEPOLY]

        # Shift and scale the wedge to the final location.
        self._path = Path(v * self.r + self.center, c)

    def set_center(self, center):
        self._path = None
        self.center = center
        self.stale = True

    def set_radius(self, radius):
        self._path = None
        self.r = radius
        self.stale = True

    def set_theta1(self, theta1):
        self._path = None
        self.theta1 = theta1
        self.stale = True

    def set_theta2(self, theta2):
        self._path = None
        self.theta2 = theta2
        self.stale = True

    def set_width(self, width):
        self._path = None
        self.width = width
        self.stale = True

    def get_path(self):
        if self._path is None:
            self._recompute_path()
        return self._path


# COVERAGE NOTE: Not used internally or from examples
class Arrow(Patch):
    """An arrow patch."""

    def __str__(self):
        return "Arrow()"

    _path = Path._create_closed([
        [0.0, 0.1], [0.0, -0.1], [0.8, -0.1], [0.8, -0.3], [1.0, 0.0],
        [0.8, 0.3], [0.8, 0.1]])

    @_docstring.dedent_interpd
    def __init__(self, x, y, dx, dy, *, width=1.0, **kwargs):
        """
        Draws an arrow from (*x*, *y*) to (*x* + *dx*, *y* + *dy*).
        The width of the arrow is scaled by *width*.

        Parameters
        ----------
        x : float
            x coordinate of the arrow tail.
        y : float
            y coordinate of the arrow tail.
        dx : float
            Arrow length in the x direction.
        dy : float
            Arrow length in the y direction.
        width : float, default: 1
            Scale factor for the width of the arrow. With a default value of 1,
            the tail width is 0.2 and head width is 0.6.
        **kwargs
            Keyword arguments control the `Patch` properties:

            %(Patch:kwdoc)s

        See Also
        --------
        FancyArrow
            Patch that allows independent control of the head and tail
            properties.
        """
        super().__init__(**kwargs)
        self.set_data(x, y, dx, dy, width)

    def get_path(self):
        return self._path

    def get_patch_transform(self):
        return self._patch_transform

    def set_data(self, x=None, y=None, dx=None, dy=None, width=None):
        """
        Set `.Arrow` x, y, dx, dy and width.
        Values left as None will not be updated.

        Parameters
        ----------
        x, y : float or None, default: None
            The x and y coordinates of the arrow base.

        dx, dy : float or None, default: None
            The length of the arrow along x and y direction.

        width : float or None, default: None
            Width of full arrow tail.
        """
        if x is not None:
            self._x = x
        if y is not None:
            self._y = y
        if dx is not None:
            self._dx = dx
        if dy is not None:
            self._dy = dy
        if width is not None:
            self._width = width
        self._patch_transform = (
            transforms.Affine2D()
            .scale(np.hypot(self._dx, self._dy), self._width)
            .rotate(np.arctan2(self._dy, self._dx))
            .translate(self._x, self._y)
            .frozen())


class FancyArrow(Polygon):
    """
    Like Arrow, but lets you set head width and head height independently.
    """

    _edge_default = True

    def __str__(self):
        return "FancyArrow()"

    @_docstring.dedent_interpd
    def __init__(self, x, y, dx, dy, *,
                 width=0.001, length_includes_head=False, head_width=None,
                 head_length=None, shape='full', overhang=0,
                 head_starts_at_zero=False, **kwargs):
        """
        Parameters
        ----------
        x, y : float
            The x and y coordinates of the arrow base.

        dx, dy : float
            The length of the arrow along x and y direction.

        width : float, default: 0.001
            Width of full arrow tail.

        length_includes_head : bool, default: False
            True if head is to be counted in calculating the length.

        head_width : float or None, default: 3*width
            Total width of the full arrow head.

        head_length : float or None, default: 1.5*head_width
            Length of arrow head.

        shape : {'full', 'left', 'right'}, default: 'full'
            Draw the left-half, right-half, or full arrow.

        overhang : float, default: 0
            Fraction that the arrow is swept back (0 overhang means
            triangular shape). Can be negative or greater than one.

        head_starts_at_zero : bool, default: False
            If True, the head starts being drawn at coordinate 0
            instead of ending at coordinate 0.

        **kwargs
            `.Patch` properties:

            %(Patch:kwdoc)s
        """
        self._x = x
        self._y = y
        self._dx = dx
        self._dy = dy
        self._width = width
        self._length_includes_head = length_includes_head
        self._head_width = head_width
        self._head_length = head_length
        self._shape = shape
        self._overhang = overhang
        self._head_starts_at_zero = head_starts_at_zero
        self._make_verts()
        super().__init__(self.verts, closed=True, **kwargs)

    def set_data(self, *, x=None, y=None, dx=None, dy=None, width=None,
                 head_width=None, head_length=None):
        """
        Set `.FancyArrow` x, y, dx, dy, width, head_with, and head_length.
        Values left as None will not be updated.

        Parameters
        ----------
        x, y : float or None, default: None
            The x and y coordinates of the arrow base.

        dx, dy : float or None, default: None
            The length of the arrow along x and y direction.

        width : float or None, default: None
            Width of full arrow tail.

        head_width : float or None, default: None
            Total width of the full arrow head.

        head_length : float or None, default: None
            Length of arrow head.
        """
        if x is not None:
            self._x = x
        if y is not None:
            self._y = y
        if dx is not None:
            self._dx = dx
        if dy is not None:
            self._dy = dy
        if width is not None:
            self._width = width
        if head_width is not None:
            self._head_width = head_width
        if head_length is not None:
            self._head_length = head_length
        self._make_verts()
        self.set_xy(self.verts)

    def _make_verts(self):
        if self._head_width is None:
            head_width = 3 * self._width
        else:
            head_width = self._head_width
        if self._head_length is None:
            head_length = 1.5 * head_width
        else:
            head_length = self._head_length

        distance = np.hypot(self._dx, self._dy)

        if self._length_includes_head:
            length = distance
        else:
            length = distance + head_length
        if not length:
            self.verts = np.empty([0, 2])  # display nothing if empty
        else:
            # start by drawing horizontal arrow, point at (0, 0)
            hw, hl = head_width, head_length
            hs, lw = self._overhang, self._width
            left_half_arrow = np.array([
                [0.0, 0.0],                 # tip
                [-hl, -hw / 2],             # leftmost
                [-hl * (1 - hs), -lw / 2],  # meets stem
                [-length, -lw / 2],         # bottom left
                [-length, 0],
            ])
            # if we're not including the head, shift up by head length
            if not self._length_includes_head:
                left_half_arrow += [head_length, 0]
            # if the head starts at 0, shift up by another head length
            if self._head_starts_at_zero:
                left_half_arrow += [head_length / 2, 0]
            # figure out the shape, and complete accordingly
            if self._shape == 'left':
                coords = left_half_arrow
            else:
                right_half_arrow = left_half_arrow * [1, -1]
                if self._shape == 'right':
                    coords = right_half_arrow
                elif self._shape == 'full':
                    # The half-arrows contain the midpoint of the stem,
                    # which we can omit from the full arrow. Including it
                    # twice caused a problem with xpdf.
                    coords = np.concatenate([left_half_arrow[:-1],
                                             right_half_arrow[-2::-1]])
                else:
                    raise ValueError(f"Got unknown shape: {self._shape!r}")
            if distance != 0:
                cx = self._dx / distance
                sx = self._dy / distance
            else:
                # Account for division by zero
                cx, sx = 0, 1
            M = [[cx, sx], [-sx, cx]]
            self.verts = np.dot(coords, M) + [
                self._x + self._dx,
                self._y + self._dy,
            ]


_docstring.interpd.update(
    FancyArrow="\n".join(
        (inspect.getdoc(FancyArrow.__init__) or "").splitlines()[2:]))


class CirclePolygon(RegularPolygon):
    """A polygon-approximation of a circle patch."""

    def __str__(self):
        s = "CirclePolygon((%g, %g), radius=%g, resolution=%d)"
        return s % (self.xy[0], self.xy[1], self.radius, self.numvertices)

    @_docstring.dedent_interpd
    def __init__(self, xy, radius=5, *,
                 resolution=20,  # the number of vertices
                 ** kwargs):
        """
        Create a circle at *xy* = (*x*, *y*) with given *radius*.

        This circle is approximated by a regular polygon with *resolution*
        sides.  For a smoother circle drawn with splines, see `Circle`.

        Valid keyword arguments are:

        %(Patch:kwdoc)s
        """
        super().__init__(
            xy, resolution, radius=radius, orientation=0, **kwargs)


class Ellipse(Patch):
    """A scale-free ellipse."""

    def __str__(self):
        pars = (self._center[0], self._center[1],
                self.width, self.height, self.angle)
        fmt = "Ellipse(xy=(%s, %s), width=%s, height=%s, angle=%s)"
        return fmt % pars

    @_docstring.dedent_interpd
    def __init__(self, xy, width, height, *, angle=0, **kwargs):
        """
        Parameters
        ----------
        xy : (float, float)
            xy coordinates of ellipse centre.
        width : float
            Total length (diameter) of horizontal axis.
        height : float
            Total length (diameter) of vertical axis.
        angle : float, default: 0
            Rotation in degrees anti-clockwise.

        Notes
        -----
        Valid keyword arguments are:

        %(Patch:kwdoc)s
        """
        super().__init__(**kwargs)

        self._center = xy
        self._width, self._height = width, height
        self._angle = angle
        self._path = Path.unit_circle()
        # Required for EllipseSelector with axes aspect ratio != 1
        # The patch is defined in data coordinates and when changing the
        # selector with square modifier and not in data coordinates, we need
        # to correct for the aspect ratio difference between the data and
        # display coordinate systems.
        self._aspect_ratio_correction = 1.0
        # Note: This cannot be calculated until this is added to an Axes
        self._patch_transform = transforms.IdentityTransform()

    def _recompute_transform(self):
        """
        Notes
        -----
        This cannot be called until after this has been added to an Axes,
        otherwise unit conversion will fail. This makes it very important to
        call the accessor method and not directly access the transformation
        member variable.
        """
        center = (self.convert_xunits(self._center[0]),
                  self.convert_yunits(self._center[1]))
        width = self.convert_xunits(self._width)
        height = self.convert_yunits(self._height)
        self._patch_transform = transforms.Affine2D() \
            .scale(width * 0.5, height * 0.5 * self._aspect_ratio_correction) \
            .rotate_deg(self.angle) \
            .scale(1, 1 / self._aspect_ratio_correction) \
            .translate(*center)

    def get_path(self):
        """Return the path of the ellipse."""
        return self._path

    def get_patch_transform(self):
        self._recompute_transform()
        return self._patch_transform

    def set_center(self, xy):
        """
        Set the center of the ellipse.

        Parameters
        ----------
        xy : (float, float)
        """
        self._center = xy
        self.stale = True

    def get_center(self):
        """Return the center of the ellipse."""
        return self._center

    center = property(get_center, set_center)

    def set_width(self, width):
        """
        Set the width of the ellipse.

        Parameters
        ----------
        width : float
        """
        self._width = width
        self.stale = True

    def get_width(self):
        """
        Return the width of the ellipse.
        """
        return self._width

    width = property(get_width, set_width)

    def set_height(self, height):
        """
        Set the height of the ellipse.

        Parameters
        ----------
        height : float
        """
        self._height = height
        self.stale = True

    def get_height(self):
        """Return the height of the ellipse."""
        return self._height

    height = property(get_height, set_height)

    def set_angle(self, angle):
        """
        Set the angle of the ellipse.

        Parameters
        ----------
        angle : float
        """
        self._angle = angle
        self.stale = True

    def get_angle(self):
        """Return the angle of the ellipse."""
        return self._angle

    angle = property(get_angle, set_angle)

    def get_corners(self):
        """
        Return the corners of the ellipse bounding box.

        The bounding box orientation is moving anti-clockwise from the
        lower left corner defined before rotation.
        """
        return self.get_patch_transform().transform(
            [(-1, -1), (1, -1), (1, 1), (-1, 1)])

    def get_vertices(self):
        """
        Return the vertices coordinates of the ellipse.

        The definition can be found `here <https://en.wikipedia.org/wiki/Ellipse>`_

        .. versionadded:: 3.8
        """
        if self.width < self.height:
            ret = self.get_patch_transform().transform([(0, 1), (0, -1)])
        else:
            ret = self.get_patch_transform().transform([(1, 0), (-1, 0)])
        return [tuple(x) for x in ret]

    def get_co_vertices(self):
        """
        Return the co-vertices coordinates of the ellipse.

        The definition can be found `here <https://en.wikipedia.org/wiki/Ellipse>`_

        .. versionadded:: 3.8
        """
        if self.width < self.height:
            ret = self.get_patch_transform().transform([(1, 0), (-1, 0)])
        else:
            ret = self.get_patch_transform().transform([(0, 1), (0, -1)])
        return [tuple(x) for x in ret]


class Annulus(Patch):
    """
    An elliptical annulus.
    """

    @_docstring.dedent_interpd
    def __init__(self, xy, r, width, angle=0.0, **kwargs):
        """
        Parameters
        ----------
        xy : (float, float)
            xy coordinates of annulus centre.
        r : float or (float, float)
            The radius, or semi-axes:

            - If float: radius of the outer circle.
            - If two floats: semi-major and -minor axes of outer ellipse.
        width : float
            Width (thickness) of the annular ring. The width is measured inward
            from the outer ellipse so that for the inner ellipse the semi-axes
            are given by ``r - width``. *width* must be less than or equal to
            the semi-minor axis.
        angle : float, default: 0
            Rotation angle in degrees (anti-clockwise from the positive
            x-axis). Ignored for circular annuli (i.e., if *r* is a scalar).
        **kwargs
            Keyword arguments control the `Patch` properties:

            %(Patch:kwdoc)s
        """
        super().__init__(**kwargs)

        self.set_radii(r)
        self.center = xy
        self.width = width
        self.angle = angle
        self._path = None

    def __str__(self):
        if self.a == self.b:
            r = self.a
        else:
            r = (self.a, self.b)

        return "Annulus(xy=(%s, %s), r=%s, width=%s, angle=%s)" % \
                (*self.center, r, self.width, self.angle)

    def set_center(self, xy):
        """
        Set the center of the annulus.

        Parameters
        ----------
        xy : (float, float)
        """
        self._center = xy
        self._path = None
        self.stale = True

    def get_center(self):
        """Return the center of the annulus."""
        return self._center

    center = property(get_center, set_center)

    def set_width(self, width):
        """
        Set the width (thickness) of the annulus ring.

        The width is measured inwards from the outer ellipse.

        Parameters
        ----------
        width : float
        """
        if min(self.a, self.b) <= width:
            raise ValueError(
                'Width of annulus must be less than or equal semi-minor axis')

        self._width = width
        self._path = None
        self.stale = True

    def get_width(self):
        """Return the width (thickness) of the annulus ring."""
        return self._width

    width = property(get_width, set_width)

    def set_angle(self, angle):
        """
        Set the tilt angle of the annulus.

        Parameters
        ----------
        angle : float
        """
        self._angle = angle
        self._path = None
        self.stale = True

    def get_angle(self):
        """Return the angle of the annulus."""
        return self._angle

    angle = property(get_angle, set_angle)

    def set_semimajor(self, a):
        """
        Set the semi-major axis *a* of the annulus.

        Parameters
        ----------
        a : float
        """
        self.a = float(a)
        self._path = None
        self.stale = True

    def set_semiminor(self, b):
        """
        Set the semi-minor axis *b* of the annulus.

        Parameters
        ----------
        b : float
        """
        self.b = float(b)
        self._path = None
        self.stale = True

    def set_radii(self, r):
        """
        Set the semi-major (*a*) and semi-minor radii (*b*) of the annulus.

        Parameters
        ----------
        r : float or (float, float)
            The radius, or semi-axes:

            - If float: radius of the outer circle.
            - If two floats: semi-major and -minor axes of outer ellipse.
        """
        if np.shape(r) == (2,):
            self.a, self.b = r
        elif np.shape(r) == ():
            self.a = self.b = float(r)
        else:
            raise ValueError("Parameter 'r' must be one or two floats.")

        self._path = None
        self.stale = True

    def get_radii(self):
        """Return the semi-major and semi-minor radii of the annulus."""
        return self.a, self.b

    radii = property(get_radii, set_radii)

    def _transform_verts(self, verts, a, b):
        return transforms.Affine2D() \
            .scale(*self._convert_xy_units((a, b))) \
            .rotate_deg(self.angle) \
            .translate(*self._convert_xy_units(self.center)) \
            .transform(verts)

    def _recompute_path(self):
        # circular arc
        arc = Path.arc(0, 360)

        # annulus needs to draw an outer ring
        # followed by a reversed and scaled inner ring
        a, b, w = self.a, self.b, self.width
        v1 = self._transform_verts(arc.vertices, a, b)
        v2 = self._transform_verts(arc.vertices[::-1], a - w, b - w)
        v = np.vstack([v1, v2, v1[0, :], (0, 0)])
        c = np.hstack([arc.codes, Path.MOVETO,
                       arc.codes[1:], Path.MOVETO,
                       Path.CLOSEPOLY])
        self._path = Path(v, c)

    def get_path(self):
        if self._path is None:
            self._recompute_path()
        return self._path


class Circle(Ellipse):
    """
    A circle patch.
    """
    def __str__(self):
        pars = self.center[0], self.center[1], self.radius
        fmt = "Circle(xy=(%g, %g), radius=%g)"
        return fmt % pars

    @_docstring.dedent_interpd
    def __init__(self, xy, radius=5, **kwargs):
        """
        Create a true circle at center *xy* = (*x*, *y*) with given *radius*.

        Unlike `CirclePolygon` which is a polygonal approximation, this uses
        Bezier splines and is much closer to a scale-free circle.

        Valid keyword arguments are:

        %(Patch:kwdoc)s
        """
        super().__init__(xy, radius * 2, radius * 2, **kwargs)
        self.radius = radius

    def set_radius(self, radius):
        """
        Set the radius of the circle.

        Parameters
        ----------
        radius : float
        """
        self.width = self.height = 2 * radius
        self.stale = True

    def get_radius(self):
        """Return the radius of the circle."""
        return self.width / 2.

    radius = property(get_radius, set_radius)


class Arc(Ellipse):
    """
    An elliptical arc, i.e. a segment of an ellipse.

    Due to internal optimizations, the arc cannot be filled.
    """

    def __str__(self):
        pars = (self.center[0], self.center[1], self.width,
                self.height, self.angle, self.theta1, self.theta2)
        fmt = ("Arc(xy=(%g, %g), width=%g, "
               "height=%g, angle=%g, theta1=%g, theta2=%g)")
        return fmt % pars

    @_docstring.dedent_interpd
    def __init__(self, xy, width, height, *,
                 angle=0.0, theta1=0.0, theta2=360.0, **kwargs):
        """
        Parameters
        ----------
        xy : (float, float)
            The center of the ellipse.

        width : float
            The length of the horizontal axis.

        height : float
            The length of the vertical axis.

        angle : float
            Rotation of the ellipse in degrees (counterclockwise).

        theta1, theta2 : float, default: 0, 360
            Starting and ending angles of the arc in degrees. These values
            are relative to *angle*, e.g. if *angle* = 45 and *theta1* = 90
            the absolute starting angle is 135.
            Default *theta1* = 0, *theta2* = 360, i.e. a complete ellipse.
            The arc is drawn in the counterclockwise direction.
            Angles greater than or equal to 360, or smaller than 0, are
            represented by an equivalent angle in the range [0, 360), by
            taking the input value mod 360.

        Other Parameters
        ----------------
        **kwargs : `~matplotlib.patches.Patch` properties
            Most `.Patch` properties are supported as keyword arguments,
            except *fill* and *facecolor* because filling is not supported.

        %(Patch:kwdoc)s
        """
        fill = kwargs.setdefault('fill', False)
        if fill:
            raise ValueError("Arc objects cannot be filled")

        super().__init__(xy, width, height, angle=angle, **kwargs)

        self.theta1 = theta1
        self.theta2 = theta2
        (self._theta1, self._theta2, self._stretched_width,
         self._stretched_height) = self._theta_stretch()
        self._path = Path.arc(self._theta1, self._theta2)

    @artist.allow_rasterization
    def draw(self, renderer):
        """
        Draw the arc to the given *renderer*.

        Notes
        -----
        Ellipses are normally drawn using an approximation that uses
        eight cubic Bezier splines.  The error of this approximation
        is 1.89818e-6, according to this unverified source:

          Lancaster, Don.  *Approximating a Circle or an Ellipse Using
          Four Bezier Cubic Splines.*

          https://www.tinaja.com/glib/ellipse4.pdf

        There is a use case where very large ellipses must be drawn
        with very high accuracy, and it is too expensive to render the
        entire ellipse with enough segments (either splines or line
        segments).  Therefore, in the case where either radius of the
        ellipse is large enough that the error of the spline
        approximation will be visible (greater than one pixel offset
        from the ideal), a different technique is used.

        In that case, only the visible parts of the ellipse are drawn,
        with each visible arc using a fixed number of spline segments
        (8).  The algorithm proceeds as follows:

        1. The points where the ellipse intersects the axes (or figure)
           bounding box are located.  (This is done by performing an inverse
           transformation on the bbox such that it is relative to the unit
           circle -- this makes the intersection calculation much easier than
           doing rotated ellipse intersection directly.)

           This uses the "line intersecting a circle" algorithm from:

               Vince, John.  *Geometry for Computer Graphics: Formulae,
               Examples & Proofs.*  London: Springer-Verlag, 2005.

        2. The angles of each of the intersection points are calculated.

        3. Proceeding counterclockwise starting in the positive
           x-direction, each of the visible arc-segments between the
           pairs of vertices are drawn using the Bezier arc
           approximation technique implemented in `.Path.arc`.
        """
        if not self.get_visible():
            return

        self._recompute_transform()

        self._update_path()
        # Get width and height in pixels we need to use
        # `self.get_data_transform` rather than `self.get_transform`
        # because we want the transform from dataspace to the
        # screen space to estimate how big the arc will be in physical
        # units when rendered (the transform that we get via
        # `self.get_transform()` goes from an idealized unit-radius
        # space to screen space).
        data_to_screen_trans = self.get_data_transform()
        pwidth, pheight = (
            data_to_screen_trans.transform((self._stretched_width,
                                            self._stretched_height)) -
            data_to_screen_trans.transform((0, 0)))
        inv_error = (1.0 / 1.89818e-6) * 0.5

        if pwidth < inv_error and pheight < inv_error:
            return Patch.draw(self, renderer)

        def line_circle_intersect(x0, y0, x1, y1):
            dx = x1 - x0
            dy = y1 - y0
            dr2 = dx * dx + dy * dy
            D = x0 * y1 - x1 * y0
            D2 = D * D
            discrim = dr2 - D2
            if discrim >= 0.0:
                sign_dy = np.copysign(1, dy)  # +/-1, never 0.
                sqrt_discrim = np.sqrt(discrim)
                return np.array(
                    [[(D * dy + sign_dy * dx * sqrt_discrim) / dr2,
                      (-D * dx + abs(dy) * sqrt_discrim) / dr2],
                     [(D * dy - sign_dy * dx * sqrt_discrim) / dr2,
                      (-D * dx - abs(dy) * sqrt_discrim) / dr2]])
            else:
                return np.empty((0, 2))

        def segment_circle_intersect(x0, y0, x1, y1):
            epsilon = 1e-9
            if x1 < x0:
                x0e, x1e = x1, x0
            else:
                x0e, x1e = x0, x1
            if y1 < y0:
                y0e, y1e = y1, y0
            else:
                y0e, y1e = y0, y1
            xys = line_circle_intersect(x0, y0, x1, y1)
            xs, ys = xys.T
            return xys[
                (x0e - epsilon < xs) & (xs < x1e + epsilon)
                & (y0e - epsilon < ys) & (ys < y1e + epsilon)
            ]

        # Transform the Axes (or figure) box_path so that it is relative to
        # the unit circle in the same way that it is relative to the desired
        # ellipse.
        box_path_transform = (
            transforms.BboxTransformTo((self.axes or self.figure).bbox)
            - self.get_transform())
        box_path = Path.unit_rectangle().transformed(box_path_transform)

        thetas = set()
        # For each of the point pairs, there is a line segment
        for p0, p1 in zip(box_path.vertices[:-1], box_path.vertices[1:]):
            xy = segment_circle_intersect(*p0, *p1)
            x, y = xy.T
            # arctan2 return [-pi, pi), the rest of our angles are in
            # [0, 360], adjust as needed.
            theta = (np.rad2deg(np.arctan2(y, x)) + 360) % 360
            thetas.update(
                theta[(self._theta1 < theta) & (theta < self._theta2)])
        thetas = sorted(thetas) + [self._theta2]
        last_theta = self._theta1
        theta1_rad = np.deg2rad(self._theta1)
        inside = box_path.contains_point(
            (np.cos(theta1_rad), np.sin(theta1_rad))
        )

        # save original path
        path_original = self._path
        for theta in thetas:
            if inside:
                self._path = Path.arc(last_theta, theta, 8)
                Patch.draw(self, renderer)
                inside = False
            else:
                inside = True
            last_theta = theta

        # restore original path
        self._path = path_original

    def _update_path(self):
        # Compute new values and update and set new _path if any value changed
        stretched = self._theta_stretch()
        if any(a != b for a, b in zip(
                stretched, (self._theta1, self._theta2, self._stretched_width,
                            self._stretched_height))):
            (self._theta1, self._theta2, self._stretched_width,
             self._stretched_height) = stretched
            self._path = Path.arc(self._theta1, self._theta2)

    def _theta_stretch(self):
        # If the width and height of ellipse are not equal, take into account
        # stretching when calculating angles to draw between
        def theta_stretch(theta, scale):
            theta = np.deg2rad(theta)
            x = np.cos(theta)
            y = np.sin(theta)
            stheta = np.rad2deg(np.arctan2(scale * y, x))
            # arctan2 has the range [-pi, pi], we expect [0, 2*pi]
            return (stheta + 360) % 360

        width = self.convert_xunits(self.width)
        height = self.convert_yunits(self.height)
        if (
            # if we need to stretch the angles because we are distorted
            width != height
            # and we are not doing a full circle.
            #
            # 0 and 360 do not exactly round-trip through the angle
            # stretching (due to both float precision limitations and
            # the difference between the range of arctan2 [-pi, pi] and
            # this method [0, 360]) so avoid doing it if we don't have to.
            and not (self.theta1 != self.theta2 and
                     self.theta1 % 360 == self.theta2 % 360)
        ):
            theta1 = theta_stretch(self.theta1, width / height)
            theta2 = theta_stretch(self.theta2, width / height)
            return theta1, theta2, width, height
        return self.theta1, self.theta2, width, height


def bbox_artist(artist, renderer, props=None, fill=True):
    """
    A debug function to draw a rectangle around the bounding
    box returned by an artist's `.Artist.get_window_extent`
    to test whether the artist is returning the correct bbox.

    *props* is a dict of rectangle props with the additional property
    'pad' that sets the padding around the bbox in points.
    """
    if props is None:
        props = {}
    props = props.copy()  # don't want to alter the pad externally
    pad = props.pop('pad', 4)
    pad = renderer.points_to_pixels(pad)
    bbox = artist.get_window_extent(renderer)
    r = Rectangle(
        xy=(bbox.x0 - pad / 2, bbox.y0 - pad / 2),
        width=bbox.width + pad, height=bbox.height + pad,
        fill=fill, transform=transforms.IdentityTransform(), clip_on=False)
    r.update(props)
    r.draw(renderer)


def draw_bbox(bbox, renderer, color='k', trans=None):
    """
    A debug function to draw a rectangle around the bounding
    box returned by an artist's `.Artist.get_window_extent`
    to test whether the artist is returning the correct bbox.
    """
    r = Rectangle(xy=bbox.p0, width=bbox.width, height=bbox.height,
                  edgecolor=color, fill=False, clip_on=False)
    if trans is not None:
        r.set_transform(trans)
    r.draw(renderer)


class _Style:
    """
    A base class for the Styles. It is meant to be a container class,
    where actual styles are declared as subclass of it, and it
    provides some helper functions.
    """

    def __init_subclass__(cls):
        # Automatically perform docstring interpolation on the subclasses:
        # This allows listing the supported styles via
        # - %(BoxStyle:table)s
        # - %(ConnectionStyle:table)s
        # - %(ArrowStyle:table)s
        # and additionally adding .. ACCEPTS: blocks via
        # - %(BoxStyle:table_and_accepts)s
        # - %(ConnectionStyle:table_and_accepts)s
        # - %(ArrowStyle:table_and_accepts)s
        _docstring.interpd.update({
            f"{cls.__name__}:table": cls.pprint_styles(),
            f"{cls.__name__}:table_and_accepts": (
                cls.pprint_styles()
                + "\n\n    .. ACCEPTS: ["
                + "|".join(map(" '{}' ".format, cls._style_list))
                + "]")
        })

    def __new__(cls, stylename, **kwargs):
        """Return the instance of the subclass with the given style name."""
        # The "class" should have the _style_list attribute, which is a mapping
        # of style names to style classes.
        _list = stylename.replace(" ", "").split(",")
        _name = _list[0].lower()
        try:
            _cls = cls._style_list[_name]
        except KeyError as err:
            raise ValueError(f"Unknown style: {stylename!r}") from err
        try:
            _args_pair = [cs.split("=") for cs in _list[1:]]
            _args = {k: float(v) for k, v in _args_pair}
        except ValueError as err:
            raise ValueError(
                f"Incorrect style argument: {stylename!r}") from err
        return _cls(**{**_args, **kwargs})

    @classmethod
    def get_styles(cls):
        """Return a dictionary of available styles."""
        return cls._style_list

    @classmethod
    def pprint_styles(cls):
        """Return the available styles as pretty-printed string."""
        table = [('Class', 'Name', 'Attrs'),
                 *[(cls.__name__,
                    # Add backquotes, as - and | have special meaning in reST.
                    f'``{name}``',
                    # [1:-1] drops the surrounding parentheses.
                    str(inspect.signature(cls))[1:-1] or 'None')
                   for name, cls in cls._style_list.items()]]
        # Convert to rst table.
        col_len = [max(len(cell) for cell in column) for column in zip(*table)]
        table_formatstr = '  '.join('=' * cl for cl in col_len)
        rst_table = '\n'.join([
            '',
            table_formatstr,
            '  '.join(cell.ljust(cl) for cell, cl in zip(table[0], col_len)),
            table_formatstr,
            *['  '.join(cell.ljust(cl) for cell, cl in zip(row, col_len))
              for row in table[1:]],
            table_formatstr,
        ])
        return textwrap.indent(rst_table, prefix=' ' * 4)

    @classmethod
    def register(cls, name, style):
        """Register a new style."""
        if not issubclass(style, cls._Base):
            raise ValueError(f"{style} must be a subclass of {cls._Base}")
        cls._style_list[name] = style


def _register_style(style_list, cls=None, *, name=None):
    """Class decorator that stashes a class in a (style) dictionary."""
    if cls is None:
        return functools.partial(_register_style, style_list, name=name)
    style_list[name or cls.__name__.lower()] = cls
    return cls


@_docstring.dedent_interpd
class BoxStyle(_Style):
    """
    `BoxStyle` is a container class which defines several
    boxstyle classes, which are used for `FancyBboxPatch`.

    A style object can be created as::

           BoxStyle.Round(pad=0.2)

    or::

           BoxStyle("Round", pad=0.2)

    or::

           BoxStyle("Round, pad=0.2")

    The following boxstyle classes are defined.

    %(BoxStyle:table)s

    An instance of a boxstyle class is a callable object, with the signature ::

       __call__(self, x0, y0, width, height, mutation_size) -> Path

    *x0*, *y0*, *width* and *height* specify the location and size of the box
    to be drawn; *mutation_size* scales the outline properties such as padding.
    """

    _style_list = {}

    @_register_style(_style_list)
    class Square:
        """A square box."""

        def __init__(self, pad=0.3):
            """
            Parameters
            ----------
            pad : float, default: 0.3
                The amount of padding around the original box.
            """
            self.pad = pad

        def __call__(self, x0, y0, width, height, mutation_size):
            pad = mutation_size * self.pad
            # width and height with padding added.
            width, height = width + 2 * pad, height + 2 * pad
            # boundary of the padded box
            x0, y0 = x0 - pad, y0 - pad
            x1, y1 = x0 + width, y0 + height
            return Path._create_closed(
                [(x0, y0), (x1, y0), (x1, y1), (x0, y1)])

    @_register_style(_style_list)
    class Circle:
        """A circular box."""

        def __init__(self, pad=0.3):
            """
            Parameters
            ----------
            pad : float, default: 0.3
                The amount of padding around the original box.
            """
            self.pad = pad

        def __call__(self, x0, y0, width, height, mutation_size):
            pad = mutation_size * self.pad
            width, height = width + 2 * pad, height + 2 * pad
            # boundary of the padded box
            x0, y0 = x0 - pad, y0 - pad
            return Path.circle((x0 + width / 2, y0 + height / 2),
                                max(width, height) / 2)

    @_register_style(_style_list)
    class Ellipse:
        """
        An elliptical box.

        .. versionadded:: 3.7
        """

        def __init__(self, pad=0.3):
            """
            Parameters
            ----------
            pad : float, default: 0.3
                The amount of padding around the original box.
            """
            self.pad = pad

        def __call__(self, x0, y0, width, height, mutation_size):
            pad = mutation_size * self.pad
            width, height = width + 2 * pad, height + 2 * pad
            # boundary of the padded box
            x0, y0 = x0 - pad, y0 - pad
            a = width / math.sqrt(2)
            b = height / math.sqrt(2)
            trans = Affine2D().scale(a, b).translate(x0 + width / 2,
                                                     y0 + height / 2)
            return trans.transform_path(Path.unit_circle())

    @_register_style(_style_list)
    class LArrow:
        """A box in the shape of a left-pointing arrow."""

        def __init__(self, pad=0.3):
            """
            Parameters
            ----------
            pad : float, default: 0.3
                The amount of padding around the original box.
            """
            self.pad = pad

        def __call__(self, x0, y0, width, height, mutation_size):
            # padding
            pad = mutation_size * self.pad
            # width and height with padding added.
            width, height = width + 2 * pad, height + 2 * pad
            # boundary of the padded box
            x0, y0 = x0 - pad, y0 - pad,
            x1, y1 = x0 + width, y0 + height

            dx = (y1 - y0) / 2
            dxx = dx / 2
            x0 = x0 + pad / 1.4  # adjust by ~sqrt(2)

            return Path._create_closed(
                [(x0 + dxx, y0), (x1, y0), (x1, y1), (x0 + dxx, y1),
                 (x0 + dxx, y1 + dxx), (x0 - dx, y0 + dx),
                 (x0 + dxx, y0 - dxx),  # arrow
                 (x0 + dxx, y0)])

    @_register_style(_style_list)
    class RArrow(LArrow):
        """A box in the shape of a right-pointing arrow."""

        def __call__(self, x0, y0, width, height, mutation_size):
            p = BoxStyle.LArrow.__call__(
                self, x0, y0, width, height, mutation_size)
            p.vertices[:, 0] = 2 * x0 + width - p.vertices[:, 0]
            return p

    @_register_style(_style_list)
    class DArrow:
        """A box in the shape of a two-way arrow."""
        # Modified from LArrow to add a right arrow to the bbox.

        def __init__(self, pad=0.3):
            """
            Parameters
            ----------
            pad : float, default: 0.3
                The amount of padding around the original box.
            """
            self.pad = pad

        def __call__(self, x0, y0, width, height, mutation_size):
            # padding
            pad = mutation_size * self.pad
            # width and height with padding added.
            # The width is padded by the arrows, so we don't need to pad it.
            height = height + 2 * pad
            # boundary of the padded box
            x0, y0 = x0 - pad, y0 - pad
            x1, y1 = x0 + width, y0 + height

            dx = (y1 - y0) / 2
            dxx = dx / 2
            x0 = x0 + pad / 1.4  # adjust by ~sqrt(2)

            return Path._create_closed([
                (x0 + dxx, y0), (x1, y0),  # bot-segment
                (x1, y0 - dxx), (x1 + dx + dxx, y0 + dx),
                (x1, y1 + dxx),  # right-arrow
                (x1, y1), (x0 + dxx, y1),  # top-segment
                (x0 + dxx, y1 + dxx), (x0 - dx, y0 + dx),
                (x0 + dxx, y0 - dxx),  # left-arrow
                (x0 + dxx, y0)])

    @_register_style(_style_list)
    class Round:
        """A box with round corners."""

        def __init__(self, pad=0.3, rounding_size=None):
            """
            Parameters
            ----------
            pad : float, default: 0.3
                The amount of padding around the original box.
            rounding_size : float, default: *pad*
                Radius of the corners.
            """
            self.pad = pad
            self.rounding_size = rounding_size

        def __call__(self, x0, y0, width, height, mutation_size):

            # padding
            pad = mutation_size * self.pad

            # size of the rounding corner
            if self.rounding_size:
                dr = mutation_size * self.rounding_size
            else:
                dr = pad

            width, height = width + 2 * pad, height + 2 * pad

            x0, y0 = x0 - pad, y0 - pad,
            x1, y1 = x0 + width, y0 + height

            # Round corners are implemented as quadratic Bezier, e.g.,
            # [(x0, y0-dr), (x0, y0), (x0+dr, y0)] for lower left corner.
            cp = [(x0 + dr, y0),
                  (x1 - dr, y0),
                  (x1, y0), (x1, y0 + dr),
                  (x1, y1 - dr),
                  (x1, y1), (x1 - dr, y1),
                  (x0 + dr, y1),
                  (x0, y1), (x0, y1 - dr),
                  (x0, y0 + dr),
                  (x0, y0), (x0 + dr, y0),
                  (x0 + dr, y0)]

            com = [Path.MOVETO,
                   Path.LINETO,
                   Path.CURVE3, Path.CURVE3,
                   Path.LINETO,
                   Path.CURVE3, Path.CURVE3,
                   Path.LINETO,
                   Path.CURVE3, Path.CURVE3,
                   Path.LINETO,
                   Path.CURVE3, Path.CURVE3,
                   Path.CLOSEPOLY]

            return Path(cp, com)

    @_register_style(_style_list)
    class Round4:
        """A box with rounded edges."""

        def __init__(self, pad=0.3, rounding_size=None):
            """
            Parameters
            ----------
            pad : float, default: 0.3
                The amount of padding around the original box.
            rounding_size : float, default: *pad*/2
                Rounding of edges.
            """
            self.pad = pad
            self.rounding_size = rounding_size

        def __call__(self, x0, y0, width, height, mutation_size):

            # padding
            pad = mutation_size * self.pad

            # Rounding size; defaults to half of the padding.
            if self.rounding_size:
                dr = mutation_size * self.rounding_size
            else:
                dr = pad / 2.

            width = width + 2 * pad - 2 * dr
            height = height + 2 * pad - 2 * dr

            x0, y0 = x0 - pad + dr, y0 - pad + dr,
            x1, y1 = x0 + width, y0 + height

            cp = [(x0, y0),
                  (x0 + dr, y0 - dr), (x1 - dr, y0 - dr), (x1, y0),
                  (x1 + dr, y0 + dr), (x1 + dr, y1 - dr), (x1, y1),
                  (x1 - dr, y1 + dr), (x0 + dr, y1 + dr), (x0, y1),
                  (x0 - dr, y1 - dr), (x0 - dr, y0 + dr), (x0, y0),
                  (x0, y0)]

            com = [Path.MOVETO,
                   Path.CURVE4, Path.CURVE4, Path.CURVE4,
                   Path.CURVE4, Path.CURVE4, Path.CURVE4,
                   Path.CURVE4, Path.CURVE4, Path.CURVE4,
                   Path.CURVE4, Path.CURVE4, Path.CURVE4,
                   Path.CLOSEPOLY]

            return Path(cp, com)

    @_register_style(_style_list)
    class Sawtooth:
        """A box with a sawtooth outline."""

        def __init__(self, pad=0.3, tooth_size=None):
            """
            Parameters
            ----------
            pad : float, default: 0.3
                The amount of padding around the original box.
            tooth_size : float, default: *pad*/2
                Size of the sawtooth.
            """
            self.pad = pad
            self.tooth_size = tooth_size

        def _get_sawtooth_vertices(self, x0, y0, width, height, mutation_size):

            # padding
            pad = mutation_size * self.pad

            # size of sawtooth
            if self.tooth_size is None:
                tooth_size = self.pad * .5 * mutation_size
            else:
                tooth_size = self.tooth_size * mutation_size

            hsz = tooth_size / 2
            width = width + 2 * pad - tooth_size
            height = height + 2 * pad - tooth_size

            # the sizes of the vertical and horizontal sawtooth are
            # separately adjusted to fit the given box size.
            dsx_n = round((width - tooth_size) / (tooth_size * 2)) * 2
            dsy_n = round((height - tooth_size) / (tooth_size * 2)) * 2

            x0, y0 = x0 - pad + hsz, y0 - pad + hsz
            x1, y1 = x0 + width, y0 + height

            xs = [
                x0, *np.linspace(x0 + hsz, x1 - hsz, 2 * dsx_n + 1),  # bottom
                *([x1, x1 + hsz, x1, x1 - hsz] * dsy_n)[:2*dsy_n+2],  # right
                x1, *np.linspace(x1 - hsz, x0 + hsz, 2 * dsx_n + 1),  # top
                *([x0, x0 - hsz, x0, x0 + hsz] * dsy_n)[:2*dsy_n+2],  # left
            ]
            ys = [
                *([y0, y0 - hsz, y0, y0 + hsz] * dsx_n)[:2*dsx_n+2],  # bottom
                y0, *np.linspace(y0 + hsz, y1 - hsz, 2 * dsy_n + 1),  # right
                *([y1, y1 + hsz, y1, y1 - hsz] * dsx_n)[:2*dsx_n+2],  # top
                y1, *np.linspace(y1 - hsz, y0 + hsz, 2 * dsy_n + 1),  # left
            ]

            return [*zip(xs, ys), (xs[0], ys[0])]

        def __call__(self, x0, y0, width, height, mutation_size):
            saw_vertices = self._get_sawtooth_vertices(x0, y0, width,
                                                       height, mutation_size)
            return Path(saw_vertices, closed=True)

    @_register_style(_style_list)
    class Roundtooth(Sawtooth):
        """A box with a rounded sawtooth outline."""

        def __call__(self, x0, y0, width, height, mutation_size):
            saw_vertices = self._get_sawtooth_vertices(x0, y0,
                                                       width, height,
                                                       mutation_size)
            # Add a trailing vertex to allow us to close the polygon correctly
            saw_vertices = np.concatenate([saw_vertices, [saw_vertices[0]]])
            codes = ([Path.MOVETO] +
                     [Path.CURVE3, Path.CURVE3] * ((len(saw_vertices)-1)//2) +
                     [Path.CLOSEPOLY])
            return Path(saw_vertices, codes)


@_docstring.dedent_interpd
class ConnectionStyle(_Style):
    """
    `ConnectionStyle` is a container class which defines
    several connectionstyle classes, which is used to create a path
    between two points.  These are mainly used with `FancyArrowPatch`.

    A connectionstyle object can be either created as::

           ConnectionStyle.Arc3(rad=0.2)

    or::

           ConnectionStyle("Arc3", rad=0.2)

    or::

           ConnectionStyle("Arc3, rad=0.2")

    The following classes are defined

    %(ConnectionStyle:table)s

    An instance of any connection style class is a callable object,
    whose call signature is::

        __call__(self, posA, posB,
                 patchA=None, patchB=None,
                 shrinkA=2., shrinkB=2.)

    and it returns a `.Path` instance. *posA* and *posB* are
    tuples of (x, y) coordinates of the two points to be
    connected. *patchA* (or *patchB*) is given, the returned path is
    clipped so that it start (or end) from the boundary of the
    patch. The path is further shrunk by *shrinkA* (or *shrinkB*)
    which is given in points.
    """

    _style_list = {}

    class _Base:
        """
        A base class for connectionstyle classes. The subclass needs
        to implement a *connect* method whose call signature is::

          connect(posA, posB)

        where posA and posB are tuples of x, y coordinates to be
        connected.  The method needs to return a path connecting two
        points. This base class defines a __call__ method, and a few
        helper methods.
        """
        def _in_patch(self, patch):
            """
            Return a predicate function testing whether a point *xy* is
            contained in *patch*.
            """
            return lambda xy: patch.contains(
                SimpleNamespace(x=xy[0], y=xy[1]))[0]

        def _clip(self, path, in_start, in_stop):
            """
            Clip *path* at its start by the region where *in_start* returns
            True, and at its stop by the region where *in_stop* returns True.

            The original path is assumed to start in the *in_start* region and
            to stop in the *in_stop* region.
            """
            if in_start:
                try:
                    _, path = split_path_inout(path, in_start)
                except ValueError:
                    pass
            if in_stop:
                try:
                    path, _ = split_path_inout(path, in_stop)
                except ValueError:
                    pass
            return path

        def __call__(self, posA, posB,
                     shrinkA=2., shrinkB=2., patchA=None, patchB=None):
            """
            Call the *connect* method to create a path between *posA* and
            *posB*; then clip and shrink the path.
            """
            path = self.connect(posA, posB)
            path = self._clip(
                path,
                self._in_patch(patchA) if patchA else None,
                self._in_patch(patchB) if patchB else None,
            )
            path = self._clip(
                path,
                inside_circle(*path.vertices[0], shrinkA) if shrinkA else None,
                inside_circle(*path.vertices[-1], shrinkB) if shrinkB else None
            )
            return path

    @_register_style(_style_list)
    class Arc3(_Base):
        """
        Creates a simple quadratic Bézier curve between two
        points. The curve is created so that the middle control point
        (C1) is located at the same distance from the start (C0) and
        end points(C2) and the distance of the C1 to the line
        connecting C0-C2 is *rad* times the distance of C0-C2.
        """

        def __init__(self, rad=0.):
            """
            Parameters
            ----------
            rad : float
              Curvature of the curve.
            """
            self.rad = rad

        def connect(self, posA, posB):
            x1, y1 = posA
            x2, y2 = posB
            x12, y12 = (x1 + x2) / 2., (y1 + y2) / 2.
            dx, dy = x2 - x1, y2 - y1

            f = self.rad

            cx, cy = x12 + f * dy, y12 - f * dx

            vertices = [(x1, y1),
                        (cx, cy),
                        (x2, y2)]
            codes = [Path.MOVETO,
                     Path.CURVE3,
                     Path.CURVE3]

            return Path(vertices, codes)

    @_register_style(_style_list)
    class Angle3(_Base):
        """
        Creates a simple quadratic Bézier curve between two points. The middle
        control point is placed at the intersecting point of two lines which
        cross the start and end point, and have a slope of *angleA* and
        *angleB*, respectively.
        """

        def __init__(self, angleA=90, angleB=0):
            """
            Parameters
            ----------
            angleA : float
              Starting angle of the path.

            angleB : float
              Ending angle of the path.
            """

            self.angleA = angleA
            self.angleB = angleB

        def connect(self, posA, posB):
            x1, y1 = posA
            x2, y2 = posB

            cosA = math.cos(math.radians(self.angleA))
            sinA = math.sin(math.radians(self.angleA))
            cosB = math.cos(math.radians(self.angleB))
            sinB = math.sin(math.radians(self.angleB))

            cx, cy = get_intersection(x1, y1, cosA, sinA,
                                      x2, y2, cosB, sinB)

            vertices = [(x1, y1), (cx, cy), (x2, y2)]
            codes = [Path.MOVETO, Path.CURVE3, Path.CURVE3]

            return Path(vertices, codes)

    @_register_style(_style_list)
    class Angle(_Base):
        """
        Creates a piecewise continuous quadratic Bézier path between two
        points. The path has a one passing-through point placed at the
        intersecting point of two lines which cross the start and end point,
        and have a slope of *angleA* and *angleB*, respectively.
        The connecting edges are rounded with *rad*.
        """

        def __init__(self, angleA=90, angleB=0, rad=0.):
            """
            Parameters
            ----------
            angleA : float
              Starting angle of the path.

            angleB : float
              Ending angle of the path.

            rad : float
              Rounding radius of the edge.
            """

            self.angleA = angleA
            self.angleB = angleB

            self.rad = rad

        def connect(self, posA, posB):
            x1, y1 = posA
            x2, y2 = posB

            cosA = math.cos(math.radians(self.angleA))
            sinA = math.sin(math.radians(self.angleA))
            cosB = math.cos(math.radians(self.angleB))
            sinB = math.sin(math.radians(self.angleB))

            cx, cy = get_intersection(x1, y1, cosA, sinA,
                                      x2, y2, cosB, sinB)

            vertices = [(x1, y1)]
            codes = [Path.MOVETO]

            if self.rad == 0.:
                vertices.append((cx, cy))
                codes.append(Path.LINETO)
            else:
                dx1, dy1 = x1 - cx, y1 - cy
                d1 = np.hypot(dx1, dy1)
                f1 = self.rad / d1
                dx2, dy2 = x2 - cx, y2 - cy
                d2 = np.hypot(dx2, dy2)
                f2 = self.rad / d2
                vertices.extend([(cx + dx1 * f1, cy + dy1 * f1),
                                 (cx, cy),
                                 (cx + dx2 * f2, cy + dy2 * f2)])
                codes.extend([Path.LINETO, Path.CURVE3, Path.CURVE3])

            vertices.append((x2, y2))
            codes.append(Path.LINETO)

            return Path(vertices, codes)

    @_register_style(_style_list)
    class Arc(_Base):
        """
        Creates a piecewise continuous quadratic Bézier path between two
        points. The path can have two passing-through points, a
        point placed at the distance of *armA* and angle of *angleA* from
        point A, another point with respect to point B. The edges are
        rounded with *rad*.
        """

        def __init__(self, angleA=0, angleB=0, armA=None, armB=None, rad=0.):
            """
            Parameters
            ----------
            angleA : float
              Starting angle of the path.

            angleB : float
              Ending angle of the path.

            armA : float or None
              Length of the starting arm.

            armB : float or None
              Length of the ending arm.

            rad : float
              Rounding radius of the edges.
            """

            self.angleA = angleA
            self.angleB = angleB
            self.armA = armA
            self.armB = armB

            self.rad = rad

        def connect(self, posA, posB):
            x1, y1 = posA
            x2, y2 = posB

            vertices = [(x1, y1)]
            rounded = []
            codes = [Path.MOVETO]

            if self.armA:
                cosA = math.cos(math.radians(self.angleA))
                sinA = math.sin(math.radians(self.angleA))
                # x_armA, y_armB
                d = self.armA - self.rad
                rounded.append((x1 + d * cosA, y1 + d * sinA))
                d = self.armA
                rounded.append((x1 + d * cosA, y1 + d * sinA))

            if self.armB:
                cosB = math.cos(math.radians(self.angleB))
                sinB = math.sin(math.radians(self.angleB))
                x_armB, y_armB = x2 + self.armB * cosB, y2 + self.armB * sinB

                if rounded:
                    xp, yp = rounded[-1]
                    dx, dy = x_armB - xp, y_armB - yp
                    dd = (dx * dx + dy * dy) ** .5

                    rounded.append((xp + self.rad * dx / dd,
                                    yp + self.rad * dy / dd))
                    vertices.extend(rounded)
                    codes.extend([Path.LINETO,
                                  Path.CURVE3,
                                  Path.CURVE3])
                else:
                    xp, yp = vertices[-1]
                    dx, dy = x_armB - xp, y_armB - yp
                    dd = (dx * dx + dy * dy) ** .5

                d = dd - self.rad
                rounded = [(xp + d * dx / dd, yp + d * dy / dd),
                           (x_armB, y_armB)]

            if rounded:
                xp, yp = rounded[-1]
                dx, dy = x2 - xp, y2 - yp
                dd = (dx * dx + dy * dy) ** .5

                rounded.append((xp + self.rad * dx / dd,
                                yp + self.rad * dy / dd))
                vertices.extend(rounded)
                codes.extend([Path.LINETO,
                              Path.CURVE3,
                              Path.CURVE3])

            vertices.append((x2, y2))
            codes.append(Path.LINETO)

            return Path(vertices, codes)

    @_register_style(_style_list)
    class Bar(_Base):
        """
        A line with *angle* between A and B with *armA* and *armB*. One of the
        arms is extended so that they are connected in a right angle. The
        length of *armA* is determined by (*armA* + *fraction* x AB distance).
        Same for *armB*.
        """

        def __init__(self, armA=0., armB=0., fraction=0.3, angle=None):
            """
            Parameters
            ----------
            armA : float
                Minimum length of armA.

            armB : float
                Minimum length of armB.

            fraction : float
                A fraction of the distance between two points that will be
                added to armA and armB.

            angle : float or None
                Angle of the connecting line (if None, parallel to A and B).
            """
            self.armA = armA
            self.armB = armB
            self.fraction = fraction
            self.angle = angle

        def connect(self, posA, posB):
            x1, y1 = posA
            x20, y20 = x2, y2 = posB

            theta1 = math.atan2(y2 - y1, x2 - x1)
            dx, dy = x2 - x1, y2 - y1
            dd = (dx * dx + dy * dy) ** .5
            ddx, ddy = dx / dd, dy / dd

            armA, armB = self.armA, self.armB

            if self.angle is not None:
                theta0 = np.deg2rad(self.angle)
                dtheta = theta1 - theta0
                dl = dd * math.sin(dtheta)
                dL = dd * math.cos(dtheta)
                x2, y2 = x1 + dL * math.cos(theta0), y1 + dL * math.sin(theta0)
                armB = armB - dl

                # update
                dx, dy = x2 - x1, y2 - y1
                dd2 = (dx * dx + dy * dy) ** .5
                ddx, ddy = dx / dd2, dy / dd2

            arm = max(armA, armB)
            f = self.fraction * dd + arm

            cx1, cy1 = x1 + f * ddy, y1 - f * ddx
            cx2, cy2 = x2 + f * ddy, y2 - f * ddx

            vertices = [(x1, y1),
                        (cx1, cy1),
                        (cx2, cy2),
                        (x20, y20)]
            codes = [Path.MOVETO,
                     Path.LINETO,
                     Path.LINETO,
                     Path.LINETO]

            return Path(vertices, codes)


def _point_along_a_line(x0, y0, x1, y1, d):
    """
    Return the point on the line connecting (*x0*, *y0*) -- (*x1*, *y1*) whose
    distance from (*x0*, *y0*) is *d*.
    """
    dx, dy = x0 - x1, y0 - y1
    ff = d / (dx * dx + dy * dy) ** .5
    x2, y2 = x0 - ff * dx, y0 - ff * dy

    return x2, y2


@_docstring.dedent_interpd
class ArrowStyle(_Style):
    """
    `ArrowStyle` is a container class which defines several
    arrowstyle classes, which is used to create an arrow path along a
    given path.  These are mainly used with `FancyArrowPatch`.

    An arrowstyle object can be either created as::

           ArrowStyle.Fancy(head_length=.4, head_width=.4, tail_width=.4)

    or::

           ArrowStyle("Fancy", head_length=.4, head_width=.4, tail_width=.4)

    or::

           ArrowStyle("Fancy, head_length=.4, head_width=.4, tail_width=.4")

    The following classes are defined

    %(ArrowStyle:table)s

    For an overview of the visual appearance, see
    :doc:`/gallery/text_labels_and_annotations/fancyarrow_demo`.

    An instance of any arrow style class is a callable object,
    whose call signature is::

        __call__(self, path, mutation_size, linewidth, aspect_ratio=1.)

    and it returns a tuple of a `.Path` instance and a boolean
    value. *path* is a `.Path` instance along which the arrow
    will be drawn. *mutation_size* and *aspect_ratio* have the same
    meaning as in `BoxStyle`. *linewidth* is a line width to be
    stroked. This is meant to be used to correct the location of the
    head so that it does not overshoot the destination point, but not all
    classes support it.

    Notes
    -----
    *angleA* and *angleB* specify the orientation of the bracket, as either a
    clockwise or counterclockwise angle depending on the arrow type. 0 degrees
    means perpendicular to the line connecting the arrow's head and tail.

    .. plot:: gallery/text_labels_and_annotations/angles_on_bracket_arrows.py
    """

    _style_list = {}

    class _Base:
        """
        Arrow Transmuter Base class

        ArrowTransmuterBase and its derivatives are used to make a fancy
        arrow around a given path. The __call__ method returns a path
        (which will be used to create a PathPatch instance) and a boolean
        value indicating the path is open therefore is not fillable.  This
        class is not an artist and actual drawing of the fancy arrow is
        done by the FancyArrowPatch class.
        """

        # The derived classes are required to be able to be initialized
        # w/o arguments, i.e., all its argument (except self) must have
        # the default values.

        @staticmethod
        def ensure_quadratic_bezier(path):
            """
            Some ArrowStyle classes only works with a simple quadratic
            Bézier curve (created with `.ConnectionStyle.Arc3` or
            `.ConnectionStyle.Angle3`). This static method checks if the
            provided path is a simple quadratic Bézier curve and returns its
            control points if true.
            """
            segments = list(path.iter_segments())
            if (len(segments) != 2 or segments[0][1] != Path.MOVETO or
                    segments[1][1] != Path.CURVE3):
                raise ValueError(
                    "'path' is not a valid quadratic Bezier curve")
            return [*segments[0][0], *segments[1][0]]

        def transmute(self, path, mutation_size, linewidth):
            """
            The transmute method is the very core of the ArrowStyle class and
            must be overridden in the subclasses. It receives the *path*
            object along which the arrow will be drawn, and the
            *mutation_size*, with which the arrow head etc. will be scaled.
            The *linewidth* may be used to adjust the path so that it does not
            pass beyond the given points. It returns a tuple of a `.Path`
            instance and a boolean. The boolean value indicate whether the
            path can be filled or not. The return value can also be a list of
            paths and list of booleans of the same length.
            """
            raise NotImplementedError('Derived must override')

        def __call__(self, path, mutation_size, linewidth,
                     aspect_ratio=1.):
            """
            The __call__ method is a thin wrapper around the transmute method
            and takes care of the aspect ratio.
            """

            if aspect_ratio is not None:
                # Squeeze the given height by the aspect_ratio
                vertices = path.vertices / [1, aspect_ratio]
                path_shrunk = Path(vertices, path.codes)
                # call transmute method with squeezed height.
                path_mutated, fillable = self.transmute(path_shrunk,
                                                        mutation_size,
                                                        linewidth)
                if np.iterable(fillable):
                    # Restore the height
                    path_list = [Path(p.vertices * [1, aspect_ratio], p.codes)
                                 for p in path_mutated]
                    return path_list, fillable
                else:
                    return path_mutated, fillable
            else:
                return self.transmute(path, mutation_size, linewidth)

    class _Curve(_Base):
        """
        A simple arrow which will work with any path instance. The
        returned path is the concatenation of the original path, and at
        most two paths representing the arrow head or bracket at the start
        point and at the end point. The arrow heads can be either open
        or closed.
        """

        arrow = "-"
        fillbegin = fillend = False  # Whether arrows are filled.

        def __init__(self, head_length=.4, head_width=.2, widthA=1., widthB=1.,
                     lengthA=0.2, lengthB=0.2, angleA=0, angleB=0, scaleA=None,
                     scaleB=None):
            """
            Parameters
            ----------
            head_length : float, default: 0.4
                Length of the arrow head, relative to *mutation_size*.
            head_width : float, default: 0.2
                Width of the arrow head, relative to *mutation_size*.
            widthA, widthB : float, default: 1.0
                Width of the bracket.
            lengthA, lengthB : float, default: 0.2
                Length of the bracket.
            angleA, angleB : float, default: 0
                Orientation of the bracket, as a counterclockwise angle.
                0 degrees means perpendicular to the line.
            scaleA, scaleB : float, default: *mutation_size*
                The scale of the brackets.
            """

            self.head_length, self.head_width = head_length, head_width
            self.widthA, self.widthB = widthA, widthB
            self.lengthA, self.lengthB = lengthA, lengthB
            self.angleA, self.angleB = angleA, angleB
            self.scaleA, self.scaleB = scaleA, scaleB

            self._beginarrow_head = False
            self._beginarrow_bracket = False
            self._endarrow_head = False
            self._endarrow_bracket = False

            if "-" not in self.arrow:
                raise ValueError("arrow must have the '-' between "
                                 "the two heads")

            beginarrow, endarrow = self.arrow.split("-", 1)

            if beginarrow == "<":
                self._beginarrow_head = True
                self._beginarrow_bracket = False
            elif beginarrow == "<|":
                self._beginarrow_head = True
                self._beginarrow_bracket = False
                self.fillbegin = True
            elif beginarrow in ("]", "|"):
                self._beginarrow_head = False
                self._beginarrow_bracket = True

            if endarrow == ">":
                self._endarrow_head = True
                self._endarrow_bracket = False
            elif endarrow == "|>":
                self._endarrow_head = True
                self._endarrow_bracket = False
                self.fillend = True
            elif endarrow in ("[", "|"):
                self._endarrow_head = False
                self._endarrow_bracket = True

            super().__init__()

        def _get_arrow_wedge(self, x0, y0, x1, y1,
                             head_dist, cos_t, sin_t, linewidth):
            """
            Return the paths for arrow heads. Since arrow lines are
            drawn with capstyle=projected, The arrow goes beyond the
            desired point. This method also returns the amount of the path
            to be shrunken so that it does not overshoot.
            """

            # arrow from x0, y0 to x1, y1
            dx, dy = x0 - x1, y0 - y1

            cp_distance = np.hypot(dx, dy)

            # pad_projected : amount of pad to account the
            # overshooting of the projection of the wedge
            pad_projected = (.5 * linewidth / sin_t)

            # Account for division by zero
            if cp_distance == 0:
                cp_distance = 1

            # apply pad for projected edge
            ddx = pad_projected * dx / cp_distance
            ddy = pad_projected * dy / cp_distance

            # offset for arrow wedge
            dx = dx / cp_distance * head_dist
            dy = dy / cp_distance * head_dist

            dx1, dy1 = cos_t * dx + sin_t * dy, -sin_t * dx + cos_t * dy
            dx2, dy2 = cos_t * dx - sin_t * dy, sin_t * dx + cos_t * dy

            vertices_arrow = [(x1 + ddx + dx1, y1 + ddy + dy1),
                              (x1 + ddx, y1 + ddy),
                              (x1 + ddx + dx2, y1 + ddy + dy2)]
            codes_arrow = [Path.MOVETO,
                           Path.LINETO,
                           Path.LINETO]

            return vertices_arrow, codes_arrow, ddx, ddy

        def _get_bracket(self, x0, y0,
                         x1, y1, width, length, angle):

            cos_t, sin_t = get_cos_sin(x1, y1, x0, y0)

            # arrow from x0, y0 to x1, y1
            from matplotlib.bezier import get_normal_points
            x1, y1, x2, y2 = get_normal_points(x0, y0, cos_t, sin_t, width)

            dx, dy = length * cos_t, length * sin_t

            vertices_arrow = [(x1 + dx, y1 + dy),
                              (x1, y1),
                              (x2, y2),
                              (x2 + dx, y2 + dy)]
            codes_arrow = [Path.MOVETO,
                           Path.LINETO,
                           Path.LINETO,
                           Path.LINETO]

            if angle:
                trans = transforms.Affine2D().rotate_deg_around(x0, y0, angle)
                vertices_arrow = trans.transform(vertices_arrow)

            return vertices_arrow, codes_arrow

        def transmute(self, path, mutation_size, linewidth):
            # docstring inherited
            if self._beginarrow_head or self._endarrow_head:
                head_length = self.head_length * mutation_size
                head_width = self.head_width * mutation_size
                head_dist = np.hypot(head_length, head_width)
                cos_t, sin_t = head_length / head_dist, head_width / head_dist

            scaleA = mutation_size if self.scaleA is None else self.scaleA
            scaleB = mutation_size if self.scaleB is None else self.scaleB

            # begin arrow
            x0, y0 = path.vertices[0]
            x1, y1 = path.vertices[1]

            # If there is no room for an arrow and a line, then skip the arrow
            has_begin_arrow = self._beginarrow_head and (x0, y0) != (x1, y1)
            verticesA, codesA, ddxA, ddyA = (
                self._get_arrow_wedge(x1, y1, x0, y0,
                                      head_dist, cos_t, sin_t, linewidth)
                if has_begin_arrow
                else ([], [], 0, 0)
            )

            # end arrow
            x2, y2 = path.vertices[-2]
            x3, y3 = path.vertices[-1]

            # If there is no room for an arrow and a line, then skip the arrow
            has_end_arrow = self._endarrow_head and (x2, y2) != (x3, y3)
            verticesB, codesB, ddxB, ddyB = (
                self._get_arrow_wedge(x2, y2, x3, y3,
                                      head_dist, cos_t, sin_t, linewidth)
                if has_end_arrow
                else ([], [], 0, 0)
            )

            # This simple code will not work if ddx, ddy is greater than the
            # separation between vertices.
            paths = [Path(np.concatenate([[(x0 + ddxA, y0 + ddyA)],
                                          path.vertices[1:-1],
                                          [(x3 + ddxB, y3 + ddyB)]]),
                          path.codes)]
            fills = [False]

            if has_begin_arrow:
                if self.fillbegin:
                    paths.append(
                        Path([*verticesA, (0, 0)], [*codesA, Path.CLOSEPOLY]))
                    fills.append(True)
                else:
                    paths.append(Path(verticesA, codesA))
                    fills.append(False)
            elif self._beginarrow_bracket:
                x0, y0 = path.vertices[0]
                x1, y1 = path.vertices[1]
                verticesA, codesA = self._get_bracket(x0, y0, x1, y1,
                                                      self.widthA * scaleA,
                                                      self.lengthA * scaleA,
                                                      self.angleA)

                paths.append(Path(verticesA, codesA))
                fills.append(False)

            if has_end_arrow:
                if self.fillend:
                    fills.append(True)
                    paths.append(
                        Path([*verticesB, (0, 0)], [*codesB, Path.CLOSEPOLY]))
                else:
                    fills.append(False)
                    paths.append(Path(verticesB, codesB))
            elif self._endarrow_bracket:
                x0, y0 = path.vertices[-1]
                x1, y1 = path.vertices[-2]
                verticesB, codesB = self._get_bracket(x0, y0, x1, y1,
                                                      self.widthB * scaleB,
                                                      self.lengthB * scaleB,
                                                      self.angleB)

                paths.append(Path(verticesB, codesB))
                fills.append(False)

            return paths, fills

    @_register_style(_style_list, name="-")
    class Curve(_Curve):
        """A simple curve without any arrow head."""

        def __init__(self):  # hide head_length, head_width
            # These attributes (whose values come from backcompat) only matter
            # if someone modifies beginarrow/etc. on an ArrowStyle instance.
            super().__init__(head_length=.2, head_width=.1)

    @_register_style(_style_list, name="<-")
    class CurveA(_Curve):
        """An arrow with a head at its start point."""
        arrow = "<-"

    @_register_style(_style_list, name="->")
    class CurveB(_Curve):
        """An arrow with a head at its end point."""
        arrow = "->"

    @_register_style(_style_list, name="<->")
    class CurveAB(_Curve):
        """An arrow with heads both at the start and the end point."""
        arrow = "<->"

    @_register_style(_style_list, name="<|-")
    class CurveFilledA(_Curve):
        """An arrow with filled triangle head at the start."""
        arrow = "<|-"

    @_register_style(_style_list, name="-|>")
    class CurveFilledB(_Curve):
        """An arrow with filled triangle head at the end."""
        arrow = "-|>"

    @_register_style(_style_list, name="<|-|>")
    class CurveFilledAB(_Curve):
        """An arrow with filled triangle heads at both ends."""
        arrow = "<|-|>"

    @_register_style(_style_list, name="]-")
    class BracketA(_Curve):
        """An arrow with an outward square bracket at its start."""
        arrow = "]-"

        def __init__(self, widthA=1., lengthA=0.2, angleA=0):
            """
            Parameters
            ----------
            widthA : float, default: 1.0
                Width of the bracket.
            lengthA : float, default: 0.2
                Length of the bracket.
            angleA : float, default: 0 degrees
                Orientation of the bracket, as a counterclockwise angle.
                0 degrees means perpendicular to the line.
            """
            super().__init__(widthA=widthA, lengthA=lengthA, angleA=angleA)

    @_register_style(_style_list, name="-[")
    class BracketB(_Curve):
        """An arrow with an outward square bracket at its end."""
        arrow = "-["

        def __init__(self, widthB=1., lengthB=0.2, angleB=0):
            """
            Parameters
            ----------
            widthB : float, default: 1.0
                Width of the bracket.
            lengthB : float, default: 0.2
                Length of the bracket.
            angleB : float, default: 0 degrees
                Orientation of the bracket, as a counterclockwise angle.
                0 degrees means perpendicular to the line.
            """
            super().__init__(widthB=widthB, lengthB=lengthB, angleB=angleB)

    @_register_style(_style_list, name="]-[")
    class BracketAB(_Curve):
        """An arrow with outward square brackets at both ends."""
        arrow = "]-["

        def __init__(self,
                     widthA=1., lengthA=0.2, angleA=0,
                     widthB=1., lengthB=0.2, angleB=0):
            """
            Parameters
            ----------
            widthA, widthB : float, default: 1.0
                Width of the bracket.
            lengthA, lengthB : float, default: 0.2
                Length of the bracket.
            angleA, angleB : float, default: 0 degrees
                Orientation of the bracket, as a counterclockwise angle.
                0 degrees means perpendicular to the line.
            """
            super().__init__(widthA=widthA, lengthA=lengthA, angleA=angleA,
                             widthB=widthB, lengthB=lengthB, angleB=angleB)

    @_register_style(_style_list, name="|-|")
    class BarAB(_Curve):
        """An arrow with vertical bars ``|`` at both ends."""
        arrow = "|-|"

        def __init__(self, widthA=1., angleA=0, widthB=1., angleB=0):
            """
            Parameters
            ----------
            widthA, widthB : float, default: 1.0
                Width of the bracket.
            angleA, angleB : float, default: 0 degrees
                Orientation of the bracket, as a counterclockwise angle.
                0 degrees means perpendicular to the line.
            """
            super().__init__(widthA=widthA, lengthA=0, angleA=angleA,
                             widthB=widthB, lengthB=0, angleB=angleB)

    @_register_style(_style_list, name=']->')
    class BracketCurve(_Curve):
        """
        An arrow with an outward square bracket at its start and a head at
        the end.
        """
        arrow = "]->"

        def __init__(self, widthA=1., lengthA=0.2, angleA=None):
            """
            Parameters
            ----------
            widthA : float, default: 1.0
                Width of the bracket.
            lengthA : float, default: 0.2
                Length of the bracket.
            angleA : float, default: 0 degrees
                Orientation of the bracket, as a counterclockwise angle.
                0 degrees means perpendicular to the line.
            """
            super().__init__(widthA=widthA, lengthA=lengthA, angleA=angleA)

    @_register_style(_style_list, name='<-[')
    class CurveBracket(_Curve):
        """
        An arrow with an outward square bracket at its end and a head at
        the start.
        """
        arrow = "<-["

        def __init__(self, widthB=1., lengthB=0.2, angleB=None):
            """
            Parameters
            ----------
            widthB : float, default: 1.0
                Width of the bracket.
            lengthB : float, default: 0.2
                Length of the bracket.
            angleB : float, default: 0 degrees
                Orientation of the bracket, as a counterclockwise angle.
                0 degrees means perpendicular to the line.
            """
            super().__init__(widthB=widthB, lengthB=lengthB, angleB=angleB)

    @_register_style(_style_list)
    class Simple(_Base):
        """A simple arrow. Only works with a quadratic Bézier curve."""

        def __init__(self, head_length=.5, head_width=.5, tail_width=.2):
            """
            Parameters
            ----------
            head_length : float, default: 0.5
                Length of the arrow head.

            head_width : float, default: 0.5
                Width of the arrow head.

            tail_width : float, default: 0.2
                Width of the arrow tail.
            """
            self.head_length, self.head_width, self.tail_width = \
                head_length, head_width, tail_width
            super().__init__()

        def transmute(self, path, mutation_size, linewidth):
            # docstring inherited
            x0, y0, x1, y1, x2, y2 = self.ensure_quadratic_bezier(path)

            # divide the path into a head and a tail
            head_length = self.head_length * mutation_size
            in_f = inside_circle(x2, y2, head_length)
            arrow_path = [(x0, y0), (x1, y1), (x2, y2)]

            try:
                arrow_out, arrow_in = \
                    split_bezier_intersecting_with_closedpath(arrow_path, in_f)
            except NonIntersectingPathException:
                # if this happens, make a straight line of the head_length
                # long.
                x0, y0 = _point_along_a_line(x2, y2, x1, y1, head_length)
                x1n, y1n = 0.5 * (x0 + x2), 0.5 * (y0 + y2)
                arrow_in = [(x0, y0), (x1n, y1n), (x2, y2)]
                arrow_out = None

            # head
            head_width = self.head_width * mutation_size
            head_left, head_right = make_wedged_bezier2(arrow_in,
                                                        head_width / 2., wm=.5)

            # tail
            if arrow_out is not None:
                tail_width = self.tail_width * mutation_size
                tail_left, tail_right = get_parallels(arrow_out,
                                                      tail_width / 2.)

                patch_path = [(Path.MOVETO, tail_right[0]),
                              (Path.CURVE3, tail_right[1]),
                              (Path.CURVE3, tail_right[2]),
                              (Path.LINETO, head_right[0]),
                              (Path.CURVE3, head_right[1]),
                              (Path.CURVE3, head_right[2]),
                              (Path.CURVE3, head_left[1]),
                              (Path.CURVE3, head_left[0]),
                              (Path.LINETO, tail_left[2]),
                              (Path.CURVE3, tail_left[1]),
                              (Path.CURVE3, tail_left[0]),
                              (Path.LINETO, tail_right[0]),
                              (Path.CLOSEPOLY, tail_right[0]),
                              ]
            else:
                patch_path = [(Path.MOVETO, head_right[0]),
                              (Path.CURVE3, head_right[1]),
                              (Path.CURVE3, head_right[2]),
                              (Path.CURVE3, head_left[1]),
                              (Path.CURVE3, head_left[0]),
                              (Path.CLOSEPOLY, head_left[0]),
                              ]

            path = Path([p for c, p in patch_path], [c for c, p in patch_path])

            return path, True

    @_register_style(_style_list)
    class Fancy(_Base):
        """A fancy arrow. Only works with a quadratic Bézier curve."""

        def __init__(self, head_length=.4, head_width=.4, tail_width=.4):
            """
            Parameters
            ----------
            head_length : float, default: 0.4
                Length of the arrow head.

            head_width : float, default: 0.4
                Width of the arrow head.

            tail_width : float, default: 0.4
                Width of the arrow tail.
            """
            self.head_length, self.head_width, self.tail_width = \
                head_length, head_width, tail_width
            super().__init__()

        def transmute(self, path, mutation_size, linewidth):
            # docstring inherited
            x0, y0, x1, y1, x2, y2 = self.ensure_quadratic_bezier(path)

            # divide the path into a head and a tail
            head_length = self.head_length * mutation_size
            arrow_path = [(x0, y0), (x1, y1), (x2, y2)]

            # path for head
            in_f = inside_circle(x2, y2, head_length)
            try:
                path_out, path_in = split_bezier_intersecting_with_closedpath(
                    arrow_path, in_f)
            except NonIntersectingPathException:
                # if this happens, make a straight line of the head_length
                # long.
                x0, y0 = _point_along_a_line(x2, y2, x1, y1, head_length)
                x1n, y1n = 0.5 * (x0 + x2), 0.5 * (y0 + y2)
                arrow_path = [(x0, y0), (x1n, y1n), (x2, y2)]
                path_head = arrow_path
            else:
                path_head = path_in

            # path for head
            in_f = inside_circle(x2, y2, head_length * .8)
            path_out, path_in = split_bezier_intersecting_with_closedpath(
                arrow_path, in_f)
            path_tail = path_out

            # head
            head_width = self.head_width * mutation_size
            head_l, head_r = make_wedged_bezier2(path_head,
                                                 head_width / 2.,
                                                 wm=.6)

            # tail
            tail_width = self.tail_width * mutation_size
            tail_left, tail_right = make_wedged_bezier2(path_tail,
                                                        tail_width * .5,
                                                        w1=1., wm=0.6, w2=0.3)

            # path for head
            in_f = inside_circle(x0, y0, tail_width * .3)
            path_in, path_out = split_bezier_intersecting_with_closedpath(
                arrow_path, in_f)
            tail_start = path_in[-1]

            head_right, head_left = head_r, head_l
            patch_path = [(Path.MOVETO, tail_start),
                          (Path.LINETO, tail_right[0]),
                          (Path.CURVE3, tail_right[1]),
                          (Path.CURVE3, tail_right[2]),
                          (Path.LINETO, head_right[0]),
                          (Path.CURVE3, head_right[1]),
                          (Path.CURVE3, head_right[2]),
                          (Path.CURVE3, head_left[1]),
                          (Path.CURVE3, head_left[0]),
                          (Path.LINETO, tail_left[2]),
                          (Path.CURVE3, tail_left[1]),
                          (Path.CURVE3, tail_left[0]),
                          (Path.LINETO, tail_start),
                          (Path.CLOSEPOLY, tail_start),
                          ]
            path = Path([p for c, p in patch_path], [c for c, p in patch_path])

            return path, True

    @_register_style(_style_list)
    class Wedge(_Base):
        """
        Wedge(?) shape. Only works with a quadratic Bézier curve.  The
        start point has a width of the *tail_width* and the end point has a
        width of 0. At the middle, the width is *shrink_factor*x*tail_width*.
        """

        def __init__(self, tail_width=.3, shrink_factor=0.5):
            """
            Parameters
            ----------
            tail_width : float, default: 0.3
                Width of the tail.

            shrink_factor : float, default: 0.5
                Fraction of the arrow width at the middle point.
            """
            self.tail_width = tail_width
            self.shrink_factor = shrink_factor
            super().__init__()

        def transmute(self, path, mutation_size, linewidth):
            # docstring inherited
            x0, y0, x1, y1, x2, y2 = self.ensure_quadratic_bezier(path)

            arrow_path = [(x0, y0), (x1, y1), (x2, y2)]
            b_plus, b_minus = make_wedged_bezier2(
                                    arrow_path,
                                    self.tail_width * mutation_size / 2.,
                                    wm=self.shrink_factor)

            patch_path = [(Path.MOVETO, b_plus[0]),
                          (Path.CURVE3, b_plus[1]),
                          (Path.CURVE3, b_plus[2]),
                          (Path.LINETO, b_minus[2]),
                          (Path.CURVE3, b_minus[1]),
                          (Path.CURVE3, b_minus[0]),
                          (Path.CLOSEPOLY, b_minus[0]),
                          ]
            path = Path([p for c, p in patch_path], [c for c, p in patch_path])

            return path, True


class FancyBboxPatch(Patch):
    """
    A fancy box around a rectangle with lower left at *xy* = (*x*, *y*)
    with specified width and height.

    `.FancyBboxPatch` is similar to `.Rectangle`, but it draws a fancy box
    around the rectangle. The transformation of the rectangle box to the
    fancy box is delegated to the style classes defined in `.BoxStyle`.
    """

    _edge_default = True

    def __str__(self):
        s = self.__class__.__name__ + "((%g, %g), width=%g, height=%g)"
        return s % (self._x, self._y, self._width, self._height)

    @_docstring.dedent_interpd
    def __init__(self, xy, width, height, boxstyle="round", *,
                 mutation_scale=1, mutation_aspect=1, **kwargs):
        """
        Parameters
        ----------
        xy : (float, float)
          The lower left corner of the box.

        width : float
            The width of the box.

        height : float
            The height of the box.

        boxstyle : str or `~matplotlib.patches.BoxStyle`
            The style of the fancy box. This can either be a `.BoxStyle`
            instance or a string of the style name and optionally comma
            separated attributes (e.g. "Round, pad=0.2"). This string is
            passed to `.BoxStyle` to construct a `.BoxStyle` object. See
            there for a full documentation.

            The following box styles are available:

            %(BoxStyle:table)s

        mutation_scale : float, default: 1
            Scaling factor applied to the attributes of the box style
            (e.g. pad or rounding_size).

        mutation_aspect : float, default: 1
            The height of the rectangle will be squeezed by this value before
            the mutation and the mutated box will be stretched by the inverse
            of it. For example, this allows different horizontal and vertical
            padding.

        Other Parameters
        ----------------
        **kwargs : `~matplotlib.patches.Patch` properties

        %(Patch:kwdoc)s
        """

        super().__init__(**kwargs)
        self._x, self._y = xy
        self._width = width
        self._height = height
        self.set_boxstyle(boxstyle)
        self._mutation_scale = mutation_scale
        self._mutation_aspect = mutation_aspect
        self.stale = True

    @_docstring.dedent_interpd
    def set_boxstyle(self, boxstyle=None, **kwargs):
        """
        Set the box style, possibly with further attributes.

        Attributes from the previous box style are not reused.

        Without argument (or with ``boxstyle=None``), the available box styles
        are returned as a human-readable string.

        Parameters
        ----------
        boxstyle : str or `~matplotlib.patches.BoxStyle`
            The style of the box: either a `.BoxStyle` instance, or a string,
            which is the style name and optionally comma separated attributes
            (e.g. "Round,pad=0.2"). Such a string is used to construct a
            `.BoxStyle` object, as documented in that class.

            The following box styles are available:

            %(BoxStyle:table_and_accepts)s

        **kwargs
            Additional attributes for the box style. See the table above for
            supported parameters.

        Examples
        --------
        ::

            set_boxstyle("Round,pad=0.2")
            set_boxstyle("round", pad=0.2)
        """
        if boxstyle is None:
            return BoxStyle.pprint_styles()
        self._bbox_transmuter = (
            BoxStyle(boxstyle, **kwargs)
            if isinstance(boxstyle, str) else boxstyle)
        self.stale = True

    def get_boxstyle(self):
        """Return the boxstyle object."""
        return self._bbox_transmuter

    def set_mutation_scale(self, scale):
        """
        Set the mutation scale.

        Parameters
        ----------
        scale : float
        """
        self._mutation_scale = scale
        self.stale = True

    def get_mutation_scale(self):
        """Return the mutation scale."""
        return self._mutation_scale

    def set_mutation_aspect(self, aspect):
        """
        Set the aspect ratio of the bbox mutation.

        Parameters
        ----------
        aspect : float
        """
        self._mutation_aspect = aspect
        self.stale = True

    def get_mutation_aspect(self):
        """Return the aspect ratio of the bbox mutation."""
        return (self._mutation_aspect if self._mutation_aspect is not None
                else 1)  # backcompat.

    def get_path(self):
        """Return the mutated path of the rectangle."""
        boxstyle = self.get_boxstyle()
        m_aspect = self.get_mutation_aspect()
        # Call boxstyle with y, height squeezed by aspect_ratio.
        path = boxstyle(self._x, self._y / m_aspect,
                        self._width, self._height / m_aspect,
                        self.get_mutation_scale())
        return Path(path.vertices * [1, m_aspect], path.codes)  # Unsqueeze y.

    # Following methods are borrowed from the Rectangle class.

    def get_x(self):
        """Return the left coord of the rectangle."""
        return self._x

    def get_y(self):
        """Return the bottom coord of the rectangle."""
        return self._y

    def get_width(self):
        """Return the width of the rectangle."""
        return self._width

    def get_height(self):
        """Return the height of the rectangle."""
        return self._height

    def set_x(self, x):
        """
        Set the left coord of the rectangle.

        Parameters
        ----------
        x : float
        """
        self._x = x
        self.stale = True

    def set_y(self, y):
        """
        Set the bottom coord of the rectangle.

        Parameters
        ----------
        y : float
        """
        self._y = y
        self.stale = True

    def set_width(self, w):
        """
        Set the rectangle width.

        Parameters
        ----------
        w : float
        """
        self._width = w
        self.stale = True

    def set_height(self, h):
        """
        Set the rectangle height.

        Parameters
        ----------
        h : float
        """
        self._height = h
        self.stale = True

    def set_bounds(self, *args):
        """
        Set the bounds of the rectangle.

        Call signatures::

            set_bounds(left, bottom, width, height)
            set_bounds((left, bottom, width, height))

        Parameters
        ----------
        left, bottom : float
            The coordinates of the bottom left corner of the rectangle.
        width, height : float
            The width/height of the rectangle.
        """
        if len(args) == 1:
            l, b, w, h = args[0]
        else:
            l, b, w, h = args
        self._x = l
        self._y = b
        self._width = w
        self._height = h
        self.stale = True

    def get_bbox(self):
        """Return the `.Bbox`."""
        return transforms.Bbox.from_bounds(self._x, self._y,
                                           self._width, self._height)


class FancyArrowPatch(Patch):
    """
    A fancy arrow patch.

    It draws an arrow using the `ArrowStyle`. It is primarily used by the
    `~.axes.Axes.annotate` method.  For most purposes, use the annotate method for
    drawing arrows.

    The head and tail positions are fixed at the specified start and end points
    of the arrow, but the size and shape (in display coordinates) of the arrow
    does not change when the axis is moved or zoomed.
    """
    _edge_default = True

    def __str__(self):
        if self._posA_posB is not None:
            (x1, y1), (x2, y2) = self._posA_posB
            return f"{type(self).__name__}(({x1:g}, {y1:g})->({x2:g}, {y2:g}))"
        else:
            return f"{type(self).__name__}({self._path_original})"

    @_docstring.dedent_interpd
    def __init__(self, posA=None, posB=None, *,
                 path=None, arrowstyle="simple", connectionstyle="arc3",
                 patchA=None, patchB=None, shrinkA=2, shrinkB=2,
                 mutation_scale=1, mutation_aspect=1, **kwargs):
        """
        There are two ways for defining an arrow:

        - If *posA* and *posB* are given, a path connecting two points is
          created according to *connectionstyle*. The path will be
          clipped with *patchA* and *patchB* and further shrunken by
          *shrinkA* and *shrinkB*. An arrow is drawn along this
          resulting path using the *arrowstyle* parameter.

        - Alternatively if *path* is provided, an arrow is drawn along this
          path and *patchA*, *patchB*, *shrinkA*, and *shrinkB* are ignored.

        Parameters
        ----------
        posA, posB : (float, float), default: None
            (x, y) coordinates of arrow tail and arrow head respectively.

        path : `~matplotlib.path.Path`, default: None
            If provided, an arrow is drawn along this path and *patchA*,
            *patchB*, *shrinkA*, and *shrinkB* are ignored.

        arrowstyle : str or `.ArrowStyle`, default: 'simple'
            The `.ArrowStyle` with which the fancy arrow is drawn.  If a
            string, it should be one of the available arrowstyle names, with
            optional comma-separated attributes.  The optional attributes are
            meant to be scaled with the *mutation_scale*.  The following arrow
            styles are available:

            %(ArrowStyle:table)s

        connectionstyle : str or `.ConnectionStyle` or None, optional, \
default: 'arc3'
            The `.ConnectionStyle` with which *posA* and *posB* are connected.
            If a string, it should be one of the available connectionstyle
            names, with optional comma-separated attributes.  The following
            connection styles are available:

            %(ConnectionStyle:table)s

        patchA, patchB : `~matplotlib.patches.Patch`, default: None
            Head and tail patches, respectively.

        shrinkA, shrinkB : float, default: 2
            Shrinking factor of the tail and head of the arrow respectively.

        mutation_scale : float, default: 1
            Value with which attributes of *arrowstyle* (e.g., *head_length*)
            will be scaled.

        mutation_aspect : None or float, default: None
            The height of the rectangle will be squeezed by this value before
            the mutation and the mutated box will be stretched by the inverse
            of it.

        Other Parameters
        ----------------
        **kwargs : `~matplotlib.patches.Patch` properties, optional
            Here is a list of available `.Patch` properties:

        %(Patch:kwdoc)s

            In contrast to other patches, the default ``capstyle`` and
            ``joinstyle`` for `FancyArrowPatch` are set to ``"round"``.
        """
        # Traditionally, the cap- and joinstyle for FancyArrowPatch are round
        kwargs.setdefault("joinstyle", JoinStyle.round)
        kwargs.setdefault("capstyle", CapStyle.round)

        super().__init__(**kwargs)

        if posA is not None and posB is not None and path is None:
            self._posA_posB = [posA, posB]

            if connectionstyle is None:
                connectionstyle = "arc3"
            self.set_connectionstyle(connectionstyle)

        elif posA is None and posB is None and path is not None:
            self._posA_posB = None
        else:
            raise ValueError("Either posA and posB, or path need to provided")

        self.patchA = patchA
        self.patchB = patchB
        self.shrinkA = shrinkA
        self.shrinkB = shrinkB

        self._path_original = path

        self.set_arrowstyle(arrowstyle)

        self._mutation_scale = mutation_scale
        self._mutation_aspect = mutation_aspect

        self._dpi_cor = 1.0

    def set_positions(self, posA, posB):
        """
        Set the start and end positions of the connecting path.

        Parameters
        ----------
        posA, posB : None, tuple
            (x, y) coordinates of arrow tail and arrow head respectively. If
            `None` use current value.
        """
        if posA is not None:
            self._posA_posB[0] = posA
        if posB is not None:
            self._posA_posB[1] = posB
        self.stale = True

    def set_patchA(self, patchA):
        """
        Set the tail patch.

        Parameters
        ----------
        patchA : `.patches.Patch`
        """
        self.patchA = patchA
        self.stale = True

    def set_patchB(self, patchB):
        """
        Set the head patch.

        Parameters
        ----------
        patchB : `.patches.Patch`
        """
        self.patchB = patchB
        self.stale = True

    @_docstring.dedent_interpd
    def set_connectionstyle(self, connectionstyle=None, **kwargs):
        """
        Set the connection style, possibly with further attributes.

        Attributes from the previous connection style are not reused.

        Without argument (or with ``connectionstyle=None``), the available box
        styles are returned as a human-readable string.

        Parameters
        ----------
        connectionstyle : str or `~matplotlib.patches.ConnectionStyle`
            The style of the connection: either a `.ConnectionStyle` instance,
            or a string, which is the style name and optionally comma separated
            attributes (e.g. "Arc,armA=30,rad=10"). Such a string is used to
            construct a `.ConnectionStyle` object, as documented in that class.

            The following connection styles are available:

            %(ConnectionStyle:table_and_accepts)s

        **kwargs
            Additional attributes for the connection style. See the table above
            for supported parameters.

        Examples
        --------
        ::

            set_connectionstyle("Arc,armA=30,rad=10")
            set_connectionstyle("arc", armA=30, rad=10)
        """
        if connectionstyle is None:
            return ConnectionStyle.pprint_styles()
        self._connector = (
            ConnectionStyle(connectionstyle, **kwargs)
            if isinstance(connectionstyle, str) else connectionstyle)
        self.stale = True

    def get_connectionstyle(self):
        """Return the `ConnectionStyle` used."""
        return self._connector

    def set_arrowstyle(self, arrowstyle=None, **kwargs):
        """
        Set the arrow style, possibly with further attributes.

        Attributes from the previous arrow style are not reused.

        Without argument (or with ``arrowstyle=None``), the available box
        styles are returned as a human-readable string.

        Parameters
        ----------
        arrowstyle : str or `~matplotlib.patches.ArrowStyle`
            The style of the arrow: either a `.ArrowStyle` instance, or a
            string, which is the style name and optionally comma separated
            attributes (e.g. "Fancy,head_length=0.2"). Such a string is used to
            construct a `.ArrowStyle` object, as documented in that class.

            The following arrow styles are available:

            %(ArrowStyle:table_and_accepts)s

        **kwargs
            Additional attributes for the arrow style. See the table above for
            supported parameters.

        Examples
        --------
        ::

            set_arrowstyle("Fancy,head_length=0.2")
            set_arrowstyle("fancy", head_length=0.2)
        """
        if arrowstyle is None:
            return ArrowStyle.pprint_styles()
        self._arrow_transmuter = (
            ArrowStyle(arrowstyle, **kwargs)
            if isinstance(arrowstyle, str) else arrowstyle)
        self.stale = True

    def get_arrowstyle(self):
        """Return the arrowstyle object."""
        return self._arrow_transmuter

    def set_mutation_scale(self, scale):
        """
        Set the mutation scale.

        Parameters
        ----------
        scale : float
        """
        self._mutation_scale = scale
        self.stale = True

    def get_mutation_scale(self):
        """
        Return the mutation scale.

        Returns
        -------
        scalar
        """
        return self._mutation_scale

    def set_mutation_aspect(self, aspect):
        """
        Set the aspect ratio of the bbox mutation.

        Parameters
        ----------
        aspect : float
        """
        self._mutation_aspect = aspect
        self.stale = True

    def get_mutation_aspect(self):
        """Return the aspect ratio of the bbox mutation."""
        return (self._mutation_aspect if self._mutation_aspect is not None
                else 1)  # backcompat.

    def get_path(self):
        """Return the path of the arrow in the data coordinates."""
        # The path is generated in display coordinates, then converted back to
        # data coordinates.
        _path, fillable = self._get_path_in_displaycoord()
        if np.iterable(fillable):
            _path = Path.make_compound_path(*_path)
        return self.get_transform().inverted().transform_path(_path)

    def _get_path_in_displaycoord(self):
        """Return the mutated path of the arrow in display coordinates."""
        dpi_cor = self._dpi_cor

        if self._posA_posB is not None:
            posA = self._convert_xy_units(self._posA_posB[0])
            posB = self._convert_xy_units(self._posA_posB[1])
            (posA, posB) = self.get_transform().transform((posA, posB))
            _path = self.get_connectionstyle()(posA, posB,
                                               patchA=self.patchA,
                                               patchB=self.patchB,
                                               shrinkA=self.shrinkA * dpi_cor,
                                               shrinkB=self.shrinkB * dpi_cor
                                               )
        else:
            _path = self.get_transform().transform_path(self._path_original)

        _path, fillable = self.get_arrowstyle()(
            _path,
            self.get_mutation_scale() * dpi_cor,
            self.get_linewidth() * dpi_cor,
            self.get_mutation_aspect())

        return _path, fillable

    def draw(self, renderer):
        if not self.get_visible():
            return

        # FIXME: dpi_cor is for the dpi-dependency of the linewidth.  There
        # could be room for improvement.  Maybe _get_path_in_displaycoord could
        # take a renderer argument, but get_path should be adapted too.
        self._dpi_cor = renderer.points_to_pixels(1.)
        path, fillable = self._get_path_in_displaycoord()

        if not np.iterable(fillable):
            path = [path]
            fillable = [fillable]

        affine = transforms.IdentityTransform()

        self._draw_paths_with_artist_properties(
            renderer,
            [(p, affine, self._facecolor if f and self._facecolor[3] else None)
             for p, f in zip(path, fillable)])


class ConnectionPatch(FancyArrowPatch):
    """A patch that connects two points (possibly in different Axes)."""

    def __str__(self):
        return "ConnectionPatch((%g, %g), (%g, %g))" % \
               (self.xy1[0], self.xy1[1], self.xy2[0], self.xy2[1])

    @_docstring.dedent_interpd
    def __init__(self, xyA, xyB, coordsA, coordsB=None, *,
                 axesA=None, axesB=None,
                 arrowstyle="-",
                 connectionstyle="arc3",
                 patchA=None,
                 patchB=None,
                 shrinkA=0.,
                 shrinkB=0.,
                 mutation_scale=10.,
                 mutation_aspect=None,
                 clip_on=False,
                 **kwargs):
        """
        Connect point *xyA* in *coordsA* with point *xyB* in *coordsB*.

        Valid keys are

        ===============  ======================================================
        Key              Description
        ===============  ======================================================
        arrowstyle       the arrow style
        connectionstyle  the connection style
        relpos           default is (0.5, 0.5)
        patchA           default is bounding box of the text
        patchB           default is None
        shrinkA          default is 2 points
        shrinkB          default is 2 points
        mutation_scale   default is text size (in points)
        mutation_aspect  default is 1.
        ?                any key for `matplotlib.patches.PathPatch`
        ===============  ======================================================

        *coordsA* and *coordsB* are strings that indicate the
        coordinates of *xyA* and *xyB*.

        ==================== ==================================================
        Property             Description
        ==================== ==================================================
        'figure points'      points from the lower left corner of the figure
        'figure pixels'      pixels from the lower left corner of the figure
        'figure fraction'    0, 0 is lower left of figure and 1, 1 is upper
                             right
        'subfigure points'   points from the lower left corner of the subfigure
        'subfigure pixels'   pixels from the lower left corner of the subfigure
        'subfigure fraction' fraction of the subfigure, 0, 0 is lower left.
        'axes points'        points from lower left corner of the Axes
        'axes pixels'        pixels from lower left corner of the Axes
        'axes fraction'      0, 0 is lower left of Axes and 1, 1 is upper right
        'data'               use the coordinate system of the object being
                             annotated (default)
        'offset points'      offset (in points) from the *xy* value
        'polar'              you can specify *theta*, *r* for the annotation,
                             even in cartesian plots.  Note that if you are
                             using a polar Axes, you do not need to specify
                             polar for the coordinate system since that is the
                             native "data" coordinate system.
        ==================== ==================================================

        Alternatively they can be set to any valid
        `~matplotlib.transforms.Transform`.

        Note that 'subfigure pixels' and 'figure pixels' are the same
        for the parent figure, so users who want code that is usable in
        a subfigure can use 'subfigure pixels'.

        .. note::

           Using `ConnectionPatch` across two `~.axes.Axes` instances
           is not directly compatible with :ref:`constrained layout
           <constrainedlayout_guide>`. Add the artist
           directly to the `.Figure` instead of adding it to a specific Axes,
           or exclude it from the layout using ``con.set_in_layout(False)``.

           .. code-block:: default

              fig, ax = plt.subplots(1, 2, constrained_layout=True)
              con = ConnectionPatch(..., axesA=ax[0], axesB=ax[1])
              fig.add_artist(con)

        """
        if coordsB is None:
            coordsB = coordsA
        # we'll draw ourself after the artist we annotate by default
        self.xy1 = xyA
        self.xy2 = xyB
        self.coords1 = coordsA
        self.coords2 = coordsB

        self.axesA = axesA
        self.axesB = axesB

        super().__init__(posA=(0, 0), posB=(1, 1),
                         arrowstyle=arrowstyle,
                         connectionstyle=connectionstyle,
                         patchA=patchA, patchB=patchB,
                         shrinkA=shrinkA, shrinkB=shrinkB,
                         mutation_scale=mutation_scale,
                         mutation_aspect=mutation_aspect,
                         clip_on=clip_on,
                         **kwargs)
        # if True, draw annotation only if self.xy is inside the Axes
        self._annotation_clip = None

    def _get_xy(self, xy, s, axes=None):
        """Calculate the pixel position of given point."""
        s0 = s  # For the error message, if needed.
        if axes is None:
            axes = self.axes
        xy = np.array(xy)
        if s in ["figure points", "axes points"]:
            xy *= self.figure.dpi / 72
            s = s.replace("points", "pixels")
        elif s == "figure fraction":
            s = self.figure.transFigure
        elif s == "subfigure fraction":
            s = self.figure.transSubfigure
        elif s == "axes fraction":
            s = axes.transAxes
        x, y = xy

        if s == 'data':
            trans = axes.transData
            x = float(self.convert_xunits(x))
            y = float(self.convert_yunits(y))
            return trans.transform((x, y))
        elif s == 'offset points':
            if self.xycoords == 'offset points':  # prevent recursion
                return self._get_xy(self.xy, 'data')
            return (
                self._get_xy(self.xy, self.xycoords)  # converted data point
                + xy * self.figure.dpi / 72)  # converted offset
        elif s == 'polar':
            theta, r = x, y
            x = r * np.cos(theta)
            y = r * np.sin(theta)
            trans = axes.transData
            return trans.transform((x, y))
        elif s == 'figure pixels':
            # pixels from the lower left corner of the figure
            bb = self.figure.figbbox
            x = bb.x0 + x if x >= 0 else bb.x1 + x
            y = bb.y0 + y if y >= 0 else bb.y1 + y
            return x, y
        elif s == 'subfigure pixels':
            # pixels from the lower left corner of the figure
            bb = self.figure.bbox
            x = bb.x0 + x if x >= 0 else bb.x1 + x
            y = bb.y0 + y if y >= 0 else bb.y1 + y
            return x, y
        elif s == 'axes pixels':
            # pixels from the lower left corner of the Axes
            bb = axes.bbox
            x = bb.x0 + x if x >= 0 else bb.x1 + x
            y = bb.y0 + y if y >= 0 else bb.y1 + y
            return x, y
        elif isinstance(s, transforms.Transform):
            return s.transform(xy)
        else:
            raise ValueError(f"{s0} is not a valid coordinate transformation")

    def set_annotation_clip(self, b):
        """
        Set the annotation's clipping behavior.

        Parameters
        ----------
        b : bool or None
            - True: The annotation will be clipped when ``self.xy`` is
              outside the Axes.
            - False: The annotation will always be drawn.
            - None: The annotation will be clipped when ``self.xy`` is
              outside the Axes and ``self.xycoords == "data"``.
        """
        self._annotation_clip = b
        self.stale = True

    def get_annotation_clip(self):
        """
        Return the clipping behavior.

        See `.set_annotation_clip` for the meaning of the return value.
        """
        return self._annotation_clip

    def _get_path_in_displaycoord(self):
        """Return the mutated path of the arrow in display coordinates."""
        dpi_cor = self._dpi_cor
        posA = self._get_xy(self.xy1, self.coords1, self.axesA)
        posB = self._get_xy(self.xy2, self.coords2, self.axesB)
        path = self.get_connectionstyle()(
            posA, posB,
            patchA=self.patchA, patchB=self.patchB,
            shrinkA=self.shrinkA * dpi_cor, shrinkB=self.shrinkB * dpi_cor,
        )
        path, fillable = self.get_arrowstyle()(
            path,
            self.get_mutation_scale() * dpi_cor,
            self.get_linewidth() * dpi_cor,
            self.get_mutation_aspect()
        )
        return path, fillable

    def _check_xy(self, renderer):
        """Check whether the annotation needs to be drawn."""

        b = self.get_annotation_clip()

        if b or (b is None and self.coords1 == "data"):
            xy_pixel = self._get_xy(self.xy1, self.coords1, self.axesA)
            if self.axesA is None:
                axes = self.axes
            else:
                axes = self.axesA
            if not axes.contains_point(xy_pixel):
                return False

        if b or (b is None and self.coords2 == "data"):
            xy_pixel = self._get_xy(self.xy2, self.coords2, self.axesB)
            if self.axesB is None:
                axes = self.axes
            else:
                axes = self.axesB
            if not axes.contains_point(xy_pixel):
                return False

        return True

    def draw(self, renderer):
        if renderer is not None:
            self._renderer = renderer
        if not self.get_visible() or not self._check_xy(renderer):
            return
        super().draw(renderer)<|MERGE_RESOLUTION|>--- conflicted
+++ resolved
@@ -183,14 +183,8 @@
         ----------
         point : (float, float)
             The point (x, y) to check, in target coordinates of
-<<<<<<< HEAD
-            `.Patch.get_transform`. These are display coordinates for patches
-            that are added to a figure or axes.
-
-=======
-            ``self.get_transform()``. These are display coordinates for patches
+            ``.Patch.get_transform()``. These are display coordinates for patches
             that are added to a figure or Axes.
->>>>>>> 810a43b3
         radius : float, optional
             Additional margin on the patch in target coordinates of
             `.Patch.get_transform`. See `.Path.contains_point` for further
