import os
from matplotlib.font_manager import FontProperties

# Re-exported API from _mathtext.
from ._mathtext import (
    RasterParse as RasterParse,
    VectorParse as VectorParse,
    get_unicode_index as get_unicode_index,
)

from typing import IO, Literal
from matplotlib.typing import ColorType

class MathTextParser:
<<<<<<< HEAD
    def __init__(self, output: Literal["path", "raster", "macosx"]) -> None: ...
    def parse(self, s: str, dpi: float = ..., prop: FontProperties | None = ...,
              antialiased: bool | None = ...): ...
=======
    def __init__(self, output: Literal["path", "agg", "raster", "macosx"]) -> None: ...
    def parse(self, s: str, dpi: float = ..., prop: FontProperties | None = ...): ...
>>>>>>> 4dbba98f

def math_to_image(
    s: str,
    filename_or_obj: str | os.PathLike | IO,
    prop: FontProperties | None = ...,
    dpi: float | None = ...,
    format: str | None = ...,
    *,
    color: ColorType | None = ...
): ...<|MERGE_RESOLUTION|>--- conflicted
+++ resolved
@@ -12,14 +12,8 @@
 from matplotlib.typing import ColorType
 
 class MathTextParser:
-<<<<<<< HEAD
-    def __init__(self, output: Literal["path", "raster", "macosx"]) -> None: ...
-    def parse(self, s: str, dpi: float = ..., prop: FontProperties | None = ...,
-              antialiased: bool | None = ...): ...
-=======
     def __init__(self, output: Literal["path", "agg", "raster", "macosx"]) -> None: ...
     def parse(self, s: str, dpi: float = ..., prop: FontProperties | None = ...): ...
->>>>>>> 4dbba98f
 
 def math_to_image(
     s: str,
