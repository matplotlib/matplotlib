--- conflicted
+++ resolved
@@ -725,7 +725,6 @@
         p.set_transform(trans)
         return [p]
 
-<<<<<<< HEAD
 class HandlerFancyArrowPatch(HandlerPatch):
 	    """
 	    Handler for FancyArrowPatch instances.
@@ -785,79 +784,4 @@
 	                                      ydescent, width, height,
 	                                      fontsize,
 	                                      trans,
-                                         )
-=======
-
-class HandlerFancyArrowPatch(HandlerPatch):
-    """
-    Handler for FancyArrowPatch instances.
-    """
-    def _create_patch(self, legend, orig_handle, xdescent, ydescent, width,
-                      height, fontsize):
-        arrow = FancyArrowPatch([-xdescent,
-                                 -ydescent + height / 2],
-                                [-xdescent + width,
-                                 -ydescent + height / 2],
-                                mutation_scale=width / 3)
-        arrow.set_arrowstyle(orig_handle.get_arrowstyle())
-        return arrow
-
-
-class HandlerAnnotation(HandlerBase):
-    """
-    Handler for Annotation instances.
-    Defers to HandlerFancyArrowPatch to draw the annotation arrow (if any).
-    Parameters
-    ----------
-    pad : float, optional
-    If None, fall back to `legend.borderpad` asstr the default.
-    In units of fraction of font size.
-    Default is None.
-    width_ratios : tuple, optional
-    The relative width of the respective text/arrow legend annotation pair.
-    Must be of length 2.
-    Default is [1,4].
-    """
-
-    def __init__(
-        self,
-        pad=None,
-        width_ratios=[1, 4],
-        **kwargs
-    ):
-
-        self._pad = pad
-        self._width_ratios = width_ratios
-
-        HandlerBase.__init__(self, **kwargs)
-
-    def create_artists(
-        self,
-        legend,
-        orig_handle,
-        xdescent,
-        ydescent,
-        width,
-        height,
-        fontsize,
-        trans,
-    ):
-
-        if orig_handle.arrow_patch is not None:
-
-            # Arrow without text
-
-            handler = HandlerFancyArrowPatch()
-            handle = orig_handle.arrow_patch
-
-        return handler.create_artists(
-            legend,
-            handle,
-            xdescent,
-            ydescent,
-            width,
-            height,
-            fontsize,
-            trans,
-        )
->>>>>>> e3f73d38
+                                         )