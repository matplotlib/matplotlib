# TODO:
# * Loop Delay is broken on GTKAgg. This is because source_remove() is not
#   working as we want. PyGTK bug?
# * Documentation -- this will need a new section of the User's Guide.
#      Both for Animations and just timers.
#   - Also need to update http://www.scipy.org/Cookbook/Matplotlib/Animations
# * Blit
#   * Currently broken with Qt4 for widgets that don't start on screen
#   * Still a few edge cases that aren't working correctly
#   * Can this integrate better with existing matplotlib animation artist flag?
#     - If animated removes from default draw(), perhaps we could use this to
#       simplify initial draw.
# * Example
#   * Frameless animation - pure procedural with no loop
#   * Need example that uses something like inotify or subprocess
#   * Complex syncing examples
# * Movies
#   * Can blit be enabled for movies?
# * Need to consider event sources to allow clicking through multiple figures
from __future__ import (absolute_import, division, print_function,
                        unicode_literals)

import six
from six.moves import xrange, zip

import os
import platform
import sys
import itertools
try:
    # python3
    from base64 import encodebytes
except ImportError:
    # python2
    from base64 import encodestring as encodebytes
import abc
import contextlib
import tempfile
import warnings
from matplotlib.cbook import iterable, is_string_like, deprecated
from matplotlib.compat import subprocess
from matplotlib import verbose
from matplotlib import rcParams, rcParamsDefault, rc_context

# Process creation flag for subprocess to prevent it raising a terminal
# window. See for example:
# https://stackoverflow.com/questions/24130623/using-python-subprocess-popen-cant-prevent-exe-stopped-working-prompt
if platform.system() == 'Windows':
    CREATE_NO_WINDOW = 0x08000000
    subprocess_creation_flags = CREATE_NO_WINDOW
else:
    # Apparently None won't work here
    subprocess_creation_flags = 0

# Other potential writing methods:
# * http://pymedia.org/
# * libmng (produces swf) python wrappers: https://github.com/libming/libming
# * Wrap x264 API:

# (http://stackoverflow.com/questions/2940671/
# how-to-encode-series-of-images-into-h264-using-x264-api-c-c )


def adjusted_figsize(w, h, dpi, n):
    wnew = int(w * dpi / n) * n / dpi
    hnew = int(h * dpi / n) * n / dpi
    return wnew, hnew


# A registry for available MovieWriter classes
class MovieWriterRegistry(object):
    '''Registry of available writer classes by human readable name.'''
    def __init__(self):
        self.avail = dict()
        self._registered = dict()
        self._dirty = False

    def set_dirty(self):
        """Sets a flag to re-setup the writers"""
        self._dirty = True

    # Returns a decorator that can be used on classes to register them under
    # a name. As in:
    # @register('foo')
    # class Foo:
    #    pass
    def register(self, name):
        def wrapper(writerClass):
            self._registered[name] = writerClass
            if writerClass.isAvailable():
                self.avail[name] = writerClass
            return writerClass
        return wrapper

    def ensure_not_dirty(self):
        """If dirty, reasks the writers if they are available"""
        if self._dirty:
            self.reset_available_writers()

    def reset_available_writers(self):
        """Reset the available state of all registered writers"""
        self.avail = {}
        for name, writerClass in self._registered.items():
            if writerClass.isAvailable():
                self.avail[name] = writerClass
        self._dirty = False

    def list(self):
        ''' Get a list of available MovieWriters.'''
        self.ensure_not_dirty()
        return list(self.avail.keys())

    def is_available(self, name):
        '''Check if given writer is available by name.

        Parameters
        ----------
        name : str

        Returns
        -------
        available : bool
        '''
        self.ensure_not_dirty()
        return name in self.avail

    def __getitem__(self, name):
        self.ensure_not_dirty()
        if not self.avail:
            raise RuntimeError("No MovieWriters available!")
        return self.avail[name]

writers = MovieWriterRegistry()


<<<<<<< HEAD
class AbstractMovieWriter(six.with_metaclass(abc.ABCMeta)):
    '''
    Abstract base class for writing movies. Fundamentally, what a MovieWriter
    does is provide is a way to grab frames by calling grab_frame().

    setup() is called to start the process and finish() is called afterwards.

    This class is set up to provide for writing movie frame data to a pipe.
    saving() is provided as a context manager to facilitate this process as::

      with moviewriter.saving(fig, outfile='myfile.mp4', dpi=100):
          # Iterate over frames
          moviewriter.grab_frame(**savefig_kwargs)

    The use of the context manager ensures that setup() and finish() are
    performed as necessary.

    An instance of a concrete subclass of this class can be given as the
    `writer` argument of `Animation.save()`.
    '''

    @abc.abstractmethod
    def setup(self, fig, outfile, dpi):
        '''
        Perform setup for writing the movie file.

        fig: `matplotlib.Figure` instance
            The figure object that contains the information for frames
        outfile: string
            The filename of the resulting movie file
        dpi: int
            The DPI (or resolution) for the file.  This controls the size
            in pixels of the resulting movie file.
        '''

    @abc.abstractmethod
    def grab_frame(self, **savefig_kwargs):
        '''
        Grab the image information from the figure and save as a movie frame.
        All keyword arguments in savefig_kwargs are passed on to the 'savefig'
        command that saves the figure.
        '''

    @abc.abstractmethod
    def finish(self):
        'Finish any processing for writing the movie.'

    @contextlib.contextmanager
    def saving(self, fig, outfile, dpi, *args, **kwargs):
        '''
        Context manager to facilitate writing the movie file.

        All arguments are passed on to `setup`.
        '''
        self.setup(fig, outfile, dpi, *args, **kwargs)
        yield
        self.finish()


class MovieWriter(AbstractMovieWriter):
    '''
    Base class for writing movies. Fundamentally, what a MovieWriter does
    is provide is a way to grab frames by calling grab_frame(). setup()
    is called to start the process and finish() is called afterwards.
    This class is set up to provide for writing movie frame data to a pipe.
    saving() is provided as a context manager to facilitate this process as::

      with moviewriter.saving(fig, outfile='myfile.mp4', dpi=100):
          # Iterate over frames
          moviewriter.grab_frame(**savefig_kwargs)
=======
class MovieWriter(object):
    '''Base class for writing movies.

    This class is set up to provide for writing movie frame data to a
    pipe.  See examples for how to use these classes.
>>>>>>> f367003a

    Attributes
    ----------

    frame_format : str
        The format used in writing frame data, defaults to 'rgba'

    fig : `~matplotlib.figure.Figure`
        The figure to capture data from.
        This must be provided by the sub-classes.

    '''

    def __init__(self, fps=5, codec=None, bitrate=None, extra_args=None,
                 metadata=None):
        '''MovieWriter

        Parameters
        ----------
        fps: int
            Framerate for movie.
        codec: string or None, optional
            The codec to use. If None (the default) the setting in the
            rcParam `animation.codec` is used.
        bitrate: int or None, optional
            The bitrate for the saved movie file, which is one way to control
            the output file size and quality. The default value is None,
            which uses the value stored in the rcParam `animation.bitrate`.
            A value of -1 implies that the bitrate should be determined
            automatically by the underlying utility.
        extra_args: list of strings or None
            A list of extra string arguments to be passed to the underlying
            movie utility. The default is None, which passes the additional
            arguments in the 'animation.extra_args' rcParam.
        metadata: dict of string:string or None
            A dictionary of keys and values for metadata to include in the
            output file. Some keys that may be of use include:
            title, artist, genre, subject, copyright, srcform, comment.
        '''
        self.fps = fps
        self.frame_format = 'rgba'

        if codec is None:
            self.codec = rcParams['animation.codec']
        else:
            self.codec = codec

        if bitrate is None:
            self.bitrate = rcParams['animation.bitrate']
        else:
            self.bitrate = bitrate

        if extra_args is None:
            self.extra_args = list(rcParams[self.args_key])
        else:
            self.extra_args = extra_args

        if metadata is None:
            self.metadata = dict()
        else:
            self.metadata = metadata

    @property
    def frame_size(self):
        'A tuple (width,height) in pixels of a movie frame.'
        w, h = self.fig.get_size_inches()
        return int(w * self.dpi), int(h * self.dpi)

    def _adjust_frame_size(self):
        if self.codec == 'h264':
            wo, ho = self.fig.get_size_inches()
            w, h = adjusted_figsize(wo, ho, self.dpi, 2)
            if not (wo, ho) == (w, h):
                self.fig.set_size_inches(w, h, forward=True)
                verbose.report('figure size (inches) has been adjusted '
                               'from %s x %s to %s x %s' % (wo, ho, w, h),
                               level='helpful')
        verbose.report('frame size in pixels is %s x %s' % self.frame_size,
                       level='debug')

    def setup(self, fig, outfile, dpi):
        '''
        Perform setup for writing the movie file.

        Parameters
        ----------

        fig : `matplotlib.Figure` instance
            The figure object that contains the information for frames
        outfile : string
            The filename of the resulting movie file
        dpi : int
            The DPI (or resolution) for the file.  This controls the size
            in pixels of the resulting movie file.
        '''
        self.outfile = outfile
        self.fig = fig
        self.dpi = dpi
        self._adjust_frame_size()

        # Run here so that grab_frame() can write the data to a pipe. This
        # eliminates the need for temp files.
        self._run()

<<<<<<< HEAD
=======
    @contextlib.contextmanager
    def saving(self, *args, **kw):
        '''
        Context manager to facilitate writing the movie file.

        ``*args, **kw`` are any parameters that should be passed to `setup`.
        '''
        # This particular sequence is what contextlib.contextmanager wants
        self.setup(*args, **kw)
        try:
            yield self
        finally:
            self.finish()

>>>>>>> f367003a
    def _run(self):
        # Uses subprocess to call the program for assembling frames into a
        # movie file.  *args* returns the sequence of command line arguments
        # from a few configuration options.
        command = self._args()
        if verbose.ge('debug'):
            output = sys.stdout
        else:
            output = subprocess.PIPE
        verbose.report('MovieWriter.run: running command: %s' %
                       ' '.join(command))
        self._proc = subprocess.Popen(command, shell=False,
                                      stdout=output, stderr=output,
                                      stdin=subprocess.PIPE,
                                      creationflags=subprocess_creation_flags)

    def finish(self):
        'Finish any processing for writing the movie.'
        self.cleanup()

    def grab_frame(self, **savefig_kwargs):
        '''
        Grab the image information from the figure and save as a movie frame.

        All keyword arguments in savefig_kwargs are passed on to the 'savefig'
        command that saves the figure.
        '''
        verbose.report('MovieWriter.grab_frame: Grabbing frame.',
                       level='debug')
        try:
            # Tell the figure to save its data to the sink, using the
            # frame format and dpi.
            self.fig.savefig(self._frame_sink(), format=self.frame_format,
                             dpi=self.dpi, **savefig_kwargs)
        except (RuntimeError, IOError) as e:
            out, err = self._proc.communicate()
            verbose.report('MovieWriter -- Error '
                           'running proc:\n%s\n%s' % (out,
                                                      err), level='helpful')
            raise IOError('Error saving animation to file (cause: {0}) '
                          'Stdout: {1} StdError: {2}. It may help to re-run '
                          'with --verbose-debug.'.format(e, out, err))

    def _frame_sink(self):
        'Returns the place to which frames should be written.'
        return self._proc.stdin

    def _args(self):
        'Assemble list of utility-specific command-line arguments.'
        return NotImplementedError("args needs to be implemented by subclass.")

    def cleanup(self):
        'Clean-up and collect the process used to write the movie file.'
        out, err = self._proc.communicate()
        self._frame_sink().close()
        verbose.report('MovieWriter -- '
                       'Command stdout:\n%s' % out, level='debug')
        verbose.report('MovieWriter -- '
                       'Command stderr:\n%s' % err, level='debug')

    @classmethod
    def bin_path(cls):
        '''
        Returns the binary path to the commandline tool used by a specific
        subclass. This is a class method so that the tool can be looked for
        before making a particular MovieWriter subclass available.
        '''
        return rcParams[cls.exec_key]

    @classmethod
    def isAvailable(cls):
        '''
        Check to see if a MovieWriter subclass is actually available by
        running the commandline tool.
        '''
        bin_path = cls.bin_path()
        if not bin_path:
            return False
        try:
            p = subprocess.Popen(bin_path,
                             shell=False,
                             stdout=subprocess.PIPE,
                             stderr=subprocess.PIPE,
                             creationflags=subprocess_creation_flags)
            p.communicate()
            return True
        except OSError:
            return False


class FileMovieWriter(MovieWriter):
    '''`MovieWriter` for writing to individual files and stitching at the end.

    This must be sub-classed to be useful.
    '''
    def __init__(self, *args, **kwargs):
        MovieWriter.__init__(self, *args, **kwargs)
        self.frame_format = rcParams['animation.frame_format']

    def setup(self, fig, outfile, dpi, frame_prefix='_tmp', clear_temp=True):
        '''Perform setup for writing the movie file.

        Parameters
        ----------
        fig : matplotlib.figure.Figure
            The figure to grab the rendered frames from.
        outfile : str
            The filename of the resulting movie file.
        dpi : number
            The dpi of the output file. This, with the figure size,
            controls the size in pixels of the resulting movie file.
        frame_prefix : str, optional
            The filename prefix to use for temporary files.  Defaults to
            '_tmp'.
        clear_temp : bool, optional
            If the temporary files should be deleted after stitching
            the final result.  Setting this to `False` can be useful for
            debugging.  Defaults to `True`.

        '''
        self.fig = fig
        self.outfile = outfile
        self.dpi = dpi
        self._adjust_frame_size()

        self.clear_temp = clear_temp
        self.temp_prefix = frame_prefix
        self._frame_counter = 0  # used for generating sequential file names
        self._temp_names = list()
        self.fname_format_str = '%s%%07d.%s'

    @property
    def frame_format(self):
        '''
        Format (png, jpeg, etc.) to use for saving the frames, which can be
        decided by the individual subclasses.
        '''
        return self._frame_format

    @frame_format.setter
    def frame_format(self, frame_format):
        if frame_format in self.supported_formats:
            self._frame_format = frame_format
        else:
            self._frame_format = self.supported_formats[0]

    def _base_temp_name(self):
        # Generates a template name (without number) given the frame format
        # for extension and the prefix.
        return self.fname_format_str % (self.temp_prefix, self.frame_format)

    def _frame_sink(self):
        # Creates a filename for saving using the basename and the current
        # counter.
        fname = self._base_temp_name() % self._frame_counter

        # Save the filename so we can delete it later if necessary
        self._temp_names.append(fname)
        verbose.report(
            'FileMovieWriter.frame_sink: saving frame %d to fname=%s' %
            (self._frame_counter, fname),
            level='debug')
        self._frame_counter += 1  # Ensures each created name is 'unique'

        # This file returned here will be closed once it's used by savefig()
        # because it will no longer be referenced and will be gc-ed.
        return open(fname, 'wb')

    def grab_frame(self, **savefig_kwargs):
        '''
        Grab the image information from the figure and save as a movie frame.
        All keyword arguments in savefig_kwargs are passed on to the 'savefig'
        command that saves the figure.
        '''
        # Overloaded to explicitly close temp file.
        verbose.report('MovieWriter.grab_frame: Grabbing frame.',
                       level='debug')
        try:
            # Tell the figure to save its data to the sink, using the
            # frame format and dpi.
            with self._frame_sink() as myframesink:
                self.fig.savefig(myframesink, format=self.frame_format,
                                 dpi=self.dpi, **savefig_kwargs)

        except RuntimeError:
            out, err = self._proc.communicate()
            verbose.report('MovieWriter -- Error '
                           'running proc:\n%s\n%s' % (out,
                                                      err), level='helpful')
            raise

    def finish(self):
        # Call run here now that all frame grabbing is done. All temp files
        # are available to be assembled.
        self._run()
        MovieWriter.finish(self)  # Will call clean-up

        # Check error code for creating file here, since we just run
        # the process here, rather than having an open pipe.
        if self._proc.returncode:
            try:
                stdout = [s.decode() for s in self._proc._stdout_buff]
                stderr = [s.decode() for s in self._proc._stderr_buff]
                verbose.report("MovieWriter.finish: stdout: %s" % stdout,
                               level='helpful')
                verbose.report("MovieWriter.finish: stderr: %s" % stderr,
                               level='helpful')
            except Exception as e:
                pass
            msg = ('Error creating movie, return code: ' +
                   str(self._proc.returncode) +
                   ' Try setting mpl.verbose.set_level("helpful")')
            raise RuntimeError(msg)

    def cleanup(self):
        MovieWriter.cleanup(self)

        # Delete temporary files
        if self.clear_temp:
            verbose.report(
                'MovieWriter: clearing temporary fnames=%s' %
                str(self._temp_names),
                level='debug')
            for fname in self._temp_names:
                os.remove(fname)


# Base class of ffmpeg information. Has the config keys and the common set
# of arguments that controls the *output* side of things.
class FFMpegBase(object):
    '''Mixin class for FFMpeg output.

    To be useful this must be multiply-inherited from with a
    `MovieWriterBase` sub-class.
    '''

    exec_key = 'animation.ffmpeg_path'
    args_key = 'animation.ffmpeg_args'

    @property
    def output_args(self):
        args = ['-vcodec', self.codec]
        # For h264, the default format is yuv444p, which is not compatible
        # with quicktime (and others). Specifying yuv420p fixes playback on
        # iOS,as well as HTML5 video in firefox and safari (on both Win and
        # OSX). Also fixes internet explorer. This is as of 2015/10/29.
        if self.codec == 'h264' and '-pix_fmt' not in self.extra_args:
            args.extend(['-pix_fmt', 'yuv420p'])
        # The %dk adds 'k' as a suffix so that ffmpeg treats our bitrate as in
        # kbps
        if self.bitrate > 0:
            args.extend(['-b', '%dk' % self.bitrate])
        if self.extra_args:
            args.extend(self.extra_args)
        for k, v in six.iteritems(self.metadata):
            args.extend(['-metadata', '%s=%s' % (k, v)])

        return args + ['-y', self.outfile]


# Combine FFMpeg options with pipe-based writing
@writers.register('ffmpeg')
class FFMpegWriter(MovieWriter, FFMpegBase):
    '''Pipe-based ffmpeg writer.

    Frames are streamed directly to ffmpeg via a pipe and written in a single
    pass.
    '''
    def _args(self):
        # Returns the command line parameters for subprocess to use
        # ffmpeg to create a movie using a pipe.
        args = [self.bin_path(), '-f', 'rawvideo', '-vcodec', 'rawvideo',
                '-s', '%dx%d' % self.frame_size, '-pix_fmt', self.frame_format,
                '-r', str(self.fps)]
        # Logging is quieted because subprocess.PIPE has limited buffer size.
        if not verbose.ge('debug'):
            args += ['-loglevel', 'quiet']
        args += ['-i', 'pipe:'] + self.output_args
        return args


# Combine FFMpeg options with temp file-based writing
@writers.register('ffmpeg_file')
class FFMpegFileWriter(FileMovieWriter, FFMpegBase):
    '''File-based ffmpeg writer.

    Frames are written to temporary files on disk and then stitched
    together at the end.

    '''
    supported_formats = ['png', 'jpeg', 'ppm', 'tiff', 'sgi', 'bmp',
                         'pbm', 'raw', 'rgba']

    def _args(self):
        # Returns the command line parameters for subprocess to use
        # ffmpeg to create a movie using a collection of temp images
        return [self.bin_path(), '-r', str(self.fps),
                '-i', self._base_temp_name(),
                '-vframes', str(self._frame_counter)] + self.output_args


# Base class of avconv information.  AVConv has identical arguments to
# FFMpeg
class AVConvBase(FFMpegBase):
    '''Mixin class for avconv output.

    To be useful this must be multiply-inherited from with a
    `MovieWriterBase` sub-class.
    '''

    exec_key = 'animation.avconv_path'
    args_key = 'animation.avconv_args'


# Combine AVConv options with pipe-based writing
@writers.register('avconv')
class AVConvWriter(AVConvBase, FFMpegWriter):
    '''Pipe-based avconv writer.

    Frames are streamed directly to avconv via a pipe and written in a single
    pass.
    '''


# Combine AVConv options with file-based writing
@writers.register('avconv_file')
class AVConvFileWriter(AVConvBase, FFMpegFileWriter):
    '''File-based avconv writer.

    Frames are written to temporary files on disk and then stitched
    together at the end.

    '''


# Base class of mencoder information. Contains configuration key information
# as well as arguments for controlling *output*
class MencoderBase(object):
    exec_key = 'animation.mencoder_path'
    args_key = 'animation.mencoder_args'

    # Mencoder only allows certain keys, other ones cause the program
    # to fail.
    allowed_metadata = ['name', 'artist', 'genre', 'subject', 'copyright',
                        'srcform', 'comment']

    # Mencoder mandates using name, but 'title' works better with ffmpeg.
    # If we find it, just put it's value into name
    def _remap_metadata(self):
        if 'title' in self.metadata:
            self.metadata['name'] = self.metadata['title']

    @property
    def output_args(self):
        self._remap_metadata()
        lavcopts = {'vcodec': self.codec}
        if self.bitrate > 0:
            lavcopts.update(vbitrate=self.bitrate)
        args = ['-o', self.outfile, '-ovc', 'lavc', '-lavcopts',
                ':'.join(itertools.starmap('{0}={1}'.format,
                                           lavcopts.items()))]
        if self.extra_args:
            args.extend(self.extra_args)
        if self.metadata:
            args.extend(['-info', ':'.join('%s=%s' % (k, v)
                         for k, v in six.iteritems(self.metadata)
                         if k in self.allowed_metadata)])
        return args


# The message must be a single line; internal newlines cause sphinx failure.
mencoder_dep = ("Support for mencoder is only partially functional, "
                "and will be removed entirely in 2.2. "
                "Please use ffmpeg instead.")


@writers.register('mencoder')
class MencoderWriter(MovieWriter, MencoderBase):

    @deprecated('2.0', message=mencoder_dep)
    def __init__(self, *args, **kwargs):
        with rc_context(rc={'animation.codec': 'mpeg4'}):
            super(MencoderWriter, self).__init__(*args, **kwargs)

    def _args(self):
        # Returns the command line parameters for subprocess to use
        # mencoder to create a movie
        return [self.bin_path(), '-', '-demuxer', 'rawvideo', '-rawvideo',
                ('w=%i:h=%i:' % self.frame_size +
                'fps=%i:format=%s' % (self.fps,
                                      self.frame_format))] + self.output_args


# Combine Mencoder options with temp file-based writing
@writers.register('mencoder_file')
class MencoderFileWriter(FileMovieWriter, MencoderBase):
    supported_formats = ['png', 'jpeg', 'tga', 'sgi']

    @deprecated('2.0', message=mencoder_dep)
    def __init__(self, *args, **kwargs):
        with rc_context(rc={'animation.codec': 'mpeg4'}):
            super(MencoderFileWriter, self).__init__(*args, **kwargs)

    def _args(self):
        # Returns the command line parameters for subprocess to use
        # mencoder to create a movie
        return [self.bin_path(),
                'mf://%s*.%s' % (self.temp_prefix, self.frame_format),
                '-frames', str(self._frame_counter), '-mf',
                'type=%s:fps=%d' % (self.frame_format,
                                    self.fps)] + self.output_args


# Base class for animated GIFs with convert utility
class ImageMagickBase(object):
    '''Mixin class for ImageMagick output.

    To be useful this must be multiply-inherited from with a
    `MovieWriterBase` sub-class.
    '''

    exec_key = 'animation.convert_path'
    args_key = 'animation.convert_args'

    @property
    def delay(self):
        return 100. / self.fps

    @property
    def output_args(self):
        return [self.outfile]

    @classmethod
    def _init_from_registry(cls):
        if sys.platform != 'win32' or rcParams[cls.exec_key] != 'convert':
            return
        from six.moves import winreg
        for flag in (0, winreg.KEY_WOW64_32KEY, winreg.KEY_WOW64_64KEY):
            try:
                hkey = winreg.OpenKeyEx(winreg.HKEY_LOCAL_MACHINE,
                                        'Software\\Imagemagick\\Current',
                                        0, winreg.KEY_QUERY_VALUE | flag)
                binpath = winreg.QueryValueEx(hkey, 'BinPath')[0]
                winreg.CloseKey(hkey)
                binpath += '\\convert.exe'
                break
            except Exception:
                binpath = ''
        rcParams[cls.exec_key] = rcParamsDefault[cls.exec_key] = binpath

    @classmethod
    def isAvailable(cls):
        '''
        Check to see if a ImageMagickWriter is actually available.

        Done by first checking the windows registry (if applicable) and then
        running the commandline tool.
        '''
        bin_path = cls.bin_path()
        if bin_path == "convert":
            cls._init_from_registry()
        return super(ImageMagickBase, cls).isAvailable()

ImageMagickBase._init_from_registry()


# Note: the base classes need to be in that order to get
# isAvailable() from ImageMagickBase called and not the
# one from MovieWriter. The latter is then called by the
# former.
@writers.register('imagemagick')
class ImageMagickWriter(ImageMagickBase, MovieWriter):
    '''Pipe-based animated gif.

    Frames are streamed directly to ImageMagick via a pipe and written
    in a single pass.

    '''
    def _args(self):
        return ([self.bin_path(),
                 '-size', '%ix%i' % self.frame_size, '-depth', '8',
                 '-delay', str(self.delay), '-loop', '0',
                 '%s:-' % self.frame_format]
                + self.output_args)


# Note: the base classes need to be in that order to get
# isAvailable() from ImageMagickBase called and not the
# one from MovieWriter. The latter is then called by the
# former.
@writers.register('imagemagick_file')
class ImageMagickFileWriter(ImageMagickBase, FileMovieWriter):
    '''File-based animated gif writer.

    Frames are written to temporary files on disk and then stitched
    together at the end.

    '''

    supported_formats = ['png', 'jpeg', 'ppm', 'tiff', 'sgi', 'bmp',
                         'pbm', 'raw', 'rgba']

    def _args(self):
        return ([self.bin_path(), '-delay', str(self.delay), '-loop', '0',
                 '%s*.%s' % (self.temp_prefix, self.frame_format)]
                + self.output_args)


class Animation(object):
    '''This class wraps the creation of an animation using matplotlib.

    It is only a base class which should be subclassed to provide
    needed behavior.

    This class is not typically used directly.

    Parameters
    ----------
    fig : matplotlib.figure.Figure
       The figure object that is used to get draw, resize, and any
       other needed events.

    event_source : object, optional
       A class that can run a callback when desired events
       are generated, as well as be stopped and started.

       Examples include timers (see :class:`TimedAnimation`) and file
       system notifications.

    blit : bool, optional
       controls whether blitting is used to optimize drawing.  Defaults
       to `False`.

    See Also
    --------
    FuncAnimation,  ArtistAnimation

    '''
    def __init__(self, fig, event_source=None, blit=False):
        self._fig = fig
        # Disables blitting for backends that don't support it.  This
        # allows users to request it if available, but still have a
        # fallback that works if it is not.
        self._blit = blit and fig.canvas.supports_blit

        # These are the basics of the animation.  The frame sequence represents
        # information for each frame of the animation and depends on how the
        # drawing is handled by the subclasses. The event source fires events
        # that cause the frame sequence to be iterated.
        self.frame_seq = self.new_frame_seq()
        self.event_source = event_source

        # Instead of starting the event source now, we connect to the figure's
        # draw_event, so that we only start once the figure has been drawn.
        self._first_draw_id = fig.canvas.mpl_connect('draw_event', self._start)

        # Connect to the figure's close_event so that we don't continue to
        # fire events and try to draw to a deleted figure.
        self._close_id = self._fig.canvas.mpl_connect('close_event',
                                                      self._stop)
        if self._blit:
            self._setup_blit()

    def _start(self, *args):
        '''
        Starts interactive animation. Adds the draw frame command to the GUI
        handler, calls show to start the event loop.
        '''
        # First disconnect our draw event handler
        self._fig.canvas.mpl_disconnect(self._first_draw_id)
        self._first_draw_id = None  # So we can check on save

        # Now do any initial draw
        self._init_draw()

        # Add our callback for stepping the animation and
        # actually start the event_source.
        self.event_source.add_callback(self._step)
        self.event_source.start()

    def _stop(self, *args):
        # On stop we disconnect all of our events.
        if self._blit:
            self._fig.canvas.mpl_disconnect(self._resize_id)
        self._fig.canvas.mpl_disconnect(self._close_id)
        self.event_source.remove_callback(self._step)
        self.event_source = None

    def save(self, filename, writer=None, fps=None, dpi=None, codec=None,
             bitrate=None, extra_args=None, metadata=None, extra_anim=None,
             savefig_kwargs=None):
<<<<<<< HEAD
        '''
        Saves a movie file by drawing every frame.

        *filename* is the output filename, e.g., :file:`mymovie.mp4`

        *writer* is either an instance of :class:`AbstractMovieWriter` or
        a string key that identifies a class to use, such as 'ffmpeg' or
        'mencoder'.  If nothing is passed, the value of the rcparam
        `animation.writer` is used.

        *dpi* controls the dots per inch for the movie frames. This combined
        with the figure's size in inches controls the size of the movie.

        *savefig_kwargs* is a dictionary containing keyword arguments to be
        passed on to the 'savefig' command which is called repeatedly to save
        the individual frames. This can be used to set tight bounding boxes,
        for example.

        *extra_anim* is a list of additional `Animation` objects that should
        be included in the saved movie file. These need to be from the same
        `matplotlib.Figure` instance. Also, animation frames will just be
        simply combined, so there should be a 1:1 correspondence between
        the frames from the different animations.

        These remaining arguments are used to construct a :class:`MovieWriter`
        instance when necessary and are only considered valid if *writer* is
        not a :class:`MovieWriter` instance.

        *fps* is the frames per second in the movie. Defaults to None,
        which will use the animation's specified interval to set the frames
        per second.

        *codec* is the video codec to be used. Not all codecs are supported
        by a given :class:`MovieWriter`. If none is given, this defaults to the
        value specified by the rcparam `animation.codec`.

        *bitrate* specifies the amount of bits used per second in the
        compressed movie, in kilobits per second. A higher number means a
        higher quality movie, but at the cost of increased file size. If no
        value is given, this defaults to the value given by the rcparam
        `animation.bitrate`.

        *extra_args* is a list of extra string arguments to be passed to the
        underlying movie utility. The default is None, which passes the
        additional arguments in the 'animation.extra_args' rcParam.

        *metadata* is a dictionary of keys and values for metadata to include
        in the output file. Some keys that may be of use include:
        title, artist, genre, subject, copyright, srcform, comment.
=======
        '''Saves a movie file by drawing every frame.

        Parameters
        ----------

        filename : str
            The output filename, e.g., :file:`mymovie.mp4`

        writer : :class:`MovieWriter` or str, optional
            A `MovieWriter` instance to use or a key that identifies a
            class to use, such as 'ffmpeg' or 'mencoder'. If `None`,
            defaults to ``rcParams['animation.writer']``

        fps : number, optional
           frames per second in the movie. Defaults to None,
           which will use the animation's specified interval to set
           the frames per second.

        dpi : number, optional
           Controls the dots per inch for the movie frames.  This
           combined with the figure's size in inches controls the size of
           the movie.  If None, defaults to ``rcparam['savefig.dpi']``

        codec : str, optional
           The video codec to be used. Not all codecs are supported by
           a given :class:`MovieWriter`. If `None`,
           default to ``rcParams['animation.codec']``

        bitrate : number, optional
           Specifies the number of bits used per second in the
           compressed movie, in kilobits per second. A higher number
           means a higher quality movie, but at the cost of increased
           file size. If `None`, defaults to
           ``rcParam['animation.bitrate']``

        extra_args : list, optional
           List of extra string arguments to be passed to the
           underlying movie utility. If `None`, defaults to
           ``rcParams['animation.extra_args']``

        metadata : dict, optional
           Dictionary of keys and values for metadata to include in
           the output file. Some keys that may be of use include:
           title, artist, genre, subject, copyright, srcform, comment.

        extra_anim : list, optional
           Additional `Animation` objects that should be included in
           the saved movie file. These need to be from the same
           `matplotlib.Figure` instance. Also, animation frames will
           just be simply combined, so there should be a 1:1
           correspondence between the frames from the different
           animations.

        savefig_kwargs : dict, optional
           Is a dictionary containing keyword arguments to be passed
           on to the 'savefig' command which is called repeatedly to
           save the individual frames.

        Notes
        -----
        fps, codec, bitrate, extra_args, metadata are used to
        construct a :class:`MovieWriter` instance and can only be
        passed if `writer` is a string.  If they are passed as
        non-`None` and ``writer`` is a :class:`MovieWriter`, a
        `RuntimeError` will be raised.

>>>>>>> f367003a
        '''
        # If the writer is None, use the rc param to find the name of the one
        # to use
        if writer is None:
            writer = rcParams['animation.writer']
        elif (not is_string_like(writer) and
                any(arg is not None
                    for arg in (fps, codec, bitrate, extra_args, metadata))):
            raise RuntimeError('Passing in values for arguments '
                               'fps, codec, bitrate, extra_args, or metadata '
                               'is not supported when writer is an existing '
                               'MovieWriter instance. These should instead be '
                               'passed as arguments when creating the '
                               'MovieWriter instance.')

        if savefig_kwargs is None:
            savefig_kwargs = {}

        # Need to disconnect the first draw callback, since we'll be doing
        # draws. Otherwise, we'll end up starting the animation.
        if self._first_draw_id is not None:
            self._fig.canvas.mpl_disconnect(self._first_draw_id)
            reconnect_first_draw = True
        else:
            reconnect_first_draw = False

        if fps is None and hasattr(self, '_interval'):
            # Convert interval in ms to frames per second
            fps = 1000. / self._interval

        # Re-use the savefig DPI for ours if none is given
        if dpi is None:
            dpi = rcParams['savefig.dpi']
        if dpi == 'figure':
            dpi = self._fig.dpi

        if codec is None:
            codec = rcParams['animation.codec']

        if bitrate is None:
            bitrate = rcParams['animation.bitrate']

        all_anim = [self]
        if extra_anim is not None:
            all_anim.extend(anim
                            for anim
                            in extra_anim if anim._fig is self._fig)

        # If we have the name of a writer, instantiate an instance of the
        # registered class.
        if is_string_like(writer):
            if writer in writers.avail:
                writer = writers[writer](fps, codec, bitrate,
                                         extra_args=extra_args,
                                         metadata=metadata)
            else:
                warnings.warn("MovieWriter %s unavailable" % writer)

                try:
                    writer = writers[writers.list()[0]](fps, codec, bitrate,
                                                        extra_args=extra_args,
                                                        metadata=metadata)
                except IndexError:
                    raise ValueError("Cannot save animation: no writers are "
                                     "available. Please install "
                                     "ffmpeg to save animations.")

        verbose.report('Animation.save using %s' % type(writer),
                       level='helpful')

        if 'bbox_inches' in savefig_kwargs:
            warnings.warn("Warning: discarding the 'bbox_inches' argument in "
                          "'savefig_kwargs' as it may cause frame size "
                          "to vary, which is inappropriate for animation.")
            savefig_kwargs.pop('bbox_inches')

        # Create a new sequence of frames for saved data. This is different
        # from new_frame_seq() to give the ability to save 'live' generated
        # frame information to be saved later.
        # TODO: Right now, after closing the figure, saving a movie won't work
        # since GUI widgets are gone. Either need to remove extra code to
        # allow for this non-existent use case or find a way to make it work.
        with rc_context():
            if (rcParams['savefig.bbox'] == 'tight'):
                verbose.report("Disabling savefig.bbox = 'tight', as it "
                               "may cause frame size to vary, which "
                               "is inappropriate for animation.",
                               level='helpful')
                rcParams['savefig.bbox'] = None
            with writer.saving(self._fig, filename, dpi):
                for anim in all_anim:
                    # Clear the initial frame
                    anim._init_draw()
                for data in zip(*[a.new_saved_frame_seq()
                                  for a in all_anim]):
                    for anim, d in zip(all_anim, data):
                        # TODO: See if turning off blit is really necessary
                        anim._draw_next_frame(d, blit=False)
                    writer.grab_frame(**savefig_kwargs)

        # Reconnect signal for first draw if necessary
        if reconnect_first_draw:
            self._first_draw_id = self._fig.canvas.mpl_connect('draw_event',
                                                               self._start)

    def _step(self, *args):
        '''
        Handler for getting events. By default, gets the next frame in the
        sequence and hands the data off to be drawn.
        '''
        # Returns True to indicate that the event source should continue to
        # call _step, until the frame sequence reaches the end of iteration,
        # at which point False will be returned.
        try:
            framedata = next(self.frame_seq)
            self._draw_next_frame(framedata, self._blit)
            return True
        except StopIteration:
            return False

    def new_frame_seq(self):
        'Creates a new sequence of frame information.'
        # Default implementation is just an iterator over self._framedata
        return iter(self._framedata)

    def new_saved_frame_seq(self):
        'Creates a new sequence of saved/cached frame information.'
        # Default is the same as the regular frame sequence
        return self.new_frame_seq()

    def _draw_next_frame(self, framedata, blit):
        # Breaks down the drawing of the next frame into steps of pre- and
        # post- draw, as well as the drawing of the frame itself.
        self._pre_draw(framedata, blit)
        self._draw_frame(framedata)
        self._post_draw(framedata, blit)

    def _init_draw(self):
        # Initial draw to clear the frame. Also used by the blitting code
        # when a clean base is required.
        pass

    def _pre_draw(self, framedata, blit):
        # Perform any cleaning or whatnot before the drawing of the frame.
        # This default implementation allows blit to clear the frame.
        if blit:
            self._blit_clear(self._drawn_artists, self._blit_cache)

    def _draw_frame(self, framedata):
        # Performs actual drawing of the frame.
        raise NotImplementedError('Needs to be implemented by subclasses to'
                                  ' actually make an animation.')

    def _post_draw(self, framedata, blit):
        # After the frame is rendered, this handles the actual flushing of
        # the draw, which can be a direct draw_idle() or make use of the
        # blitting.
        if blit and self._drawn_artists:
            self._blit_draw(self._drawn_artists, self._blit_cache)
        else:
            self._fig.canvas.draw_idle()

    # The rest of the code in this class is to facilitate easy blitting
    def _blit_draw(self, artists, bg_cache):
        # Handles blitted drawing, which renders only the artists given instead
        # of the entire figure.
        updated_ax = []
        for a in artists:
            # If we haven't cached the background for this axes object, do
            # so now. This might not always be reliable, but it's an attempt
            # to automate the process.
            if a.axes not in bg_cache:
                bg_cache[a.axes] = a.figure.canvas.copy_from_bbox(a.axes.bbox)
            a.axes.draw_artist(a)
            updated_ax.append(a.axes)

        # After rendering all the needed artists, blit each axes individually.
        for ax in set(updated_ax):
            ax.figure.canvas.blit(ax.bbox)

    def _blit_clear(self, artists, bg_cache):
        # Get a list of the axes that need clearing from the artists that
        # have been drawn. Grab the appropriate saved background from the
        # cache and restore.
        axes = set(a.axes for a in artists)
        for a in axes:
            if a in bg_cache:
                a.figure.canvas.restore_region(bg_cache[a])

    def _setup_blit(self):
        # Setting up the blit requires: a cache of the background for the
        # axes
        self._blit_cache = dict()
        self._drawn_artists = []
        self._resize_id = self._fig.canvas.mpl_connect('resize_event',
                                                       self._handle_resize)
        self._post_draw(None, self._blit)

    def _handle_resize(self, *args):
        # On resize, we need to disable the resize event handling so we don't
        # get too many events. Also stop the animation events, so that
        # we're paused. Reset the cache and re-init. Set up an event handler
        # to catch once the draw has actually taken place.
        self._fig.canvas.mpl_disconnect(self._resize_id)
        self.event_source.stop()
        self._blit_cache.clear()
        self._init_draw()
        self._resize_id = self._fig.canvas.mpl_connect('draw_event',
                                                       self._end_redraw)

    def _end_redraw(self, evt):
        # Now that the redraw has happened, do the post draw flushing and
        # blit handling. Then re-enable all of the original events.
        self._post_draw(None, False)
        self.event_source.start()
        self._fig.canvas.mpl_disconnect(self._resize_id)
        self._resize_id = self._fig.canvas.mpl_connect('resize_event',
                                                       self._handle_resize)

    def to_html5_video(self):
        r'''Returns animation as an HTML5 video tag.

        This saves the animation as an h264 video, encoded in base64
        directly into the HTML5 video tag. This respects the rc parameters
        for the writer as well as the bitrate. This also makes use of the
        ``interval`` to control the speed, and uses the ``repeat``
        parameter to decide whether to loop.
        '''
        VIDEO_TAG = r'''<video {size} {options}>
  <source type="video/mp4" src="data:video/mp4;base64,{video}">
  Your browser does not support the video tag.
</video>'''
        # Cache the the rendering of the video as HTML
        if not hasattr(self, '_base64_video'):
            # First write the video to a tempfile. Set delete to False
            # so we can re-open to read binary data.
            with tempfile.NamedTemporaryFile(suffix='.m4v',
                                             delete=False) as f:
                # We create a writer manually so that we can get the
                # appropriate size for the tag
                Writer = writers[rcParams['animation.writer']]
                writer = Writer(codec='h264',
                                bitrate=rcParams['animation.bitrate'],
                                fps=1000. / self._interval)
                self.save(f.name, writer=writer)

            # Now open and base64 encode
            with open(f.name, 'rb') as video:
                vid64 = encodebytes(video.read())
                self._base64_video = vid64.decode('ascii')
                self._video_size = 'width="{0}" height="{1}"'.format(
                        *writer.frame_size)

            # Now we can remove
            os.remove(f.name)

        # Default HTML5 options are to autoplay and to display video controls
        options = ['controls', 'autoplay']

        # If we're set to repeat, make it loop
        if self.repeat:
            options.append('loop')
        return VIDEO_TAG.format(video=self._base64_video,
                                size=self._video_size,
                                options=' '.join(options))

    def _repr_html_(self):
        r'IPython display hook for rendering.'
        fmt = rcParams['animation.html']
        if fmt == 'html5':
            return self.to_html5_video()


class TimedAnimation(Animation):
    ''':class:`Animation` subclass for time-based animation.

    A new frame is drawn every *interval* milliseconds.

    Parameters
    ----------
    fig : matplotlib.figure.Figure
       The figure object that is used to get draw, resize, and any
       other needed events.

    interval : number, optional
       Delay between frames in milliseconds.  Defaults to 200.

    repeat_delay : number, optional
        If the animation in repeated, adds a delay in milliseconds
        before repeating the animation.  Defaults to `None`.

    repeat : bool, optional
        Controls whether the animation should repeat when the sequence
        of frames is completed. Defaults to `True`.

    blit : bool, optional
        Controls whether blitting is used to optimize drawing.  Defaults
        to `False`.

    '''
    def __init__(self, fig, interval=200, repeat_delay=None, repeat=True,
                 event_source=None, *args, **kwargs):
        # Store the timing information
        self._interval = interval
        self._repeat_delay = repeat_delay
        self.repeat = repeat

        # If we're not given an event source, create a new timer. This permits
        # sharing timers between animation objects for syncing animations.
        if event_source is None:
            event_source = fig.canvas.new_timer()
            event_source.interval = self._interval

        Animation.__init__(self, fig, event_source=event_source,
                           *args, **kwargs)

    def _step(self, *args):
        '''
        Handler for getting events.
        '''
        # Extends the _step() method for the Animation class.  If
        # Animation._step signals that it reached the end and we want to
        # repeat, we refresh the frame sequence and return True. If
        # _repeat_delay is set, change the event_source's interval to our loop
        # delay and set the callback to one which will then set the interval
        # back.
        still_going = Animation._step(self, *args)
        if not still_going and self.repeat:
            self._init_draw()
            self.frame_seq = self.new_frame_seq()
            if self._repeat_delay:
                self.event_source.remove_callback(self._step)
                self.event_source.add_callback(self._loop_delay)
                self.event_source.interval = self._repeat_delay
                return True
            else:
                return Animation._step(self, *args)
        else:
            return still_going

    def _stop(self, *args):
        # If we stop in the middle of a loop delay (which is relatively likely
        # given the potential pause here, remove the loop_delay callback as
        # well.
        self.event_source.remove_callback(self._loop_delay)
        Animation._stop(self)

    def _loop_delay(self, *args):
        # Reset the interval and change callbacks after the delay.
        self.event_source.remove_callback(self._loop_delay)
        self.event_source.interval = self._interval
        self.event_source.add_callback(self._step)
        Animation._step(self)


class ArtistAnimation(TimedAnimation):
    '''Animation using a fixed set of `Artist` objects.

    Before creating an instance, all plotting should have taken place
    and the relevant artists saved.


    Parameters
    ----------
    fig : matplotlib.figure.Figure
       The figure object that is used to get draw, resize, and any
       other needed events.

    artists : list
        Each list entry a collection of artists that represent what
        needs to be enabled on each frame. These will be disabled for
        other frames.

    interval : number, optional
       Delay between frames in milliseconds.  Defaults to 200.

    repeat_delay : number, optional
        If the animation in repeated, adds a delay in milliseconds
        before repeating the animation.  Defaults to `None`.

    repeat : bool, optional
        Controls whether the animation should repeat when the sequence
        of frames is completed. Defaults to `True`.

    blit : bool, optional
        Controls whether blitting is used to optimize drawing.  Defaults
        to `False`.

    '''
    def __init__(self, fig, artists, *args, **kwargs):
        # Internal list of artists drawn in the most recent frame.
        self._drawn_artists = []

        # Use the list of artists as the framedata, which will be iterated
        # over by the machinery.
        self._framedata = artists
        TimedAnimation.__init__(self, fig, *args, **kwargs)

    def _init_draw(self):
        # Make all the artists involved in *any* frame invisible
        figs = set()
        for f in self.new_frame_seq():
            for artist in f:
                artist.set_visible(False)
                artist.set_animated(self._blit)
                # Assemble a list of unique figures that need flushing
                if artist.get_figure() not in figs:
                    figs.add(artist.get_figure())

        # Flush the needed figures
        for fig in figs:
            fig.canvas.draw_idle()

    def _pre_draw(self, framedata, blit):
        '''
        Clears artists from the last frame.
        '''
        if blit:
            # Let blit handle clearing
            self._blit_clear(self._drawn_artists, self._blit_cache)
        else:
            # Otherwise, make all the artists from the previous frame invisible
            for artist in self._drawn_artists:
                artist.set_visible(False)

    def _draw_frame(self, artists):
        # Save the artists that were passed in as framedata for the other
        # steps (esp. blitting) to use.
        self._drawn_artists = artists

        # Make all the artists from the current frame visible
        for artist in artists:
            artist.set_visible(True)


class FuncAnimation(TimedAnimation):
    '''
    Makes an animation by repeatedly calling a function ``func``.


    Parameters
    ----------
    fig : matplotlib.figure.Figure
       The figure object that is used to get draw, resize, and any
       other needed events.

    func : callable
       The function to call at each frame.  The first argument will
       be the next value in ``frames``.   Any additional positional
       arguments can be supplied via the ``fargs`` parameter.

       The required signature is ::

          def func(fr: object, *fargs) -> iterable_of_artists:

    frames : iterable, int, generator function, or None, optional
        Source of data to pass ``func`` and each frame of the animation

        If an iterable, then simply use the values provided.  If the
        iterable has a length, it will override the ``save_count`` kwarg.

        If an integer, equivalent to passing ``range(frames)``

        If a generator function, then must have the signature ::

           def gen_function() -> obj:

        In all of these cases, the values in `frames` is simply
        passed through to the user-supplied `func` and thus can be
        of any type.

        If `None`, then equivalent to passing ``itertools.count``.

    init_func : callable, optional
       A function used to draw a clear frame. If not given, the
       results of drawing from the first item in the frames sequence
       will be used. This function will be called once before the
       first frame.

       If blit=True, ``init_func`` must return an iterable of artists
       to be re-drawn.

       The required signature is ::

          def init_func() -> iterable_of_artists:

    fargs : tuple or None, optional
       Additional arguments to pass to each call to ``func``

    save_count : int, optional
       The number of values from `frames` to cache.

    interval : number, optional
       Delay between frames in milliseconds.  Defaults to 200.

    repeat_delay : number, optional
       If the animation in repeated, adds a delay in milliseconds
       before repeating the animation.  Defaults to `None`.

    repeat : bool, optional
       Controls whether the animation should repeat when the sequence
       of frames is completed.  Defaults to `True`.

    blit : bool, optional
       Controls whether blitting is used to optimize drawing.  Defaults
       to `False`.

    '''
    def __init__(self, fig, func, frames=None, init_func=None, fargs=None,
                 save_count=None, **kwargs):
        if fargs:
            self._args = fargs
        else:
            self._args = ()
        self._func = func

        # Amount of framedata to keep around for saving movies. This is only
        # used if we don't know how many frames there will be: in the case
        # of no generator or in the case of a callable.
        self.save_count = save_count

        # Set up a function that creates a new iterable when needed. If nothing
        # is passed in for frames, just use itertools.count, which will just
        # keep counting from 0. A callable passed in for frames is assumed to
        # be a generator. An iterable will be used as is, and anything else
        # will be treated as a number of frames.
        if frames is None:
            self._iter_gen = itertools.count
        elif callable(frames):
            self._iter_gen = frames
        elif iterable(frames):
            self._iter_gen = lambda: iter(frames)
            if hasattr(frames, '__len__'):
                self.save_count = len(frames)
        else:
            self._iter_gen = lambda: iter(xrange(frames))
            self.save_count = frames

        # If we're passed in and using the default, set it to 100.
        if self.save_count is None:
            self.save_count = 100

        self._init_func = init_func

        # Needs to be initialized so the draw functions work without checking
        self._save_seq = []

        TimedAnimation.__init__(self, fig, **kwargs)

        # Need to reset the saved seq, since right now it will contain data
        # for a single frame from init, which is not what we want.
        self._save_seq = []

    def new_frame_seq(self):
        # Use the generating function to generate a new frame sequence
        return self._iter_gen()

    def new_saved_frame_seq(self):
        # Generate an iterator for the sequence of saved data. If there are
        # no saved frames, generate a new frame sequence and take the first
        # save_count entries in it.
        if self._save_seq:
            # While iterating we are going to update _save_seq
            # so make a copy to safely iterate over
            self._old_saved_seq = list(self._save_seq)
            return iter(self._old_saved_seq)
        else:
            return itertools.islice(self.new_frame_seq(), self.save_count)

    def _init_draw(self):
        # Initialize the drawing either using the given init_func or by
        # calling the draw function with the first item of the frame sequence.
        # For blitting, the init_func should return a sequence of modified
        # artists.
        if self._init_func is None:
            self._draw_frame(next(self.new_frame_seq()))

        else:
            self._drawn_artists = self._init_func()
            if self._blit:
                if self._drawn_artists is None:
                    raise RuntimeError('The init_func must return a '
                                       'sequence of Artist objects.')
                for a in self._drawn_artists:
                    a.set_animated(self._blit)
        self._save_seq = []

    def _draw_frame(self, framedata):
        # Save the data for potential saving of movies.
        self._save_seq.append(framedata)

        # Make sure to respect save_count (keep only the last save_count
        # around)
        self._save_seq = self._save_seq[-self.save_count:]

        # Call the func with framedata and args. If blitting is desired,
        # func needs to return a sequence of any artists that were modified.
        self._drawn_artists = self._func(framedata, *self._args)
        if self._blit:
            if self._drawn_artists is None:
                    raise RuntimeError('The animation function must return a '
                                       'sequence of Artist objects.')
            for a in self._drawn_artists:
                a.set_animated(self._blit)<|MERGE_RESOLUTION|>--- conflicted
+++ resolved
@@ -133,7 +133,6 @@
 writers = MovieWriterRegistry()
 
 
-<<<<<<< HEAD
 class AbstractMovieWriter(six.with_metaclass(abc.ABCMeta)):
     '''
     Abstract base class for writing movies. Fundamentally, what a MovieWriter
@@ -186,31 +185,22 @@
         '''
         Context manager to facilitate writing the movie file.
 
-        All arguments are passed on to `setup`.
-        '''
+        ``*args, **kw`` are any parameters that should be passed to `setup`.
+        '''
+        # This particular sequence is what contextlib.contextmanager wants
         self.setup(fig, outfile, dpi, *args, **kwargs)
-        yield
-        self.finish()
+        try:
+            yield self
+        finally:
+            self.finish()
 
 
 class MovieWriter(AbstractMovieWriter):
-    '''
-    Base class for writing movies. Fundamentally, what a MovieWriter does
-    is provide is a way to grab frames by calling grab_frame(). setup()
-    is called to start the process and finish() is called afterwards.
-    This class is set up to provide for writing movie frame data to a pipe.
-    saving() is provided as a context manager to facilitate this process as::
-
-      with moviewriter.saving(fig, outfile='myfile.mp4', dpi=100):
-          # Iterate over frames
-          moviewriter.grab_frame(**savefig_kwargs)
-=======
-class MovieWriter(object):
     '''Base class for writing movies.
 
     This class is set up to provide for writing movie frame data to a
     pipe.  See examples for how to use these classes.
->>>>>>> f367003a
+
 
     Attributes
     ----------
@@ -315,23 +305,6 @@
         # eliminates the need for temp files.
         self._run()
 
-<<<<<<< HEAD
-=======
-    @contextlib.contextmanager
-    def saving(self, *args, **kw):
-        '''
-        Context manager to facilitate writing the movie file.
-
-        ``*args, **kw`` are any parameters that should be passed to `setup`.
-        '''
-        # This particular sequence is what contextlib.contextmanager wants
-        self.setup(*args, **kw)
-        try:
-            yield self
-        finally:
-            self.finish()
-
->>>>>>> f367003a
     def _run(self):
         # Uses subprocess to call the program for assembling frames into a
         # movie file.  *args* returns the sequence of command line arguments
@@ -923,57 +896,6 @@
     def save(self, filename, writer=None, fps=None, dpi=None, codec=None,
              bitrate=None, extra_args=None, metadata=None, extra_anim=None,
              savefig_kwargs=None):
-<<<<<<< HEAD
-        '''
-        Saves a movie file by drawing every frame.
-
-        *filename* is the output filename, e.g., :file:`mymovie.mp4`
-
-        *writer* is either an instance of :class:`AbstractMovieWriter` or
-        a string key that identifies a class to use, such as 'ffmpeg' or
-        'mencoder'.  If nothing is passed, the value of the rcparam
-        `animation.writer` is used.
-
-        *dpi* controls the dots per inch for the movie frames. This combined
-        with the figure's size in inches controls the size of the movie.
-
-        *savefig_kwargs* is a dictionary containing keyword arguments to be
-        passed on to the 'savefig' command which is called repeatedly to save
-        the individual frames. This can be used to set tight bounding boxes,
-        for example.
-
-        *extra_anim* is a list of additional `Animation` objects that should
-        be included in the saved movie file. These need to be from the same
-        `matplotlib.Figure` instance. Also, animation frames will just be
-        simply combined, so there should be a 1:1 correspondence between
-        the frames from the different animations.
-
-        These remaining arguments are used to construct a :class:`MovieWriter`
-        instance when necessary and are only considered valid if *writer* is
-        not a :class:`MovieWriter` instance.
-
-        *fps* is the frames per second in the movie. Defaults to None,
-        which will use the animation's specified interval to set the frames
-        per second.
-
-        *codec* is the video codec to be used. Not all codecs are supported
-        by a given :class:`MovieWriter`. If none is given, this defaults to the
-        value specified by the rcparam `animation.codec`.
-
-        *bitrate* specifies the amount of bits used per second in the
-        compressed movie, in kilobits per second. A higher number means a
-        higher quality movie, but at the cost of increased file size. If no
-        value is given, this defaults to the value given by the rcparam
-        `animation.bitrate`.
-
-        *extra_args* is a list of extra string arguments to be passed to the
-        underlying movie utility. The default is None, which passes the
-        additional arguments in the 'animation.extra_args' rcParam.
-
-        *metadata* is a dictionary of keys and values for metadata to include
-        in the output file. Some keys that may be of use include:
-        title, artist, genre, subject, copyright, srcform, comment.
-=======
         '''Saves a movie file by drawing every frame.
 
         Parameters
@@ -1040,7 +962,6 @@
         non-`None` and ``writer`` is a :class:`MovieWriter`, a
         `RuntimeError` will be raised.
 
->>>>>>> f367003a
         '''
         # If the writer is None, use the rc param to find the name of the one
         # to use
