import functools
import itertools
import platform
import sys

import pytest

from mpl_toolkits.mplot3d import Axes3D, axes3d, proj3d, art3d
from mpl_toolkits.mplot3d.axes3d import _Quaternion as Quaternion
import matplotlib as mpl
from matplotlib.backend_bases import (MouseButton, MouseEvent,
                                      NavigationToolbar2)
from matplotlib import cm
from matplotlib import colors as mcolors, patches as mpatch
from matplotlib.testing.decorators import image_comparison, check_figures_equal
from matplotlib.testing.widgets import mock_event
from matplotlib.collections import LineCollection, PolyCollection
from matplotlib.patches import Circle, PathPatch
from matplotlib.path import Path
from matplotlib.text import Text

import matplotlib.pyplot as plt
import numpy as np


mpl3d_image_comparison = functools.partial(
    image_comparison, remove_text=True, style='default')


def plot_cuboid(ax, scale):
    # plot a rectangular cuboid with side lengths given by scale (x, y, z)
    r = [0, 1]
    pts = itertools.combinations(np.array(list(itertools.product(r, r, r))), 2)
    for start, end in pts:
        if np.sum(np.abs(start - end)) == r[1] - r[0]:
            ax.plot3D(*zip(start*np.array(scale), end*np.array(scale)))


@check_figures_equal()
def test_invisible_axes(fig_test, fig_ref):
    ax = fig_test.subplots(subplot_kw=dict(projection='3d'))
    ax.set_visible(False)


@mpl3d_image_comparison(['grid_off.png'], style='mpl20')
def test_grid_off():
    fig = plt.figure()
    ax = fig.add_subplot(projection='3d')
    ax.grid(False)


@mpl3d_image_comparison(['invisible_ticks_axis.png'], style='mpl20')
def test_invisible_ticks_axis():
    fig = plt.figure()
    ax = fig.add_subplot(projection='3d')
    ax.set_xticks([])
    ax.set_yticks([])
    ax.set_zticks([])
    for axis in [ax.xaxis, ax.yaxis, ax.zaxis]:
        axis.line.set_visible(False)


@mpl3d_image_comparison(['axis_positions.png'], remove_text=False, style='mpl20')
def test_axis_positions():
    positions = ['upper', 'lower', 'both', 'none']
    fig, axs = plt.subplots(2, 2, subplot_kw={'projection': '3d'})
    for ax, pos in zip(axs.flatten(), positions):
        for axis in ax.xaxis, ax.yaxis, ax.zaxis:
            axis.set_label_position(pos)
            axis.set_ticks_position(pos)
        title = f'{pos}'
        ax.set(xlabel='x', ylabel='y', zlabel='z', title=title)


@mpl3d_image_comparison(['aspects.png'], remove_text=False, style='mpl20')
def test_aspects():
    aspects = ('auto', 'equal', 'equalxy', 'equalyz', 'equalxz', 'equal')
    _, axs = plt.subplots(2, 3, subplot_kw={'projection': '3d'})

    for ax in axs.flatten()[0:-1]:
        plot_cuboid(ax, scale=[1, 1, 5])
    # plot a cube as well to cover github #25443
    plot_cuboid(axs[1][2], scale=[1, 1, 1])

    for i, ax in enumerate(axs.flatten()):
        ax.set_title(aspects[i])
        ax.set_box_aspect((3, 4, 5))
        ax.set_aspect(aspects[i], adjustable='datalim')
    axs[1][2].set_title('equal (cube)')


@mpl3d_image_comparison(['aspects_adjust_box.png'],
                        remove_text=False, style='mpl20')
def test_aspects_adjust_box():
    aspects = ('auto', 'equal', 'equalxy', 'equalyz', 'equalxz')
    fig, axs = plt.subplots(1, len(aspects), subplot_kw={'projection': '3d'},
                            figsize=(11, 3))

    for i, ax in enumerate(axs):
        plot_cuboid(ax, scale=[4, 3, 5])
        ax.set_title(aspects[i])
        ax.set_aspect(aspects[i], adjustable='box')


def test_axes3d_repr():
    fig = plt.figure()
    ax = fig.add_subplot(projection='3d')
    ax.set_label('label')
    ax.set_title('title')
    ax.set_xlabel('x')
    ax.set_ylabel('y')
    ax.set_zlabel('z')
    assert repr(ax) == (
        "<Axes3D: label='label', "
        "title={'center': 'title'}, xlabel='x', ylabel='y', zlabel='z'>")


@mpl3d_image_comparison(['axes3d_primary_views.png'], style='mpl20',
                        tol=0.05 if sys.platform == "darwin" else 0)
def test_axes3d_primary_views():
    # (elev, azim, roll)
    views = [(90, -90, 0),  # XY
             (0, -90, 0),   # XZ
             (0, 0, 0),     # YZ
             (-90, 90, 0),  # -XY
             (0, 90, 0),    # -XZ
             (0, 180, 0)]   # -YZ
    # When viewing primary planes, draw the two visible axes so they intersect
    # at their low values
    fig, axs = plt.subplots(2, 3, subplot_kw={'projection': '3d'})
    for i, ax in enumerate(axs.flat):
        ax.set_xlabel('x')
        ax.set_ylabel('y')
        ax.set_zlabel('z')
        ax.set_proj_type('ortho')
        ax.view_init(elev=views[i][0], azim=views[i][1], roll=views[i][2])
    plt.tight_layout()


@mpl3d_image_comparison(['bar3d.png'], style='mpl20')
def test_bar3d():
    fig = plt.figure()
    ax = fig.add_subplot(projection='3d')
    for c, z in zip(['r', 'g', 'b', 'y'], [30, 20, 10, 0]):
        xs = np.arange(20)
        ys = np.arange(20)
        cs = [c] * len(xs)
        cs[0] = 'c'
        ax.bar(xs, ys, zs=z, zdir='y', align='edge', color=cs, alpha=0.8)


def test_bar3d_colors():
    fig = plt.figure()
    ax = fig.add_subplot(projection='3d')
    for c in ['red', 'green', 'blue', 'yellow']:
        xs = np.arange(len(c))
        ys = np.zeros_like(xs)
        zs = np.zeros_like(ys)
        # Color names with same length as xs/ys/zs should not be split into
        # individual letters.
        ax.bar3d(xs, ys, zs, 1, 1, 1, color=c)


@mpl3d_image_comparison(['bar3d_shaded.png'], style='mpl20')
def test_bar3d_shaded():
    x = np.arange(4)
    y = np.arange(5)
    x2d, y2d = np.meshgrid(x, y)
    x2d, y2d = x2d.ravel(), y2d.ravel()
    z = x2d + y2d + 1  # Avoid triggering bug with zero-depth boxes.

    views = [(30, -60, 0), (30, 30, 30), (-30, 30, -90), (300, -30, 0)]
    fig = plt.figure(figsize=plt.figaspect(1 / len(views)))
    axs = fig.subplots(
        1, len(views),
        subplot_kw=dict(projection='3d')
    )
    for ax, (elev, azim, roll) in zip(axs, views):
        ax.bar3d(x2d, y2d, x2d * 0, 1, 1, z, shade=True)
        ax.view_init(elev=elev, azim=azim, roll=roll)
    fig.canvas.draw()


@mpl3d_image_comparison(['bar3d_notshaded.png'], style='mpl20')
def test_bar3d_notshaded():
    fig = plt.figure()
    ax = fig.add_subplot(projection='3d')
    x = np.arange(4)
    y = np.arange(5)
    x2d, y2d = np.meshgrid(x, y)
    x2d, y2d = x2d.ravel(), y2d.ravel()
    z = x2d + y2d
    ax.bar3d(x2d, y2d, x2d * 0, 1, 1, z, shade=False)
    fig.canvas.draw()


def test_bar3d_lightsource():
    fig = plt.figure()
    ax = fig.add_subplot(1, 1, 1, projection="3d")

    ls = mcolors.LightSource(azdeg=0, altdeg=90)

    length, width = 3, 4
    area = length * width

    x, y = np.meshgrid(np.arange(length), np.arange(width))
    x = x.ravel()
    y = y.ravel()
    dz = x + y

    color = [cm.coolwarm(i/area) for i in range(area)]

    collection = ax.bar3d(x=x, y=y, z=0,
                          dx=1, dy=1, dz=dz,
                          color=color, shade=True, lightsource=ls)

    # Testing that the custom 90° lightsource produces different shading on
    # the top facecolors compared to the default, and that those colors are
    # precisely (within floating point rounding errors of 4 ULP) the colors
    # from the colormap, due to the illumination parallel to the z-axis.
    np.testing.assert_array_max_ulp(color, collection._facecolor3d[1::6], 4)


@mpl3d_image_comparison(['contour3d.png'], style='mpl20',
                        tol=0 if platform.machine() == 'x86_64' else 0.002)
def test_contour3d():
    plt.rcParams['axes3d.automargin'] = True  # Remove when image is regenerated
    fig = plt.figure()
    ax = fig.add_subplot(projection='3d')
    X, Y, Z = axes3d.get_test_data(0.05)
    ax.contour(X, Y, Z, zdir='z', offset=-100, cmap="coolwarm")
    ax.contour(X, Y, Z, zdir='x', offset=-40, cmap="coolwarm")
    ax.contour(X, Y, Z, zdir='y', offset=40, cmap="coolwarm")
    ax.axis(xmin=-40, xmax=40, ymin=-40, ymax=40, zmin=-100, zmax=100)


@mpl3d_image_comparison(['contour3d_extend3d.png'], style='mpl20')
def test_contour3d_extend3d():
    plt.rcParams['axes3d.automargin'] = True  # Remove when image is regenerated
    fig = plt.figure()
    ax = fig.add_subplot(projection='3d')
    X, Y, Z = axes3d.get_test_data(0.05)
    ax.contour(X, Y, Z, zdir='z', offset=-100, cmap="coolwarm", extend3d=True)
    ax.set_xlim(-30, 30)
    ax.set_ylim(-20, 40)
    ax.set_zlim(-80, 80)


@mpl3d_image_comparison(['contourf3d.png'], style='mpl20')
def test_contourf3d():
    plt.rcParams['axes3d.automargin'] = True  # Remove when image is regenerated
    fig = plt.figure()
    ax = fig.add_subplot(projection='3d')
    X, Y, Z = axes3d.get_test_data(0.05)
    ax.contourf(X, Y, Z, zdir='z', offset=-100, cmap="coolwarm")
    ax.contourf(X, Y, Z, zdir='x', offset=-40, cmap="coolwarm")
    ax.contourf(X, Y, Z, zdir='y', offset=40, cmap="coolwarm")
    ax.set_xlim(-40, 40)
    ax.set_ylim(-40, 40)
    ax.set_zlim(-100, 100)


@mpl3d_image_comparison(['contourf3d_fill.png'], style='mpl20')
def test_contourf3d_fill():
    plt.rcParams['axes3d.automargin'] = True  # Remove when image is regenerated
    fig = plt.figure()
    ax = fig.add_subplot(projection='3d')
    X, Y = np.meshgrid(np.arange(-2, 2, 0.25), np.arange(-2, 2, 0.25))
    Z = X.clip(0, 0)
    # This produces holes in the z=0 surface that causes rendering errors if
    # the Poly3DCollection is not aware of path code information (issue #4784)
    Z[::5, ::5] = 0.1
    ax.contourf(X, Y, Z, offset=0, levels=[-0.1, 0], cmap="coolwarm")
    ax.set_xlim(-2, 2)
    ax.set_ylim(-2, 2)
    ax.set_zlim(-1, 1)


@pytest.mark.parametrize('extend, levels', [['both', [2, 4, 6]],
                                            ['min', [2, 4, 6, 8]],
                                            ['max', [0, 2, 4, 6]]])
@check_figures_equal()
def test_contourf3d_extend(fig_test, fig_ref, extend, levels):
    X, Y = np.meshgrid(np.arange(-2, 2, 0.25), np.arange(-2, 2, 0.25))
    # Z is in the range [0, 8]
    Z = X**2 + Y**2

    # Manually set the over/under colors to be the end of the colormap
    cmap = mpl.colormaps['viridis'].copy()
    cmap.set_under(cmap(0))
    cmap.set_over(cmap(255))
    # Set vmin/max to be the min/max values plotted on the reference image
    kwargs = {'vmin': 1, 'vmax': 7, 'cmap': cmap}

    ax_ref = fig_ref.add_subplot(projection='3d')
    ax_ref.contourf(X, Y, Z, levels=[0, 2, 4, 6, 8], **kwargs)

    ax_test = fig_test.add_subplot(projection='3d')
    ax_test.contourf(X, Y, Z, levels, extend=extend, **kwargs)

    for ax in [ax_ref, ax_test]:
        ax.set_xlim(-2, 2)
        ax.set_ylim(-2, 2)
        ax.set_zlim(-10, 10)


@mpl3d_image_comparison(['tricontour.png'], tol=0.02, style='mpl20')
def test_tricontour():
    plt.rcParams['axes3d.automargin'] = True  # Remove when image is regenerated
    fig = plt.figure()

    np.random.seed(19680801)
    x = np.random.rand(1000) - 0.5
    y = np.random.rand(1000) - 0.5
    z = -(x**2 + y**2)

    ax = fig.add_subplot(1, 2, 1, projection='3d')
    ax.tricontour(x, y, z)
    ax = fig.add_subplot(1, 2, 2, projection='3d')
    ax.tricontourf(x, y, z)


def test_contour3d_1d_input():
    # Check that 1D sequences of different length for {x, y} doesn't error
    fig = plt.figure()
    ax = fig.add_subplot(projection='3d')
    nx, ny = 30, 20
    x = np.linspace(-10, 10, nx)
    y = np.linspace(-10, 10, ny)
    z = np.random.randint(0, 2, [ny, nx])
    ax.contour(x, y, z, [0.5])


@mpl3d_image_comparison(['lines3d.png'], style='mpl20')
def test_lines3d():
    fig = plt.figure()
    ax = fig.add_subplot(projection='3d')
    theta = np.linspace(-4 * np.pi, 4 * np.pi, 100)
    z = np.linspace(-2, 2, 100)
    r = z ** 2 + 1
    x = r * np.sin(theta)
    y = r * np.cos(theta)
    ax.plot(x, y, z)


@check_figures_equal()
def test_plot_scalar(fig_test, fig_ref):
    ax1 = fig_test.add_subplot(projection='3d')
    ax1.plot([1], [1], [1], "o")
    ax2 = fig_ref.add_subplot(projection='3d')
    ax2.plot(1, 1, 1, "o")


@check_figures_equal()
def test_plot_data(fig_test, fig_ref):
    ax1 = fig_test.add_subplot(projection='3d')
<<<<<<< HEAD
    ax1.plot([1, 2, 3], [4, 5, 6], [7, 8, 9])
    ax2 = fig_ref.add_subplot(projection='3d')
    ax2.plot([1, 2, 3], [4, 5, 6], [7, 8, 9])
=======
    ax1.plot('x', 'y', 'z', fmt='r', data=dict(x=[1, 2, 3], y=[4, 5, 6], z=[7, 8, 9]))
    ax2 = fig_ref.add_subplot(projection='3d')
    ax2.plot([1, 2, 3], [4, 5, 6], [7, 8, 9], 'r')

>>>>>>> 58a7d219

def test_invalid_line_data():
    with pytest.raises(RuntimeError, match='x must be'):
        art3d.Line3D(0, [], [])
    with pytest.raises(RuntimeError, match='y must be'):
        art3d.Line3D([], 0, [])
    with pytest.raises(RuntimeError, match='z must be'):
        art3d.Line3D([], [], 0)

    line = art3d.Line3D([], [], [])
    with pytest.raises(RuntimeError, match='x must be'):
        line.set_data_3d(0, [], [])
    with pytest.raises(RuntimeError, match='y must be'):
        line.set_data_3d([], 0, [])
    with pytest.raises(RuntimeError, match='z must be'):
        line.set_data_3d([], [], 0)


@mpl3d_image_comparison(['mixedsubplot.png'], style='mpl20')
def test_mixedsubplots():
    def f(t):
        return np.cos(2*np.pi*t) * np.exp(-t)

    t1 = np.arange(0.0, 5.0, 0.1)
    t2 = np.arange(0.0, 5.0, 0.02)

    plt.rcParams['axes3d.automargin'] = True  # Remove when image is regenerated
    fig = plt.figure(figsize=plt.figaspect(2.))
    ax = fig.add_subplot(2, 1, 1)
    ax.plot(t1, f(t1), 'bo', t2, f(t2), 'k--', markerfacecolor='green')
    ax.grid(True)

    ax = fig.add_subplot(2, 1, 2, projection='3d')
    X, Y = np.meshgrid(np.arange(-5, 5, 0.25), np.arange(-5, 5, 0.25))
    R = np.hypot(X, Y)
    Z = np.sin(R)

    ax.plot_surface(X, Y, Z, rcount=40, ccount=40,
                    linewidth=0, antialiased=False)

    ax.set_zlim3d(-1, 1)


@check_figures_equal()
def test_tight_layout_text(fig_test, fig_ref):
    # text is currently ignored in tight layout. So the order of text() and
    # tight_layout() calls should not influence the result.
    ax1 = fig_test.add_subplot(projection='3d')
    ax1.text(.5, .5, .5, s='some string')
    fig_test.tight_layout()

    ax2 = fig_ref.add_subplot(projection='3d')
    fig_ref.tight_layout()
    ax2.text(.5, .5, .5, s='some string')


@mpl3d_image_comparison(['scatter3d.png'], style='mpl20')
def test_scatter3d():
    fig = plt.figure()
    ax = fig.add_subplot(projection='3d')
    ax.scatter(np.arange(10), np.arange(10), np.arange(10),
               c='r', marker='o')
    x = y = z = np.arange(10, 20)
    ax.scatter(x, y, z, c='b', marker='^')
    z[-1] = 0  # Check that scatter() copies the data.
    # Ensure empty scatters do not break.
    ax.scatter([], [], [], c='r', marker='X')


@mpl3d_image_comparison(['scatter3d_color.png'], style='mpl20')
def test_scatter3d_color():
    fig = plt.figure()
    ax = fig.add_subplot(projection='3d')

    # Check that 'none' color works; these two should overlay to produce the
    # same as setting just `color`.
    ax.scatter(np.arange(10), np.arange(10), np.arange(10),
               facecolor='r', edgecolor='none', marker='o')
    ax.scatter(np.arange(10), np.arange(10), np.arange(10),
               facecolor='none', edgecolor='r', marker='o')

    ax.scatter(np.arange(10, 20), np.arange(10, 20), np.arange(10, 20),
               color='b', marker='s')


@mpl3d_image_comparison(['scatter3d_linewidth.png'], style='mpl20')
def test_scatter3d_linewidth():
    fig = plt.figure()
    ax = fig.add_subplot(projection='3d')

    # Check that array-like linewidth can be set
    ax.scatter(np.arange(10), np.arange(10), np.arange(10),
               marker='o', linewidth=np.arange(10))


@check_figures_equal()
def test_scatter3d_linewidth_modification(fig_ref, fig_test):
    # Changing Path3DCollection linewidths with array-like post-creation
    # should work correctly.
    ax_test = fig_test.add_subplot(projection='3d')
    c = ax_test.scatter(np.arange(10), np.arange(10), np.arange(10),
                        marker='o')
    c.set_linewidths(np.arange(10))

    ax_ref = fig_ref.add_subplot(projection='3d')
    ax_ref.scatter(np.arange(10), np.arange(10), np.arange(10), marker='o',
                   linewidths=np.arange(10))


@check_figures_equal()
def test_scatter3d_modification(fig_ref, fig_test):
    # Changing Path3DCollection properties post-creation should work correctly.
    ax_test = fig_test.add_subplot(projection='3d')
    c = ax_test.scatter(np.arange(10), np.arange(10), np.arange(10),
                        marker='o', depthshade=True)
    c.set_facecolor('C1')
    c.set_edgecolor('C2')
    c.set_alpha([0.3, 0.7] * 5)
    assert c.get_depthshade()
    c.set_depthshade(False)
    assert not c.get_depthshade()
    c.set_sizes(np.full(10, 75))
    c.set_linewidths(3)

    ax_ref = fig_ref.add_subplot(projection='3d')
    ax_ref.scatter(np.arange(10), np.arange(10), np.arange(10), marker='o',
                   facecolor='C1', edgecolor='C2', alpha=[0.3, 0.7] * 5,
                   depthshade=False, s=75, linewidths=3)


@check_figures_equal()
def test_scatter3d_sorting(fig_ref, fig_test):
    """Test that marker properties are correctly sorted."""

    y, x = np.mgrid[:10, :10]
    z = np.arange(x.size).reshape(x.shape)
    depthshade = False

    sizes = np.full(z.shape, 25)
    sizes[0::2, 0::2] = 100
    sizes[1::2, 1::2] = 100

    facecolors = np.full(z.shape, 'C0')
    facecolors[:5, :5] = 'C1'
    facecolors[6:, :4] = 'C2'
    facecolors[6:, 6:] = 'C3'

    edgecolors = np.full(z.shape, 'C4')
    edgecolors[1:5, 1:5] = 'C5'
    edgecolors[5:9, 1:5] = 'C6'
    edgecolors[5:9, 5:9] = 'C7'

    linewidths = np.full(z.shape, 2)
    linewidths[0::2, 0::2] = 5
    linewidths[1::2, 1::2] = 5

    x, y, z, sizes, facecolors, edgecolors, linewidths = (
        a.flatten()
        for a in [x, y, z, sizes, facecolors, edgecolors, linewidths]
    )

    ax_ref = fig_ref.add_subplot(projection='3d')
    sets = (np.unique(a) for a in [sizes, facecolors, edgecolors, linewidths])
    for s, fc, ec, lw in itertools.product(*sets):
        subset = (
            (sizes != s) |
            (facecolors != fc) |
            (edgecolors != ec) |
            (linewidths != lw)
        )
        subset = np.ma.masked_array(z, subset, dtype=float)

        # When depth shading is disabled, the colors are passed through as
        # single-item lists; this triggers single path optimization. The
        # following reshaping is a hack to disable that, since the optimization
        # would not occur for the full scatter which has multiple colors.
        fc = np.repeat(fc, sum(~subset.mask))

        ax_ref.scatter(x, y, subset, s=s, fc=fc, ec=ec, lw=lw, alpha=1,
                       depthshade=depthshade)

    ax_test = fig_test.add_subplot(projection='3d')
    ax_test.scatter(x, y, z, s=sizes, fc=facecolors, ec=edgecolors,
                    lw=linewidths, alpha=1, depthshade=depthshade)


@pytest.mark.parametrize('azim', [-50, 130])  # yellow first, blue first
@check_figures_equal()
def test_marker_draw_order_data_reversed(fig_test, fig_ref, azim):
    """
    Test that the draw order does not depend on the data point order.

    For the given viewing angle at azim=-50, the yellow marker should be in
    front. For azim=130, the blue marker should be in front.
    """
    x = [-1, 1]
    y = [1, -1]
    z = [0, 0]
    color = ['b', 'y']
    ax = fig_test.add_subplot(projection='3d')
    ax.scatter(x, y, z, s=3500, c=color)
    ax.view_init(elev=0, azim=azim, roll=0)
    ax = fig_ref.add_subplot(projection='3d')
    ax.scatter(x[::-1], y[::-1], z[::-1], s=3500, c=color[::-1])
    ax.view_init(elev=0, azim=azim, roll=0)


@check_figures_equal()
def test_marker_draw_order_view_rotated(fig_test, fig_ref):
    """
    Test that the draw order changes with the direction.

    If we rotate *azim* by 180 degrees and exchange the colors, the plot
    plot should look the same again.
    """
    azim = 130
    x = [-1, 1]
    y = [1, -1]
    z = [0, 0]
    color = ['b', 'y']
    ax = fig_test.add_subplot(projection='3d')
    # axis are not exactly invariant under 180 degree rotation -> deactivate
    ax.set_axis_off()
    ax.scatter(x, y, z, s=3500, c=color)
    ax.view_init(elev=0, azim=azim, roll=0)
    ax = fig_ref.add_subplot(projection='3d')
    ax.set_axis_off()
    ax.scatter(x, y, z, s=3500, c=color[::-1])  # color reversed
    ax.view_init(elev=0, azim=azim - 180, roll=0)  # view rotated by 180 deg


@mpl3d_image_comparison(['plot_3d_from_2d.png'], tol=0.019, style='mpl20')
def test_plot_3d_from_2d():
    fig = plt.figure()
    ax = fig.add_subplot(projection='3d')
    xs = np.arange(0, 5)
    ys = np.arange(5, 10)
    ax.plot(xs, ys, zs=0, zdir='x')
    ax.plot(xs, ys, zs=0, zdir='y')


@mpl3d_image_comparison(['fill_between_quad.png'], style='mpl20')
def test_fill_between_quad():
    fig = plt.figure()
    ax = fig.add_subplot(projection='3d')

    theta = np.linspace(0, 2*np.pi, 50)

    x1 = np.cos(theta)
    y1 = np.sin(theta)
    z1 = 0.1 * np.sin(6 * theta)

    x2 = 0.6 * np.cos(theta)
    y2 = 0.6 * np.sin(theta)
    z2 = 2

    where = (theta < np.pi/2) | (theta > 3*np.pi/2)

    # Since none of x1 == x2, y1 == y2, or z1 == z2 is True, the fill_between
    # mode will map to 'quad'
    ax.fill_between(x1, y1, z1, x2, y2, z2,
                    where=where, mode='auto', alpha=0.5, edgecolor='k')


@mpl3d_image_comparison(['fill_between_polygon.png'], style='mpl20')
def test_fill_between_polygon():
    fig = plt.figure()
    ax = fig.add_subplot(projection='3d')

    theta = np.linspace(0, 2*np.pi, 50)

    x1 = x2 = theta
    y1 = y2 = 0
    z1 = np.cos(theta)
    z2 = z1 + 1

    where = (theta < np.pi/2) | (theta > 3*np.pi/2)

    # Since x1 == x2 and y1 == y2, the fill_between mode will be 'polygon'
    ax.fill_between(x1, y1, z1, x2, y2, z2,
                    where=where, mode='auto', edgecolor='k')


@mpl3d_image_comparison(['surface3d.png'], style='mpl20')
def test_surface3d():
    # Remove this line when this test image is regenerated.
    plt.rcParams['pcolormesh.snap'] = False

    fig = plt.figure()
    ax = fig.add_subplot(projection='3d')
    X = np.arange(-5, 5, 0.25)
    Y = np.arange(-5, 5, 0.25)
    X, Y = np.meshgrid(X, Y)
    R = np.hypot(X, Y)
    Z = np.sin(R)
    surf = ax.plot_surface(X, Y, Z, rcount=40, ccount=40, cmap="coolwarm",
                           lw=0, antialiased=False)
    plt.rcParams['axes3d.automargin'] = True  # Remove when image is regenerated
    ax.set_zlim(-1.01, 1.01)
    fig.colorbar(surf, shrink=0.5, aspect=5)


@image_comparison(['surface3d_label_offset_tick_position.png'], style='mpl20')
def test_surface3d_label_offset_tick_position():
    plt.rcParams['axes3d.automargin'] = True  # Remove when image is regenerated
    ax = plt.figure().add_subplot(projection="3d")

    x, y = np.mgrid[0:6 * np.pi:0.25, 0:4 * np.pi:0.25]
    z = np.sqrt(np.abs(np.cos(x) + np.cos(y)))

    ax.plot_surface(x * 1e5, y * 1e6, z * 1e8, cmap='autumn', cstride=2, rstride=2)
    ax.set_xlabel("X label")
    ax.set_ylabel("Y label")
    ax.set_zlabel("Z label")


@mpl3d_image_comparison(['surface3d_shaded.png'], style='mpl20')
def test_surface3d_shaded():
    fig = plt.figure()
    ax = fig.add_subplot(projection='3d')
    X = np.arange(-5, 5, 0.25)
    Y = np.arange(-5, 5, 0.25)
    X, Y = np.meshgrid(X, Y)
    R = np.sqrt(X ** 2 + Y ** 2)
    Z = np.sin(R)
    ax.plot_surface(X, Y, Z, rstride=5, cstride=5,
                    color=[0.25, 1, 0.25], lw=1, antialiased=False)
    plt.rcParams['axes3d.automargin'] = True  # Remove when image is regenerated
    ax.set_zlim(-1.01, 1.01)


@mpl3d_image_comparison(['surface3d_masked.png'], style='mpl20')
def test_surface3d_masked():
    fig = plt.figure()
    ax = fig.add_subplot(projection='3d')
    x = [1, 2, 3, 4, 5, 6, 7, 8, 9, 10, 11]
    y = [1, 2, 3, 4, 5, 6, 7, 8]

    x, y = np.meshgrid(x, y)
    matrix = np.array(
        [
            [-1, 0, 0, 0, 0, 0, 0, 0, 0, 0, 0],
            [-1, 1, 2, 3, 4, 4, 4, 3, 2, 1, 1],
            [-1, -1., 4, 5, 6, 8, 6, 5, 4, 3, -1.],
            [-1, -1., 7, 8, 11, 12, 11, 8, 7, -1., -1.],
            [-1, -1., 8, 9, 10, 16, 10, 9, 10, 7, -1.],
            [-1, -1., -1., 12, 16, 20, 16, 12, 11, -1., -1.],
            [-1, -1., -1., -1., 22, 24, 22, 20, 18, -1., -1.],
            [-1, -1., -1., -1., -1., 28, 26, 25, -1., -1., -1.],
        ]
    )
    z = np.ma.masked_less(matrix, 0)
    norm = mcolors.Normalize(vmax=z.max(), vmin=z.min())
    colors = mpl.colormaps["plasma"](norm(z))
    ax.plot_surface(x, y, z, facecolors=colors)
    ax.view_init(30, -80, 0)


@check_figures_equal()
def test_plot_scatter_masks(fig_test, fig_ref):
    x = np.linspace(0, 10, 100)
    y = np.linspace(0, 10, 100)
    z = np.sin(x) * np.cos(y)
    mask = z > 0

    z_masked = np.ma.array(z, mask=mask)
    ax_test = fig_test.add_subplot(projection='3d')
    ax_test.scatter(x, y, z_masked)
    ax_test.plot(x, y, z_masked)

    x[mask] = y[mask] = z[mask] = np.nan
    ax_ref = fig_ref.add_subplot(projection='3d')
    ax_ref.scatter(x, y, z)
    ax_ref.plot(x, y, z)


@check_figures_equal()
def test_plot_surface_None_arg(fig_test, fig_ref):
    x, y = np.meshgrid(np.arange(5), np.arange(5))
    z = x + y
    ax_test = fig_test.add_subplot(projection='3d')
    ax_test.plot_surface(x, y, z, facecolors=None)
    ax_ref = fig_ref.add_subplot(projection='3d')
    ax_ref.plot_surface(x, y, z)


@mpl3d_image_comparison(['surface3d_masked_strides.png'], style='mpl20')
def test_surface3d_masked_strides():
    fig = plt.figure()
    ax = fig.add_subplot(projection='3d')

    x, y = np.mgrid[-6:6.1:1, -6:6.1:1]
    z = np.ma.masked_less(x * y, 2)

    ax.plot_surface(x, y, z, rstride=4, cstride=4)
    ax.view_init(60, -45, 0)


@mpl3d_image_comparison(['text3d.png'], remove_text=False, style='mpl20')
def test_text3d():
    fig = plt.figure()
    ax = fig.add_subplot(projection='3d')

    zdirs = (None, 'x', 'y', 'z', (1, 1, 0), (1, 1, 1))
    xs = (2, 6, 4, 9, 7, 2)
    ys = (6, 4, 8, 7, 2, 2)
    zs = (4, 2, 5, 6, 1, 7)

    for zdir, x, y, z in zip(zdirs, xs, ys, zs):
        label = '(%d, %d, %d), dir=%s' % (x, y, z, zdir)
        ax.text(x, y, z, label, zdir)

    ax.text(1, 1, 1, "red", color='red')
    ax.text2D(0.05, 0.95, "2D Text", transform=ax.transAxes)
    plt.rcParams['axes3d.automargin'] = True  # Remove when image is regenerated
    ax.set_xlim3d(0, 10)
    ax.set_ylim3d(0, 10)
    ax.set_zlim3d(0, 10)
    ax.set_xlabel('X axis')
    ax.set_ylabel('Y axis')
    ax.set_zlabel('Z axis')


@check_figures_equal()
def test_text3d_modification(fig_ref, fig_test):
    # Modifying the Text position after the fact should work the same as
    # setting it directly.
    zdirs = (None, 'x', 'y', 'z', (1, 1, 0), (1, 1, 1))
    xs = (2, 6, 4, 9, 7, 2)
    ys = (6, 4, 8, 7, 2, 2)
    zs = (4, 2, 5, 6, 1, 7)

    ax_test = fig_test.add_subplot(projection='3d')
    ax_test.set_xlim3d(0, 10)
    ax_test.set_ylim3d(0, 10)
    ax_test.set_zlim3d(0, 10)
    for zdir, x, y, z in zip(zdirs, xs, ys, zs):
        t = ax_test.text(0, 0, 0, f'({x}, {y}, {z}), dir={zdir}')
        t.set_position_3d((x, y, z), zdir=zdir)

    ax_ref = fig_ref.add_subplot(projection='3d')
    ax_ref.set_xlim3d(0, 10)
    ax_ref.set_ylim3d(0, 10)
    ax_ref.set_zlim3d(0, 10)
    for zdir, x, y, z in zip(zdirs, xs, ys, zs):
        ax_ref.text(x, y, z, f'({x}, {y}, {z}), dir={zdir}', zdir=zdir)


@mpl3d_image_comparison(['trisurf3d.png'], tol=0.061, style='mpl20')
def test_trisurf3d():
    n_angles = 36
    n_radii = 8
    radii = np.linspace(0.125, 1.0, n_radii)
    angles = np.linspace(0, 2*np.pi, n_angles, endpoint=False)
    angles = np.repeat(angles[..., np.newaxis], n_radii, axis=1)
    angles[:, 1::2] += np.pi/n_angles

    x = np.append(0, (radii*np.cos(angles)).flatten())
    y = np.append(0, (radii*np.sin(angles)).flatten())
    z = np.sin(-x*y)

    fig = plt.figure()
    ax = fig.add_subplot(projection='3d')
    ax.plot_trisurf(x, y, z, cmap="jet", linewidth=0.2)


@mpl3d_image_comparison(['trisurf3d_shaded.png'], tol=0.03, style='mpl20')
def test_trisurf3d_shaded():
    n_angles = 36
    n_radii = 8
    radii = np.linspace(0.125, 1.0, n_radii)
    angles = np.linspace(0, 2*np.pi, n_angles, endpoint=False)
    angles = np.repeat(angles[..., np.newaxis], n_radii, axis=1)
    angles[:, 1::2] += np.pi/n_angles

    x = np.append(0, (radii*np.cos(angles)).flatten())
    y = np.append(0, (radii*np.sin(angles)).flatten())
    z = np.sin(-x*y)

    fig = plt.figure()
    ax = fig.add_subplot(projection='3d')
    ax.plot_trisurf(x, y, z, color=[1, 0.5, 0], linewidth=0.2)


@mpl3d_image_comparison(['wireframe3d.png'], style='mpl20')
def test_wireframe3d():
    fig = plt.figure()
    ax = fig.add_subplot(projection='3d')
    X, Y, Z = axes3d.get_test_data(0.05)
    ax.plot_wireframe(X, Y, Z, rcount=13, ccount=13)


@mpl3d_image_comparison(['wireframe3dasymmetric.png'], style='mpl20')
def test_wireframe3dasymmetric():
    fig = plt.figure()
    ax = fig.add_subplot(projection='3d')
    X, Y, Z = axes3d.get_test_data(0.05)
    ax.plot_wireframe(X, Y, Z, rcount=3, ccount=13)


@mpl3d_image_comparison(['wireframe3dzerocstride.png'], style='mpl20')
def test_wireframe3dzerocstride():
    fig = plt.figure()
    ax = fig.add_subplot(projection='3d')
    X, Y, Z = axes3d.get_test_data(0.05)
    ax.plot_wireframe(X, Y, Z, rcount=13, ccount=0)


@mpl3d_image_comparison(['wireframe3dzerorstride.png'], style='mpl20')
def test_wireframe3dzerorstride():
    fig = plt.figure()
    ax = fig.add_subplot(projection='3d')
    X, Y, Z = axes3d.get_test_data(0.05)
    ax.plot_wireframe(X, Y, Z, rstride=0, cstride=10)


def test_wireframe3dzerostrideraises():
    fig = plt.figure()
    ax = fig.add_subplot(projection='3d')
    X, Y, Z = axes3d.get_test_data(0.05)
    with pytest.raises(ValueError):
        ax.plot_wireframe(X, Y, Z, rstride=0, cstride=0)


def test_mixedsamplesraises():
    fig = plt.figure()
    ax = fig.add_subplot(projection='3d')
    X, Y, Z = axes3d.get_test_data(0.05)
    with pytest.raises(ValueError):
        ax.plot_wireframe(X, Y, Z, rstride=10, ccount=50)
    with pytest.raises(ValueError):
        ax.plot_surface(X, Y, Z, cstride=50, rcount=10)


# remove tolerance when regenerating the test image
@mpl3d_image_comparison(['quiver3d.png'], style='mpl20', tol=0.003)
def test_quiver3d():
    fig = plt.figure()
    ax = fig.add_subplot(projection='3d')
    pivots = ['tip', 'middle', 'tail']
    colors = ['tab:blue', 'tab:orange', 'tab:green']
    for i, (pivot, color) in enumerate(zip(pivots, colors)):
        x, y, z = np.meshgrid([-0.5, 0.5], [-0.5, 0.5], [-0.5, 0.5])
        u = -x
        v = -y
        w = -z
        # Offset each set in z direction
        z += 2 * i
        ax.quiver(x, y, z, u, v, w, length=1, pivot=pivot, color=color)
        ax.scatter(x, y, z, color=color)

    ax.set_xlim(-3, 3)
    ax.set_ylim(-3, 3)
    ax.set_zlim(-1, 5)


@check_figures_equal()
def test_quiver3d_empty(fig_test, fig_ref):
    fig_ref.add_subplot(projection='3d')
    x = y = z = u = v = w = []
    ax = fig_test.add_subplot(projection='3d')
    ax.quiver(x, y, z, u, v, w, length=0.1, pivot='tip', normalize=True)


@mpl3d_image_comparison(['quiver3d_masked.png'], style='mpl20')
def test_quiver3d_masked():
    fig = plt.figure()
    ax = fig.add_subplot(projection='3d')

    # Using mgrid here instead of ogrid because masked_where doesn't
    # seem to like broadcasting very much...
    x, y, z = np.mgrid[-1:0.8:10j, -1:0.8:10j, -1:0.6:3j]

    u = np.sin(np.pi * x) * np.cos(np.pi * y) * np.cos(np.pi * z)
    v = -np.cos(np.pi * x) * np.sin(np.pi * y) * np.cos(np.pi * z)
    w = (2/3)**0.5 * np.cos(np.pi * x) * np.cos(np.pi * y) * np.sin(np.pi * z)
    u = np.ma.masked_where((-0.4 < x) & (x < 0.1), u, copy=False)
    v = np.ma.masked_where((0.1 < y) & (y < 0.7), v, copy=False)

    ax.quiver(x, y, z, u, v, w, length=0.1, pivot='tip', normalize=True)


@mpl3d_image_comparison(['quiver3d_colorcoded.png'], style='mpl20')
def test_quiver3d_colorcoded():
    fig = plt.figure()
    ax = fig.add_subplot(projection='3d')

    x = y = dx = dz = np.zeros(10)
    z = dy = np.arange(10.)

    color = plt.colormaps["Reds"](dy/dy.max())
    ax.quiver(x, y, z, dx, dy, dz, colors=color)
    ax.set_ylim(0, 10)


def test_patch_modification():
    fig = plt.figure()
    ax = fig.add_subplot(projection="3d")
    circle = Circle((0, 0))
    ax.add_patch(circle)
    art3d.patch_2d_to_3d(circle)
    circle.set_facecolor((1.0, 0.0, 0.0, 1))

    assert mcolors.same_color(circle.get_facecolor(), (1, 0, 0, 1))
    fig.canvas.draw()
    assert mcolors.same_color(circle.get_facecolor(), (1, 0, 0, 1))


@check_figures_equal()
def test_patch_collection_modification(fig_test, fig_ref):
    # Test that modifying Patch3DCollection properties after creation works.
    patch1 = Circle((0, 0), 0.05)
    patch2 = Circle((0.1, 0.1), 0.03)
    facecolors = np.array([[0., 0.5, 0., 1.], [0.5, 0., 0., 0.5]])
    c = art3d.Patch3DCollection([patch1, patch2], linewidths=3, depthshade=True)

    ax_test = fig_test.add_subplot(projection='3d')
    ax_test.add_collection3d(c)
    c.set_edgecolor('C2')
    c.set_facecolor(facecolors)
    c.set_alpha(0.7)
    assert c.get_depthshade()
    c.set_depthshade(False)
    assert not c.get_depthshade()

    patch1 = Circle((0, 0), 0.05)
    patch2 = Circle((0.1, 0.1), 0.03)
    facecolors = np.array([[0., 0.5, 0., 1.], [0.5, 0., 0., 0.5]])
    c = art3d.Patch3DCollection([patch1, patch2], linewidths=3,
                                edgecolor='C2', facecolor=facecolors,
                                alpha=0.7, depthshade=False)

    ax_ref = fig_ref.add_subplot(projection='3d')
    ax_ref.add_collection3d(c)


def test_poly3dcollection_verts_validation():
    poly = [[0, 0, 1], [0, 1, 1], [0, 1, 0], [0, 0, 0]]
    with pytest.raises(ValueError, match=r'list of \(N, 3\) array-like'):
        art3d.Poly3DCollection(poly)  # should be Poly3DCollection([poly])

    poly = np.array(poly, dtype=float)
    with pytest.raises(ValueError, match=r'shape \(M, N, 3\)'):
        art3d.Poly3DCollection(poly)  # should be Poly3DCollection([poly])


@mpl3d_image_comparison(['poly3dcollection_closed.png'], style='mpl20')
def test_poly3dcollection_closed():
    fig = plt.figure()
    ax = fig.add_subplot(projection='3d')

    poly1 = np.array([[0, 0, 1], [0, 1, 1], [0, 0, 0]], float)
    poly2 = np.array([[0, 1, 1], [1, 1, 1], [1, 1, 0]], float)
    c1 = art3d.Poly3DCollection([poly1], linewidths=3, edgecolor='k',
                                facecolor=(0.5, 0.5, 1, 0.5), closed=True)
    c2 = art3d.Poly3DCollection([poly2], linewidths=3, edgecolor='k',
                                facecolor=(1, 0.5, 0.5, 0.5), closed=False)
    ax.add_collection3d(c1, autolim=False)
    ax.add_collection3d(c2, autolim=False)


def test_poly_collection_2d_to_3d_empty():
    poly = PolyCollection([])
    art3d.poly_collection_2d_to_3d(poly)
    assert isinstance(poly, art3d.Poly3DCollection)
    assert poly.get_paths() == []

    fig, ax = plt.subplots(subplot_kw=dict(projection='3d'))
    ax.add_artist(poly)
    minz = poly.do_3d_projection()
    assert np.isnan(minz)

    # Ensure drawing actually works.
    fig.canvas.draw()


@mpl3d_image_comparison(['poly3dcollection_alpha.png'], style='mpl20')
def test_poly3dcollection_alpha():
    fig = plt.figure()
    ax = fig.add_subplot(projection='3d')

    poly1 = np.array([[0, 0, 1], [0, 1, 1], [0, 0, 0]], float)
    poly2 = np.array([[0, 1, 1], [1, 1, 1], [1, 1, 0]], float)
    c1 = art3d.Poly3DCollection([poly1], linewidths=3, edgecolor='k',
                                facecolor=(0.5, 0.5, 1), closed=True)
    c1.set_alpha(0.5)
    c2 = art3d.Poly3DCollection([poly2], linewidths=3, closed=False)
    # Post-creation modification should work.
    c2.set_facecolor((1, 0.5, 0.5))
    c2.set_edgecolor('k')
    c2.set_alpha(0.5)
    ax.add_collection3d(c1, autolim=False)
    ax.add_collection3d(c2, autolim=False)


@mpl3d_image_comparison(['add_collection3d_zs_array.png'], style='mpl20')
def test_add_collection3d_zs_array():
    theta = np.linspace(-4 * np.pi, 4 * np.pi, 100)
    z = np.linspace(-2, 2, 100)
    r = z**2 + 1
    x = r * np.sin(theta)
    y = r * np.cos(theta)

    points = np.column_stack([x, y, z]).reshape(-1, 1, 3)
    segments = np.concatenate([points[:-1], points[1:]], axis=1)

    fig = plt.figure()
    ax = fig.add_subplot(projection='3d')

    norm = plt.Normalize(0, 2*np.pi)
    # 2D LineCollection from x & y values
    lc = LineCollection(segments[:, :, :2], cmap='twilight', norm=norm)
    lc.set_array(np.mod(theta, 2*np.pi))
    # Add 2D collection at z values to ax
    line = ax.add_collection3d(lc, zs=segments[:, :, 2])

    assert line is not None

    plt.rcParams['axes3d.automargin'] = True  # Remove when image is regenerated
    ax.set_xlim(-5, 5)
    ax.set_ylim(-4, 6)
    ax.set_zlim(-2, 2)


@mpl3d_image_comparison(['add_collection3d_zs_scalar.png'], style='mpl20')
def test_add_collection3d_zs_scalar():
    theta = np.linspace(0, 2 * np.pi, 100)
    z = 1
    r = z**2 + 1
    x = r * np.sin(theta)
    y = r * np.cos(theta)

    points = np.column_stack([x, y]).reshape(-1, 1, 2)
    segments = np.concatenate([points[:-1], points[1:]], axis=1)

    fig = plt.figure()
    ax = fig.add_subplot(projection='3d')

    norm = plt.Normalize(0, 2*np.pi)
    lc = LineCollection(segments, cmap='twilight', norm=norm)
    lc.set_array(theta)
    line = ax.add_collection3d(lc, zs=z)

    assert line is not None

    plt.rcParams['axes3d.automargin'] = True  # Remove when image is regenerated
    ax.set_xlim(-5, 5)
    ax.set_ylim(-4, 6)
    ax.set_zlim(0, 2)


def test_line3dCollection_autoscaling():
    fig = plt.figure()
    ax = fig.add_subplot(projection='3d')

    lines = [[(0, 0, 0), (1, 4, 2)],
             [(1, 1, 3), (2, 0, 2)],
             [(1, 0, 4), (1, 4, 5)]]

    lc = art3d.Line3DCollection(lines)
    ax.add_collection3d(lc)
    assert np.allclose(ax.get_xlim3d(), (-0.041666666666666664, 2.0416666666666665))
    assert np.allclose(ax.get_ylim3d(), (-0.08333333333333333, 4.083333333333333))
    assert np.allclose(ax.get_zlim3d(), (-0.10416666666666666, 5.104166666666667))


def test_poly3dCollection_autoscaling():
    fig = plt.figure()
    ax = fig.add_subplot(projection='3d')
    poly = np.array([[0, 0, 0], [1, 1, 3], [1, 0, 4]])
    col = art3d.Poly3DCollection([poly])
    ax.add_collection3d(col)
    assert np.allclose(ax.get_xlim3d(), (-0.020833333333333332, 1.0208333333333333))
    assert np.allclose(ax.get_ylim3d(), (-0.020833333333333332, 1.0208333333333333))
    assert np.allclose(ax.get_zlim3d(), (-0.0833333333333333, 4.083333333333333))


@mpl3d_image_comparison(['axes3d_labelpad.png'],
                        remove_text=False, style='mpl20')
def test_axes3d_labelpad():
    fig = plt.figure()
    ax = fig.add_axes(Axes3D(fig))
    # labelpad respects rcParams
    assert ax.xaxis.labelpad == mpl.rcParams['axes.labelpad']
    # labelpad can be set in set_label
    ax.set_xlabel('X LABEL', labelpad=10)
    assert ax.xaxis.labelpad == 10
    ax.set_ylabel('Y LABEL')
    ax.set_zlabel('Z LABEL', labelpad=20)
    assert ax.zaxis.labelpad == 20
    assert ax.get_zlabel() == 'Z LABEL'
    # or manually
    ax.yaxis.labelpad = 20
    ax.zaxis.labelpad = -40

    # Tick labels also respect tick.pad (also from rcParams)
    for i, tick in enumerate(ax.yaxis.get_major_ticks()):
        tick.set_pad(tick.get_pad() + 5 - i * 5)


@mpl3d_image_comparison(['axes3d_cla.png'], remove_text=False, style='mpl20')
def test_axes3d_cla():
    # fixed in pull request 4553
    fig = plt.figure()
    ax = fig.add_subplot(1, 1, 1, projection='3d')
    ax.set_axis_off()
    ax.cla()  # make sure the axis displayed is 3D (not 2D)


@mpl3d_image_comparison(['axes3d_rotated.png'],
                        remove_text=False, style='mpl20')
def test_axes3d_rotated():
    fig = plt.figure()
    ax = fig.add_subplot(1, 1, 1, projection='3d')
    ax.view_init(90, 45, 0)  # look down, rotated. Should be square


def test_plotsurface_1d_raises():
    x = np.linspace(0.5, 10, num=100)
    y = np.linspace(0.5, 10, num=100)
    X, Y = np.meshgrid(x, y)
    z = np.random.randn(100)

    fig = plt.figure(figsize=(14, 6))
    ax = fig.add_subplot(1, 2, 1, projection='3d')
    with pytest.raises(ValueError):
        ax.plot_surface(X, Y, z)


def _test_proj_make_M():
    # eye point
    E = np.array([1000, -1000, 2000])
    R = np.array([100, 100, 100])
    V = np.array([0, 0, 1])
    roll = 0
    u, v, w = proj3d._view_axes(E, R, V, roll)
    viewM = proj3d._view_transformation_uvw(u, v, w, E)
    perspM = proj3d._persp_transformation(100, -100, 1)
    M = np.dot(perspM, viewM)
    return M


def test_proj_transform():
    M = _test_proj_make_M()
    invM = np.linalg.inv(M)

    xs = np.array([0, 1, 1, 0, 0, 0, 1, 1, 0, 0]) * 300.0
    ys = np.array([0, 0, 1, 1, 0, 0, 0, 1, 1, 0]) * 300.0
    zs = np.array([0, 0, 0, 0, 0, 1, 1, 1, 1, 1]) * 300.0

    txs, tys, tzs = proj3d.proj_transform(xs, ys, zs, M)
    ixs, iys, izs = proj3d.inv_transform(txs, tys, tzs, invM)

    np.testing.assert_almost_equal(ixs, xs)
    np.testing.assert_almost_equal(iys, ys)
    np.testing.assert_almost_equal(izs, zs)


def _test_proj_draw_axes(M, s=1, *args, **kwargs):
    xs = [0, s, 0, 0]
    ys = [0, 0, s, 0]
    zs = [0, 0, 0, s]
    txs, tys, tzs = proj3d.proj_transform(xs, ys, zs, M)
    o, ax, ay, az = zip(txs, tys)
    lines = [(o, ax), (o, ay), (o, az)]

    fig, ax = plt.subplots(*args, **kwargs)
    linec = LineCollection(lines)
    ax.add_collection(linec)
    for x, y, t in zip(txs, tys, ['o', 'x', 'y', 'z']):
        ax.text(x, y, t)

    return fig, ax


@mpl3d_image_comparison(['proj3d_axes_cube.png'], style='mpl20')
def test_proj_axes_cube():
    M = _test_proj_make_M()

    ts = '0 1 2 3 0 4 5 6 7 4'.split()
    xs = np.array([0, 1, 1, 0, 0, 0, 1, 1, 0, 0]) * 300.0
    ys = np.array([0, 0, 1, 1, 0, 0, 0, 1, 1, 0]) * 300.0
    zs = np.array([0, 0, 0, 0, 0, 1, 1, 1, 1, 1]) * 300.0

    txs, tys, tzs = proj3d.proj_transform(xs, ys, zs, M)

    fig, ax = _test_proj_draw_axes(M, s=400)

    ax.scatter(txs, tys, c=tzs)
    ax.plot(txs, tys, c='r')
    for x, y, t in zip(txs, tys, ts):
        ax.text(x, y, t)

    plt.rcParams['axes3d.automargin'] = True  # Remove when image is regenerated
    ax.set_xlim(-0.2, 0.2)
    ax.set_ylim(-0.2, 0.2)


@mpl3d_image_comparison(['proj3d_axes_cube_ortho.png'], style='mpl20')
def test_proj_axes_cube_ortho():
    E = np.array([200, 100, 100])
    R = np.array([0, 0, 0])
    V = np.array([0, 0, 1])
    roll = 0
    u, v, w = proj3d._view_axes(E, R, V, roll)
    viewM = proj3d._view_transformation_uvw(u, v, w, E)
    orthoM = proj3d._ortho_transformation(-1, 1)
    M = np.dot(orthoM, viewM)

    ts = '0 1 2 3 0 4 5 6 7 4'.split()
    xs = np.array([0, 1, 1, 0, 0, 0, 1, 1, 0, 0]) * 100
    ys = np.array([0, 0, 1, 1, 0, 0, 0, 1, 1, 0]) * 100
    zs = np.array([0, 0, 0, 0, 0, 1, 1, 1, 1, 1]) * 100

    txs, tys, tzs = proj3d.proj_transform(xs, ys, zs, M)

    fig, ax = _test_proj_draw_axes(M, s=150)

    ax.scatter(txs, tys, s=300-tzs)
    ax.plot(txs, tys, c='r')
    for x, y, t in zip(txs, tys, ts):
        ax.text(x, y, t)

    plt.rcParams['axes3d.automargin'] = True  # Remove when image is regenerated
    ax.set_xlim(-200, 200)
    ax.set_ylim(-200, 200)


def test_world():
    xmin, xmax = 100, 120
    ymin, ymax = -100, 100
    zmin, zmax = 0.1, 0.2
    M = proj3d.world_transformation(xmin, xmax, ymin, ymax, zmin, zmax)
    np.testing.assert_allclose(M,
                               [[5e-2, 0, 0, -5],
                                [0, 5e-3, 0, 5e-1],
                                [0, 0, 1e1, -1],
                                [0, 0, 0, 1]])


def test_autoscale():
    fig, ax = plt.subplots(subplot_kw={"projection": "3d"})
    assert ax.get_zscale() == 'linear'
    ax._view_margin = 0
    ax.margins(x=0, y=.1, z=.2)
    ax.plot([0, 1], [0, 1], [0, 1])
    assert ax.get_w_lims() == (0, 1, -.1, 1.1, -.2, 1.2)
    ax.autoscale(False)
    ax.set_autoscalez_on(True)
    ax.plot([0, 2], [0, 2], [0, 2])
    assert ax.get_w_lims() == (0, 1, -.1, 1.1, -.4, 2.4)
    ax.autoscale(axis='x')
    ax.plot([0, 2], [0, 2], [0, 2])
    assert ax.get_w_lims() == (0, 2, -.1, 1.1, -.4, 2.4)


@pytest.mark.parametrize('axis', ('x', 'y', 'z'))
@pytest.mark.parametrize('auto', (True, False, None))
def test_unautoscale(axis, auto):
    fig = plt.figure()
    ax = fig.add_subplot(projection='3d')

    x = np.arange(100)
    y = np.linspace(-0.1, 0.1, 100)
    ax.scatter(x, y)

    get_autoscale_on = getattr(ax, f'get_autoscale{axis}_on')
    set_lim = getattr(ax, f'set_{axis}lim')
    get_lim = getattr(ax, f'get_{axis}lim')

    post_auto = get_autoscale_on() if auto is None else auto

    set_lim((-0.5, 0.5), auto=auto)
    assert post_auto == get_autoscale_on()
    fig.canvas.draw()
    np.testing.assert_array_equal(get_lim(), (-0.5, 0.5))


@check_figures_equal()
def test_culling(fig_test, fig_ref):
    xmins = (-100, -50)
    for fig, xmin in zip((fig_test, fig_ref), xmins):
        ax = fig.add_subplot(projection='3d')
        n = abs(xmin) + 1
        xs = np.linspace(0, xmin, n)
        ys = np.ones(n)
        zs = np.zeros(n)
        ax.plot(xs, ys, zs, 'k')

        ax.set(xlim=(-5, 5), ylim=(-5, 5), zlim=(-5, 5))
        ax.view_init(5, 180, 0)


def test_axes3d_focal_length_checks():
    fig = plt.figure()
    ax = fig.add_subplot(projection='3d')
    with pytest.raises(ValueError):
        ax.set_proj_type('persp', focal_length=0)
    with pytest.raises(ValueError):
        ax.set_proj_type('ortho', focal_length=1)


@mpl3d_image_comparison(['axes3d_focal_length.png'],
                        remove_text=False, style='mpl20')
def test_axes3d_focal_length():
    fig, axs = plt.subplots(1, 2, subplot_kw={'projection': '3d'})
    axs[0].set_proj_type('persp', focal_length=np.inf)
    axs[1].set_proj_type('persp', focal_length=0.15)


@mpl3d_image_comparison(['axes3d_ortho.png'], remove_text=False, style='mpl20')
def test_axes3d_ortho():
    fig = plt.figure()
    ax = fig.add_subplot(projection='3d')
    ax.set_proj_type('ortho')


@mpl3d_image_comparison(['axes3d_isometric.png'], style='mpl20')
def test_axes3d_isometric():
    from itertools import combinations, product
    fig, ax = plt.subplots(subplot_kw=dict(
        projection='3d',
        proj_type='ortho',
        box_aspect=(4, 4, 4)
    ))
    r = (-1, 1)  # stackoverflow.com/a/11156353
    for s, e in combinations(np.array(list(product(r, r, r))), 2):
        if abs(s - e).sum() == r[1] - r[0]:
            ax.plot3D(*zip(s, e), c='k')
    ax.view_init(elev=np.degrees(np.arctan(1. / np.sqrt(2))), azim=-45, roll=0)
    ax.grid(True)


@check_figures_equal()
def test_axlim_clip(fig_test, fig_ref):
    # With axlim clipping
    ax = fig_test.add_subplot(projection="3d")
    x = np.linspace(0, 1, 11)
    y = np.linspace(0, 1, 11)
    X, Y = np.meshgrid(x, y)
    Z = X + Y
    ax.plot_surface(X, Y, Z, facecolor='C1', edgecolors=None,
                    rcount=50, ccount=50, axlim_clip=True)
    # This ax.plot is to cover the extra surface edge which is not clipped out
    ax.plot([0.5, 0.5], [0, 1], [0.5, 1.5],
            color='k', linewidth=3, zorder=5, axlim_clip=True)
    ax.scatter(X.ravel(), Y.ravel(), Z.ravel() + 1, axlim_clip=True)
    ax.quiver(X.ravel(), Y.ravel(), Z.ravel() + 2,
              0*X.ravel(), 0*Y.ravel(), 0*Z.ravel() + 1,
              arrow_length_ratio=0, axlim_clip=True)
    ax.plot(X[0], Y[0], Z[0] + 3, color='C2', axlim_clip=True)
    ax.text(1.1, 0.5, 4, 'test', axlim_clip=True)  # won't be visible
    ax.set(xlim=(0, 0.5), ylim=(0, 1), zlim=(0, 5))

    # With manual clipping
    ax = fig_ref.add_subplot(projection="3d")
    idx = (X <= 0.5)
    X = X[idx].reshape(11, 6)
    Y = Y[idx].reshape(11, 6)
    Z = Z[idx].reshape(11, 6)
    ax.plot_surface(X, Y, Z, facecolor='C1', edgecolors=None,
                    rcount=50, ccount=50, axlim_clip=False)
    ax.plot([0.5, 0.5], [0, 1], [0.5, 1.5],
            color='k', linewidth=3, zorder=5, axlim_clip=False)
    ax.scatter(X.ravel(), Y.ravel(), Z.ravel() + 1, axlim_clip=False)
    ax.quiver(X.ravel(), Y.ravel(), Z.ravel() + 2,
              0*X.ravel(), 0*Y.ravel(), 0*Z.ravel() + 1,
              arrow_length_ratio=0, axlim_clip=False)
    ax.plot(X[0], Y[0], Z[0] + 3, color='C2', axlim_clip=False)
    ax.set(xlim=(0, 0.5), ylim=(0, 1), zlim=(0, 5))


@pytest.mark.parametrize('value', [np.inf, np.nan])
@pytest.mark.parametrize(('setter', 'side'), [
    ('set_xlim3d', 'left'),
    ('set_xlim3d', 'right'),
    ('set_ylim3d', 'bottom'),
    ('set_ylim3d', 'top'),
    ('set_zlim3d', 'bottom'),
    ('set_zlim3d', 'top'),
])
def test_invalid_axes_limits(setter, side, value):
    limit = {side: value}
    fig = plt.figure()
    obj = fig.add_subplot(projection='3d')
    with pytest.raises(ValueError):
        getattr(obj, setter)(**limit)


class TestVoxels:
    @mpl3d_image_comparison(['voxels-simple.png'], style='mpl20')
    def test_simple(self):
        fig, ax = plt.subplots(subplot_kw={"projection": "3d"})

        x, y, z = np.indices((5, 4, 3))
        voxels = (x == y) | (y == z)
        ax.voxels(voxels)

    @mpl3d_image_comparison(['voxels-edge-style.png'], style='mpl20')
    def test_edge_style(self):
        fig, ax = plt.subplots(subplot_kw={"projection": "3d"})

        x, y, z = np.indices((5, 5, 4))
        voxels = ((x - 2)**2 + (y - 2)**2 + (z-1.5)**2) < 2.2**2
        v = ax.voxels(voxels, linewidths=3, edgecolor='C1')

        # change the edge color of one voxel
        v[max(v.keys())].set_edgecolor('C2')

    @mpl3d_image_comparison(['voxels-named-colors.png'], style='mpl20')
    def test_named_colors(self):
        """Test with colors set to a 3D object array of strings."""
        fig, ax = plt.subplots(subplot_kw={"projection": "3d"})

        x, y, z = np.indices((10, 10, 10))
        voxels = (x == y) | (y == z)
        voxels = voxels & ~(x * y * z < 1)
        colors = np.full((10, 10, 10), 'C0', dtype=np.object_)
        colors[(x < 5) & (y < 5)] = '0.25'
        colors[(x + z) < 10] = 'cyan'
        ax.voxels(voxels, facecolors=colors)

    @mpl3d_image_comparison(['voxels-rgb-data.png'], style='mpl20')
    def test_rgb_data(self):
        """Test with colors set to a 4d float array of rgb data."""
        fig, ax = plt.subplots(subplot_kw={"projection": "3d"})

        x, y, z = np.indices((10, 10, 10))
        voxels = (x == y) | (y == z)
        colors = np.zeros((10, 10, 10, 3))
        colors[..., 0] = x / 9
        colors[..., 1] = y / 9
        colors[..., 2] = z / 9
        ax.voxels(voxels, facecolors=colors)

    @mpl3d_image_comparison(['voxels-alpha.png'], style='mpl20')
    def test_alpha(self):
        fig, ax = plt.subplots(subplot_kw={"projection": "3d"})

        x, y, z = np.indices((10, 10, 10))
        v1 = x == y
        v2 = np.abs(x - y) < 2
        voxels = v1 | v2
        colors = np.zeros((10, 10, 10, 4))
        colors[v2] = [1, 0, 0, 0.5]
        colors[v1] = [0, 1, 0, 0.5]
        v = ax.voxels(voxels, facecolors=colors)

        assert type(v) is dict
        for coord, poly in v.items():
            assert voxels[coord], "faces returned for absent voxel"
            assert isinstance(poly, art3d.Poly3DCollection)

    @mpl3d_image_comparison(['voxels-xyz.png'],
                            tol=0.01, remove_text=False, style='mpl20')
    def test_xyz(self):
        fig, ax = plt.subplots(subplot_kw={"projection": "3d"})

        def midpoints(x):
            sl = ()
            for i in range(x.ndim):
                x = (x[sl + np.index_exp[:-1]] +
                     x[sl + np.index_exp[1:]]) / 2.0
                sl += np.index_exp[:]
            return x

        # prepare some coordinates, and attach rgb values to each
        r, g, b = np.indices((17, 17, 17)) / 16.0
        rc = midpoints(r)
        gc = midpoints(g)
        bc = midpoints(b)

        # define a sphere about [0.5, 0.5, 0.5]
        sphere = (rc - 0.5)**2 + (gc - 0.5)**2 + (bc - 0.5)**2 < 0.5**2

        # combine the color components
        colors = np.zeros(sphere.shape + (3,))
        colors[..., 0] = rc
        colors[..., 1] = gc
        colors[..., 2] = bc

        # and plot everything
        ax.voxels(r, g, b, sphere,
                  facecolors=colors,
                  edgecolors=np.clip(2*colors - 0.5, 0, 1),  # brighter
                  linewidth=0.5)

    def test_calling_conventions(self):
        x, y, z = np.indices((3, 4, 5))
        filled = np.ones((2, 3, 4))

        fig, ax = plt.subplots(subplot_kw={"projection": "3d"})

        # all the valid calling conventions
        for kw in (dict(), dict(edgecolor='k')):
            ax.voxels(filled, **kw)
            ax.voxels(filled=filled, **kw)
            ax.voxels(x, y, z, filled, **kw)
            ax.voxels(x, y, z, filled=filled, **kw)

        # duplicate argument
        with pytest.raises(TypeError, match='voxels'):
            ax.voxels(x, y, z, filled, filled=filled)
        # missing arguments
        with pytest.raises(TypeError, match='voxels'):
            ax.voxels(x, y)
        # x, y, z are positional only - this passes them on as attributes of
        # Poly3DCollection
        with pytest.raises(AttributeError, match="keyword argument 'x'") as exec_info:
            ax.voxels(filled=filled, x=x, y=y, z=z)
        assert exec_info.value.name == 'x'


def test_line3d_set_get_data_3d():
    x, y, z = [0, 1], [2, 3], [4, 5]
    x2, y2, z2 = [6, 7], [8, 9], [10, 11]
    fig = plt.figure()
    ax = fig.add_subplot(projection='3d')
    lines = ax.plot(x, y, z)
    line = lines[0]
    np.testing.assert_array_equal((x, y, z), line.get_data_3d())
    line.set_data_3d(x2, y2, z2)
    np.testing.assert_array_equal((x2, y2, z2), line.get_data_3d())
    line.set_xdata(x)
    line.set_ydata(y)
    line.set_3d_properties(zs=z, zdir='z')
    np.testing.assert_array_equal((x, y, z), line.get_data_3d())
    line.set_3d_properties(zs=0, zdir='z')
    np.testing.assert_array_equal((x, y, np.zeros_like(z)), line.get_data_3d())


@check_figures_equal()
def test_inverted(fig_test, fig_ref):
    # Plot then invert.
    ax = fig_test.add_subplot(projection="3d")
    ax.plot([1, 1, 10, 10], [1, 10, 10, 10], [1, 1, 1, 10])
    ax.invert_yaxis()
    # Invert then plot.
    ax = fig_ref.add_subplot(projection="3d")
    ax.invert_yaxis()
    ax.plot([1, 1, 10, 10], [1, 10, 10, 10], [1, 1, 1, 10])


def test_inverted_cla():
    # GitHub PR #5450. Setting autoscale should reset
    # axes to be non-inverted.
    fig, ax = plt.subplots(subplot_kw={"projection": "3d"})
    # 1. test that a new axis is not inverted per default
    assert not ax.xaxis_inverted()
    assert not ax.yaxis_inverted()
    assert not ax.zaxis_inverted()
    ax.set_xlim(1, 0)
    ax.set_ylim(1, 0)
    ax.set_zlim(1, 0)
    assert ax.xaxis_inverted()
    assert ax.yaxis_inverted()
    assert ax.zaxis_inverted()
    ax.cla()
    assert not ax.xaxis_inverted()
    assert not ax.yaxis_inverted()
    assert not ax.zaxis_inverted()


def test_ax3d_tickcolour():
    fig = plt.figure()
    ax = Axes3D(fig)

    ax.tick_params(axis='x', colors='red')
    ax.tick_params(axis='y', colors='red')
    ax.tick_params(axis='z', colors='red')
    fig.canvas.draw()

    for tick in ax.xaxis.get_major_ticks():
        assert tick.tick1line._color == 'red'
    for tick in ax.yaxis.get_major_ticks():
        assert tick.tick1line._color == 'red'
    for tick in ax.zaxis.get_major_ticks():
        assert tick.tick1line._color == 'red'


@check_figures_equal()
def test_ticklabel_format(fig_test, fig_ref):
    axs = fig_test.subplots(4, 5, subplot_kw={"projection": "3d"})
    for ax in axs.flat:
        ax.set_xlim(1e7, 1e7 + 10)
    for row, name in zip(axs, ["x", "y", "z", "both"]):
        row[0].ticklabel_format(
            axis=name, style="plain")
        row[1].ticklabel_format(
            axis=name, scilimits=(-2, 2))
        row[2].ticklabel_format(
            axis=name, useOffset=not mpl.rcParams["axes.formatter.useoffset"])
        row[3].ticklabel_format(
            axis=name, useLocale=not mpl.rcParams["axes.formatter.use_locale"])
        row[4].ticklabel_format(
            axis=name,
            useMathText=not mpl.rcParams["axes.formatter.use_mathtext"])

    def get_formatters(ax, names):
        return [getattr(ax, name).get_major_formatter() for name in names]

    axs = fig_ref.subplots(4, 5, subplot_kw={"projection": "3d"})
    for ax in axs.flat:
        ax.set_xlim(1e7, 1e7 + 10)
    for row, names in zip(
            axs, [["xaxis"], ["yaxis"], ["zaxis"], ["xaxis", "yaxis", "zaxis"]]
    ):
        for fmt in get_formatters(row[0], names):
            fmt.set_scientific(False)
        for fmt in get_formatters(row[1], names):
            fmt.set_powerlimits((-2, 2))
        for fmt in get_formatters(row[2], names):
            fmt.set_useOffset(not mpl.rcParams["axes.formatter.useoffset"])
        for fmt in get_formatters(row[3], names):
            fmt.set_useLocale(not mpl.rcParams["axes.formatter.use_locale"])
        for fmt in get_formatters(row[4], names):
            fmt.set_useMathText(
                not mpl.rcParams["axes.formatter.use_mathtext"])


@check_figures_equal()
def test_quiver3D_smoke(fig_test, fig_ref):
    pivot = "middle"
    # Make the grid
    x, y, z = np.meshgrid(
        np.arange(-0.8, 1, 0.2),
        np.arange(-0.8, 1, 0.2),
        np.arange(-0.8, 1, 0.8)
    )
    u = v = w = np.ones_like(x)

    for fig, length in zip((fig_ref, fig_test), (1, 1.0)):
        ax = fig.add_subplot(projection="3d")
        ax.quiver(x, y, z, u, v, w, length=length, pivot=pivot)


@image_comparison(["minor_ticks.png"], style="mpl20")
def test_minor_ticks():
    ax = plt.figure().add_subplot(projection="3d")
    ax.set_xticks([0.25], minor=True)
    ax.set_xticklabels(["quarter"], minor=True)
    ax.set_yticks([0.33], minor=True)
    ax.set_yticklabels(["third"], minor=True)
    ax.set_zticks([0.50], minor=True)
    ax.set_zticklabels(["half"], minor=True)


# remove tolerance when regenerating the test image
@mpl3d_image_comparison(['errorbar3d_errorevery.png'], style='mpl20', tol=0.003)
def test_errorbar3d_errorevery():
    """Tests errorevery functionality for 3D errorbars."""
    t = np.arange(0, 2*np.pi+.1, 0.01)
    x, y, z = np.sin(t), np.cos(3*t), np.sin(5*t)

    fig = plt.figure()
    ax = fig.add_subplot(projection='3d')

    estep = 15
    i = np.arange(t.size)
    zuplims = (i % estep == 0) & (i // estep % 3 == 0)
    zlolims = (i % estep == 0) & (i // estep % 3 == 2)

    ax.errorbar(x, y, z, 0.2, zuplims=zuplims, zlolims=zlolims,
                errorevery=estep)


@mpl3d_image_comparison(['errorbar3d.png'], style='mpl20',
                        tol=0 if platform.machine() == 'x86_64' else 0.02)
def test_errorbar3d():
    """Tests limits, color styling, and legend for 3D errorbars."""
    fig = plt.figure()
    ax = fig.add_subplot(projection='3d')

    d = [1, 2, 3, 4, 5]
    e = [.5, .5, .5, .5, .5]
    ax.errorbar(x=d, y=d, z=d, xerr=e, yerr=e, zerr=e, capsize=3,
                zuplims=[False, True, False, True, True],
                zlolims=[True, False, False, True, False],
                yuplims=True,
                ecolor='purple', label='Error lines')
    ax.legend()


@image_comparison(['stem3d.png'], style='mpl20', tol=0.009)
def test_stem3d():
    plt.rcParams['axes3d.automargin'] = True  # Remove when image is regenerated
    fig, axs = plt.subplots(2, 3, figsize=(8, 6),
                            constrained_layout=True,
                            subplot_kw={'projection': '3d'})

    theta = np.linspace(0, 2*np.pi)
    x = np.cos(theta - np.pi/2)
    y = np.sin(theta - np.pi/2)
    z = theta

    for ax, zdir in zip(axs[0], ['x', 'y', 'z']):
        ax.stem(x, y, z, orientation=zdir)
        ax.set_title(f'orientation={zdir}')

    x = np.linspace(-np.pi/2, np.pi/2, 20)
    y = np.ones_like(x)
    z = np.cos(x)

    for ax, zdir in zip(axs[1], ['x', 'y', 'z']):
        markerline, stemlines, baseline = ax.stem(
            x, y, z,
            linefmt='C4-.', markerfmt='C1D', basefmt='C2',
            orientation=zdir)
        ax.set_title(f'orientation={zdir}')
        markerline.set(markerfacecolor='none', markeredgewidth=2)
        baseline.set_linewidth(3)


@image_comparison(["equal_box_aspect.png"], style="mpl20")
def test_equal_box_aspect():
    from itertools import product, combinations

    fig = plt.figure()
    ax = fig.add_subplot(projection="3d")

    # Make data
    u = np.linspace(0, 2 * np.pi, 100)
    v = np.linspace(0, np.pi, 100)
    x = np.outer(np.cos(u), np.sin(v))
    y = np.outer(np.sin(u), np.sin(v))
    z = np.outer(np.ones_like(u), np.cos(v))

    # Plot the surface
    ax.plot_surface(x, y, z)

    # draw cube
    r = [-1, 1]
    for s, e in combinations(np.array(list(product(r, r, r))), 2):
        if np.sum(np.abs(s - e)) == r[1] - r[0]:
            ax.plot3D(*zip(s, e), color="b")

    # Make axes limits
    xyzlim = np.column_stack(
        [ax.get_xlim3d(), ax.get_ylim3d(), ax.get_zlim3d()]
    )
    XYZlim = [min(xyzlim[0]), max(xyzlim[1])]
    ax.set_xlim3d(XYZlim)
    ax.set_ylim3d(XYZlim)
    ax.set_zlim3d(XYZlim)
    ax.axis('off')
    ax.set_box_aspect((1, 1, 1))

    with pytest.raises(ValueError, match="Argument zoom ="):
        ax.set_box_aspect((1, 1, 1), zoom=-1)


def test_colorbar_pos():
    num_plots = 2
    fig, axs = plt.subplots(1, num_plots, figsize=(4, 5),
                            constrained_layout=True,
                            subplot_kw={'projection': '3d'})
    for ax in axs:
        p_tri = ax.plot_trisurf(np.random.randn(5), np.random.randn(5),
                                np.random.randn(5))

    cbar = plt.colorbar(p_tri, ax=axs, orientation='horizontal')

    fig.canvas.draw()
    # check that actually on the bottom
    assert cbar.ax.get_position().extents[1] < 0.2


def test_inverted_zaxis():
    fig = plt.figure()
    ax = fig.add_subplot(projection='3d')
    ax.set_zlim(0, 1)
    assert not ax.zaxis_inverted()
    assert ax.get_zlim() == (0, 1)
    assert ax.get_zbound() == (0, 1)

    # Change bound
    ax.set_zbound((0, 2))
    assert not ax.zaxis_inverted()
    assert ax.get_zlim() == (0, 2)
    assert ax.get_zbound() == (0, 2)

    # Change invert
    ax.invert_zaxis()
    assert ax.zaxis_inverted()
    assert ax.get_zlim() == (2, 0)
    assert ax.get_zbound() == (0, 2)

    # Set upper bound
    ax.set_zbound(upper=1)
    assert ax.zaxis_inverted()
    assert ax.get_zlim() == (1, 0)
    assert ax.get_zbound() == (0, 1)

    # Set lower bound
    ax.set_zbound(lower=2)
    assert ax.zaxis_inverted()
    assert ax.get_zlim() == (2, 1)
    assert ax.get_zbound() == (1, 2)


def test_set_zlim():
    fig = plt.figure()
    ax = fig.add_subplot(projection='3d')
    assert np.allclose(ax.get_zlim(), (-1/48, 49/48))
    ax.set_zlim(zmax=2)
    assert np.allclose(ax.get_zlim(), (-1/48, 2))
    ax.set_zlim(zmin=1)
    assert ax.get_zlim() == (1, 2)

    with pytest.raises(
            TypeError, match="Cannot pass both 'lower' and 'min'"):
        ax.set_zlim(bottom=0, zmin=1)
    with pytest.raises(
            TypeError, match="Cannot pass both 'upper' and 'max'"):
        ax.set_zlim(top=0, zmax=1)


@check_figures_equal()
def test_shared_view(fig_test, fig_ref):
    elev, azim, roll = 5, 20, 30
    ax1 = fig_test.add_subplot(131, projection="3d")
    ax2 = fig_test.add_subplot(132, projection="3d", shareview=ax1)
    ax3 = fig_test.add_subplot(133, projection="3d")
    ax3.shareview(ax1)
    ax2.view_init(elev=elev, azim=azim, roll=roll, share=True)

    for subplot_num in (131, 132, 133):
        ax = fig_ref.add_subplot(subplot_num, projection="3d")
        ax.view_init(elev=elev, azim=azim, roll=roll)


def test_shared_axes_retick():
    fig = plt.figure()
    ax1 = fig.add_subplot(211, projection="3d")
    ax2 = fig.add_subplot(212, projection="3d", sharez=ax1)
    ax1.plot([0, 1], [0, 1], [0, 2])
    ax2.plot([0, 1], [0, 1], [0, 2])
    ax1.set_zticks([-0.5, 0, 2, 2.5])
    # check that setting ticks on a shared axis is synchronized
    assert ax1.get_zlim() == (-0.5, 2.5)
    assert ax2.get_zlim() == (-0.5, 2.5)


def test_quaternion():
    # 1:
    q1 = Quaternion(1, [0, 0, 0])
    assert q1.scalar == 1
    assert (q1.vector == [0, 0, 0]).all
    # __neg__:
    assert (-q1).scalar == -1
    assert ((-q1).vector == [0, 0, 0]).all
    # i, j, k:
    qi = Quaternion(0, [1, 0, 0])
    assert qi.scalar == 0
    assert (qi.vector == [1, 0, 0]).all
    qj = Quaternion(0, [0, 1, 0])
    assert qj.scalar == 0
    assert (qj.vector == [0, 1, 0]).all
    qk = Quaternion(0, [0, 0, 1])
    assert qk.scalar == 0
    assert (qk.vector == [0, 0, 1]).all
    # i^2 = j^2 = k^2 = -1:
    assert qi*qi == -q1
    assert qj*qj == -q1
    assert qk*qk == -q1
    # identity:
    assert q1*qi == qi
    assert q1*qj == qj
    assert q1*qk == qk
    # i*j=k, j*k=i, k*i=j:
    assert qi*qj == qk
    assert qj*qk == qi
    assert qk*qi == qj
    assert qj*qi == -qk
    assert qk*qj == -qi
    assert qi*qk == -qj
    # __mul__:
    assert (Quaternion(2, [3, 4, 5]) * Quaternion(6, [7, 8, 9])
            == Quaternion(-86, [28, 48, 44]))
    # conjugate():
    for q in [q1, qi, qj, qk]:
        assert q.conjugate().scalar == q.scalar
        assert (q.conjugate().vector == -q.vector).all
        assert q.conjugate().conjugate() == q
        assert ((q*q.conjugate()).vector == 0).all
    # norm:
    q0 = Quaternion(0, [0, 0, 0])
    assert q0.norm == 0
    assert q1.norm == 1
    assert qi.norm == 1
    assert qj.norm == 1
    assert qk.norm == 1
    for q in [q0, q1, qi, qj, qk]:
        assert q.norm == (q*q.conjugate()).scalar
    # normalize():
    for q in [
        Quaternion(2, [0, 0, 0]),
        Quaternion(0, [3, 0, 0]),
        Quaternion(0, [0, 4, 0]),
        Quaternion(0, [0, 0, 5]),
        Quaternion(6, [7, 8, 9])
    ]:
        assert q.normalize().norm == 1
    # reciprocal():
    for q in [q1, qi, qj, qk]:
        assert q*q.reciprocal() == q1
        assert q.reciprocal()*q == q1
    # rotate():
    assert (qi.rotate([1, 2, 3]) == np.array([1, -2, -3])).all
    # rotate_from_to():
    for r1, r2, q in [
        ([1, 0, 0], [0, 1, 0], Quaternion(np.sqrt(1/2), [0, 0, np.sqrt(1/2)])),
        ([1, 0, 0], [0, 0, 1], Quaternion(np.sqrt(1/2), [0, -np.sqrt(1/2), 0])),
        ([1, 0, 0], [1, 0, 0], Quaternion(1, [0, 0, 0]))
    ]:
        assert Quaternion.rotate_from_to(r1, r2) == q
    # rotate_from_to(), special case:
    for r1 in [[1, 0, 0], [0, 1, 0], [0, 0, 1], [1, 1, 1]]:
        r1 = np.array(r1)
        with pytest.warns(UserWarning):
            q = Quaternion.rotate_from_to(r1, -r1)
        assert np.isclose(q.norm, 1)
        assert np.dot(q.vector, r1) == 0
    # from_cardan_angles(), as_cardan_angles():
    for elev, azim, roll in [(0, 0, 0),
                             (90, 0, 0), (0, 90, 0), (0, 0, 90),
                             (0, 30, 30), (30, 0, 30), (30, 30, 0),
                             (47, 11, -24)]:
        for mag in [1, 2]:
            q = Quaternion.from_cardan_angles(
                np.deg2rad(elev), np.deg2rad(azim), np.deg2rad(roll))
            assert np.isclose(q.norm, 1)
            q = Quaternion(mag * q.scalar, mag * q.vector)
            np.testing.assert_allclose(np.rad2deg(Quaternion.as_cardan_angles(q)),
                                       (elev, azim, roll), atol=1e-6)


@pytest.mark.parametrize('style',
                         ('azel', 'trackball', 'sphere', 'arcball'))
def test_rotate(style):
    """Test rotating using the left mouse button."""
    if style == 'azel':
        s = 0.5
    else:
        s = mpl.rcParams['axes3d.trackballsize'] / 2
    s *= 0.5
    mpl.rcParams['axes3d.trackballborder'] = 0
    with mpl.rc_context({'axes3d.mouserotationstyle': style}):
        for roll, dx, dy in [
                [0, 1, 0],
                [30, 1, 0],
                [0, 0, 1],
                [30, 0, 1],
                [0, 0.5, np.sqrt(3)/2],
                [30, 0.5, np.sqrt(3)/2],
                [0, 2, 0]]:
            fig = plt.figure()
            ax = fig.add_subplot(1, 1, 1, projection='3d')
            ax.view_init(0, 0, roll)
            ax.figure.canvas.draw()

            # drag mouse to change orientation
            ax._button_press(
                mock_event(ax, button=MouseButton.LEFT, xdata=0, ydata=0))
            ax._on_move(
                mock_event(ax, button=MouseButton.LEFT,
                           xdata=s*dx*ax._pseudo_w, ydata=s*dy*ax._pseudo_h))
            ax.figure.canvas.draw()

            c = np.sqrt(3)/2
            expectations = {
                ('azel', 0, 1, 0): (0, -45, 0),
                ('azel', 0, 0, 1): (-45, 0, 0),
                ('azel', 0, 0.5, c): (-38.971143, -22.5, 0),
                ('azel', 0, 2, 0): (0, -90, 0),
                ('azel', 30, 1, 0): (22.5, -38.971143, 30),
                ('azel', 30, 0, 1): (-38.971143, -22.5, 30),
                ('azel', 30, 0.5, c): (-22.5, -38.971143, 30),

                ('trackball', 0, 1, 0): (0, -28.64789, 0),
                ('trackball', 0, 0, 1): (-28.64789, 0, 0),
                ('trackball', 0, 0.5, c): (-24.531578, -15.277726, 3.340403),
                ('trackball', 0, 2, 0): (0, -180/np.pi, 0),
                ('trackball', 30, 1, 0): (13.869588, -25.319385, 26.87008),
                ('trackball', 30, 0, 1): (-24.531578, -15.277726, 33.340403),
                ('trackball', 30, 0.5, c): (-13.869588, -25.319385, 33.129920),

                ('sphere', 0, 1, 0): (0, -30, 0),
                ('sphere', 0, 0, 1): (-30, 0, 0),
                ('sphere', 0, 0.5, c): (-25.658906, -16.102114, 3.690068),
                ('sphere', 0, 2, 0): (0, -90, 0),
                ('sphere', 30, 1, 0): (14.477512, -26.565051, 26.565051),
                ('sphere', 30, 0, 1): (-25.658906, -16.102114, 33.690068),
                ('sphere', 30, 0.5, c): (-14.477512, -26.565051, 33.434949),

                ('arcball', 0, 1, 0): (0, -60, 0),
                ('arcball', 0, 0, 1): (-60, 0, 0),
                ('arcball', 0, 0.5, c): (-48.590378, -40.893395, 19.106605),
                ('arcball', 0, 2, 0): (0, 180, 0),
                ('arcball', 30, 1, 0): (25.658906, -56.309932, 16.102114),
                ('arcball', 30, 0, 1): (-48.590378, -40.893395, 49.106605),
                ('arcball', 30, 0.5, c): (-25.658906, -56.309932, 43.897886)}
            new_elev, new_azim, new_roll = expectations[(style, roll, dx, dy)]
            np.testing.assert_allclose((ax.elev, ax.azim, ax.roll),
                                       (new_elev, new_azim, new_roll), atol=1e-6)


def test_pan():
    """Test mouse panning using the middle mouse button."""

    def convert_lim(dmin, dmax):
        """Convert min/max limits to center and range."""
        center = (dmin + dmax) / 2
        range_ = dmax - dmin
        return center, range_

    fig = plt.figure()
    ax = fig.add_subplot(projection='3d')
    ax.scatter(0, 0, 0)
    fig.canvas.draw()

    x_center0, x_range0 = convert_lim(*ax.get_xlim3d())
    y_center0, y_range0 = convert_lim(*ax.get_ylim3d())
    z_center0, z_range0 = convert_lim(*ax.get_zlim3d())

    # move mouse diagonally to pan along all axis.
    ax._button_press(
        mock_event(ax, button=MouseButton.MIDDLE, xdata=0, ydata=0))
    ax._on_move(
        mock_event(ax, button=MouseButton.MIDDLE, xdata=1, ydata=1))

    x_center, x_range = convert_lim(*ax.get_xlim3d())
    y_center, y_range = convert_lim(*ax.get_ylim3d())
    z_center, z_range = convert_lim(*ax.get_zlim3d())

    # Ranges have not changed
    assert x_range == pytest.approx(x_range0)
    assert y_range == pytest.approx(y_range0)
    assert z_range == pytest.approx(z_range0)

    # But center positions have
    assert x_center != pytest.approx(x_center0)
    assert y_center != pytest.approx(y_center0)
    assert z_center != pytest.approx(z_center0)


@pytest.mark.parametrize("tool,button,key,expected",
                         [("zoom", MouseButton.LEFT, None,  # zoom in
                          ((0.00, 0.06), (0.01, 0.07), (0.02, 0.08))),
                          ("zoom", MouseButton.LEFT, 'x',  # zoom in
                          ((-0.01, 0.10), (-0.03, 0.08), (-0.06, 0.06))),
                          ("zoom", MouseButton.LEFT, 'y',  # zoom in
                          ((-0.07, 0.05), (-0.04, 0.08), (0.00, 0.12))),
                          ("zoom", MouseButton.RIGHT, None,  # zoom out
                          ((-0.09, 0.15), (-0.08, 0.17), (-0.07, 0.18))),
                          ("pan", MouseButton.LEFT, None,
                          ((-0.70, -0.58), (-1.04, -0.91), (-1.27, -1.15))),
                          ("pan", MouseButton.LEFT, 'x',
                          ((-0.97, -0.84), (-0.58, -0.46), (-0.06, 0.06))),
                          ("pan", MouseButton.LEFT, 'y',
                          ((0.20, 0.32), (-0.51, -0.39), (-1.27, -1.15)))])
def test_toolbar_zoom_pan(tool, button, key, expected):
    # NOTE: The expected zoom values are rough ballparks of moving in the view
    #       to make sure we are getting the right direction of motion.
    #       The specific values can and should change if the zoom movement
    #       scaling factor gets updated.
    fig = plt.figure()
    ax = fig.add_subplot(projection='3d')
    ax.scatter(0, 0, 0)
    fig.canvas.draw()
    xlim0, ylim0, zlim0 = ax.get_xlim3d(), ax.get_ylim3d(), ax.get_zlim3d()

    # Mouse from (0, 0) to (1, 1)
    d0 = (0, 0)
    d1 = (1, 1)
    # Convert to screen coordinates ("s").  Events are defined only with pixel
    # precision, so round the pixel values, and below, check against the
    # corresponding xdata/ydata, which are close but not equal to d0/d1.
    s0 = ax.transData.transform(d0).astype(int)
    s1 = ax.transData.transform(d1).astype(int)

    # Set up the mouse movements
    start_event = MouseEvent(
        "button_press_event", fig.canvas, *s0, button, key=key)
    drag_event = MouseEvent(
        "motion_notify_event", fig.canvas, *s1, button, key=key, buttons={button})
    stop_event = MouseEvent(
        "button_release_event", fig.canvas, *s1, button, key=key)

    tb = NavigationToolbar2(fig.canvas)
    if tool == "zoom":
        tb.zoom()
    else:
        tb.pan()

    start_event._process()
    drag_event._process()
    stop_event._process()

    # Should be close, but won't be exact due to screen integer resolution
    xlim, ylim, zlim = expected
    assert ax.get_xlim3d() == pytest.approx(xlim, abs=0.01)
    assert ax.get_ylim3d() == pytest.approx(ylim, abs=0.01)
    assert ax.get_zlim3d() == pytest.approx(zlim, abs=0.01)

    # Ensure that back, forward, and home buttons work
    tb.back()
    assert ax.get_xlim3d() == pytest.approx(xlim0)
    assert ax.get_ylim3d() == pytest.approx(ylim0)
    assert ax.get_zlim3d() == pytest.approx(zlim0)

    tb.forward()
    assert ax.get_xlim3d() == pytest.approx(xlim, abs=0.01)
    assert ax.get_ylim3d() == pytest.approx(ylim, abs=0.01)
    assert ax.get_zlim3d() == pytest.approx(zlim, abs=0.01)

    tb.home()
    assert ax.get_xlim3d() == pytest.approx(xlim0)
    assert ax.get_ylim3d() == pytest.approx(ylim0)
    assert ax.get_zlim3d() == pytest.approx(zlim0)


@mpl.style.context('default')
@check_figures_equal()
def test_scalarmap_update(fig_test, fig_ref):

    x, y, z = np.array(list(itertools.product(*[np.arange(0, 5, 1),
                                                np.arange(0, 5, 1),
                                                np.arange(0, 5, 1)]))).T
    c = x + y

    # test
    ax_test = fig_test.add_subplot(111, projection='3d')
    sc_test = ax_test.scatter(x, y, z, c=c, s=40, cmap='viridis')
    # force a draw
    fig_test.canvas.draw()
    # mark it as "stale"
    sc_test.changed()

    # ref
    ax_ref = fig_ref.add_subplot(111, projection='3d')
    sc_ref = ax_ref.scatter(x, y, z, c=c, s=40, cmap='viridis')


def test_subfigure_simple():
    # smoketest that subfigures can work...
    fig = plt.figure()
    sf = fig.subfigures(1, 2)
    ax = sf[0].add_subplot(1, 1, 1, projection='3d')
    ax = sf[1].add_subplot(1, 1, 1, projection='3d', label='other')


# Update style when regenerating the test image
@image_comparison(baseline_images=['computed_zorder'], remove_text=True,
                  extensions=['png'], style=('mpl20'))
def test_computed_zorder():
    plt.rcParams['axes3d.automargin'] = True  # Remove when image is regenerated
    fig = plt.figure()
    ax1 = fig.add_subplot(221, projection='3d')
    ax2 = fig.add_subplot(222, projection='3d')
    ax2.computed_zorder = False

    # create a horizontal plane
    corners = ((0, 0, 0), (0, 5, 0), (5, 5, 0), (5, 0, 0))
    for ax in (ax1, ax2):
        tri = art3d.Poly3DCollection([corners],
                                     facecolors='white',
                                     edgecolors='black',
                                     zorder=1)
        ax.add_collection3d(tri)

        # plot a vector
        ax.plot((2, 2), (2, 2), (0, 4), c='red', zorder=2)

        # plot some points
        ax.scatter((3, 3), (1, 3), (1, 3), c='red', zorder=10)

        ax.set_xlim(0, 5.0)
        ax.set_ylim(0, 5.0)
        ax.set_zlim(0, 2.5)

    ax3 = fig.add_subplot(223, projection='3d')
    ax4 = fig.add_subplot(224, projection='3d')
    ax4.computed_zorder = False

    dim = 10
    X, Y = np.meshgrid((-dim, dim), (-dim, dim))
    Z = np.zeros((2, 2))

    angle = 0.5
    X2, Y2 = np.meshgrid((-dim, dim), (0, dim))
    Z2 = Y2 * angle
    X3, Y3 = np.meshgrid((-dim, dim), (-dim, 0))
    Z3 = Y3 * angle

    r = 7
    M = 1000
    th = np.linspace(0, 2 * np.pi, M)
    x, y, z = r * np.cos(th),  r * np.sin(th), angle * r * np.sin(th)
    for ax in (ax3, ax4):
        ax.plot_surface(X2, Y3, Z3,
                        color='blue',
                        alpha=0.5,
                        linewidth=0,
                        zorder=-1)
        ax.plot(x[y < 0], y[y < 0], z[y < 0],
                lw=5,
                linestyle='--',
                color='green',
                zorder=0)

        ax.plot_surface(X, Y, Z,
                        color='red',
                        alpha=0.5,
                        linewidth=0,
                        zorder=1)

        ax.plot(r * np.sin(th), r * np.cos(th), np.zeros(M),
                lw=5,
                linestyle='--',
                color='black',
                zorder=2)

        ax.plot_surface(X2, Y2, Z2,
                        color='blue',
                        alpha=0.5,
                        linewidth=0,
                        zorder=3)

        ax.plot(x[y > 0], y[y > 0], z[y > 0], lw=5,
                linestyle='--',
                color='green',
                zorder=4)
        ax.view_init(elev=20, azim=-20, roll=0)
        ax.axis('off')


def test_format_coord():
    fig = plt.figure()
    ax = fig.add_subplot(projection='3d')
    x = np.arange(10)
    ax.plot(x, np.sin(x))
    xv = 0.1
    yv = 0.1
    fig.canvas.draw()
    assert ax.format_coord(xv, yv) == 'x=10.5227, y pane=1.0417, z=0.1444'

    # Modify parameters
    ax.view_init(roll=30, vertical_axis="y")
    fig.canvas.draw()
    assert ax.format_coord(xv, yv) == 'x pane=9.1875, y=0.9761, z=0.1291'

    # Reset parameters
    ax.view_init()
    fig.canvas.draw()
    assert ax.format_coord(xv, yv) == 'x=10.5227, y pane=1.0417, z=0.1444'

    # Check orthographic projection
    ax.set_proj_type('ortho')
    fig.canvas.draw()
    assert ax.format_coord(xv, yv) == 'x=10.8869, y pane=1.0417, z=0.1528'

    # Check non-default perspective projection
    ax.set_proj_type('persp', focal_length=0.1)
    fig.canvas.draw()
    assert ax.format_coord(xv, yv) == 'x=9.0620, y pane=1.0417, z=0.1110'


def test_get_axis_position():
    fig = plt.figure()
    ax = fig.add_subplot(projection='3d')
    x = np.arange(10)
    ax.plot(x, np.sin(x))
    fig.canvas.draw()
    assert ax.get_axis_position() == (False, True, False)


def test_margins():
    fig = plt.figure()
    ax = fig.add_subplot(projection='3d')
    ax.margins(0.2)
    assert ax.margins() == (0.2, 0.2, 0.2)
    ax.margins(0.1, 0.2, 0.3)
    assert ax.margins() == (0.1, 0.2, 0.3)
    ax.margins(x=0)
    assert ax.margins() == (0, 0.2, 0.3)
    ax.margins(y=0.1)
    assert ax.margins() == (0, 0.1, 0.3)
    ax.margins(z=0)
    assert ax.margins() == (0, 0.1, 0)


def test_margin_getters():
    fig = plt.figure()
    ax = fig.add_subplot(projection='3d')
    ax.margins(0.1, 0.2, 0.3)
    assert ax.get_xmargin() == 0.1
    assert ax.get_ymargin() == 0.2
    assert ax.get_zmargin() == 0.3


@pytest.mark.parametrize('err, args, kwargs, match', (
        (ValueError, (-1,), {}, r'margin must be greater than -0\.5'),
        (ValueError, (1, -1, 1), {}, r'margin must be greater than -0\.5'),
        (ValueError, (1, 1, -1), {}, r'margin must be greater than -0\.5'),
        (ValueError, tuple(), {'x': -1}, r'margin must be greater than -0\.5'),
        (ValueError, tuple(), {'y': -1}, r'margin must be greater than -0\.5'),
        (ValueError, tuple(), {'z': -1}, r'margin must be greater than -0\.5'),
        (TypeError, (1, ), {'x': 1},
         'Cannot pass both positional and keyword'),
        (TypeError, (1, ), {'x': 1, 'y': 1, 'z': 1},
         'Cannot pass both positional and keyword'),
        (TypeError, (1, ), {'x': 1, 'y': 1},
         'Cannot pass both positional and keyword'),
        (TypeError, (1, 1), {}, 'Must pass a single positional argument for'),
))
def test_margins_errors(err, args, kwargs, match):
    with pytest.raises(err, match=match):
        fig = plt.figure()
        ax = fig.add_subplot(projection='3d')
        ax.margins(*args, **kwargs)


@check_figures_equal()
def test_text_3d(fig_test, fig_ref):
    ax = fig_ref.add_subplot(projection="3d")
    txt = Text(0.5, 0.5, r'Foo bar $\int$')
    art3d.text_2d_to_3d(txt, z=1)
    ax.add_artist(txt)
    assert txt.get_position_3d() == (0.5, 0.5, 1)

    ax = fig_test.add_subplot(projection="3d")
    t3d = art3d.Text3D(0.5, 0.5, 1, r'Foo bar $\int$')
    ax.add_artist(t3d)
    assert t3d.get_position_3d() == (0.5, 0.5, 1)


def test_draw_single_lines_from_Nx1():
    # Smoke test for GH#23459
    fig = plt.figure()
    ax = fig.add_subplot(projection='3d')
    ax.plot([[0], [1]], [[0], [1]], [[0], [1]])


@check_figures_equal()
def test_pathpatch_3d(fig_test, fig_ref):
    ax = fig_ref.add_subplot(projection="3d")
    path = Path.unit_rectangle()
    patch = PathPatch(path)
    art3d.pathpatch_2d_to_3d(patch, z=(0, 0.5, 0.7, 1, 0), zdir='y')
    ax.add_artist(patch)

    ax = fig_test.add_subplot(projection="3d")
    pp3d = art3d.PathPatch3D(path, zs=(0, 0.5, 0.7, 1, 0), zdir='y')
    ax.add_artist(pp3d)


@image_comparison(baseline_images=['scatter_spiral.png'],
                  remove_text=True,
                  style='mpl20')
def test_scatter_spiral():
    plt.rcParams['axes3d.automargin'] = True  # Remove when image is regenerated
    fig = plt.figure()
    ax = fig.add_subplot(projection='3d')
    th = np.linspace(0, 2 * np.pi * 6, 256)
    sc = ax.scatter(np.sin(th), np.cos(th), th, s=(1 + th * 5), c=th ** 2)

    # force at least 1 draw!
    fig.canvas.draw()


def test_Poly3DCollection_get_path():
    # Smoke test to see that get_path does not raise
    # See GH#27361
    fig, ax = plt.subplots(subplot_kw={"projection": "3d"})
    p = Circle((0, 0), 1.0)
    ax.add_patch(p)
    art3d.pathpatch_2d_to_3d(p)
    p.get_path()


def test_Poly3DCollection_get_facecolor():
    # Smoke test to see that get_facecolor does not raise
    # See GH#4067
    y, x = np.ogrid[1:10:100j, 1:10:100j]
    z2 = np.cos(x) ** 3 - np.sin(y) ** 2
    fig = plt.figure()
    ax = fig.add_subplot(111, projection='3d')
    r = ax.plot_surface(x, y, z2, cmap='hot')
    r.get_facecolor()


def test_Poly3DCollection_get_edgecolor():
    # Smoke test to see that get_edgecolor does not raise
    # See GH#4067
    y, x = np.ogrid[1:10:100j, 1:10:100j]
    z2 = np.cos(x) ** 3 - np.sin(y) ** 2
    fig = plt.figure()
    ax = fig.add_subplot(111, projection='3d')
    r = ax.plot_surface(x, y, z2, cmap='hot')
    r.get_edgecolor()


@pytest.mark.parametrize(
    "vertical_axis, proj_expected, axis_lines_expected, tickdirs_expected",
    [
        (
            "z",
            [
                [0.0, 1.142857, 0.0, -0.571429],
                [0.0, 0.0, 0.857143, -0.428571],
                [0.0, 0.0, 0.0, -10.0],
                [-1.142857, 0.0, 0.0, 10.571429],
            ],
            [
                ([0.05617978, 0.06329114], [-0.04213483, -0.04746835]),
                ([-0.06329114, 0.06329114], [-0.04746835, -0.04746835]),
                ([-0.06329114, -0.06329114], [-0.04746835, 0.04746835]),
            ],
            [1, 0, 0],
        ),
        (
            "y",
            [
                [1.142857, 0.0, 0.0, -0.571429],
                [0.0, 0.857143, 0.0, -0.428571],
                [0.0, 0.0, 0.0, -10.0],
                [0.0, 0.0, -1.142857, 10.571429],
            ],
            [
                ([-0.06329114, 0.06329114], [0.04746835, 0.04746835]),
                ([0.06329114, 0.06329114], [-0.04746835, 0.04746835]),
                ([-0.05617978, -0.06329114], [0.04213483, 0.04746835]),
            ],
            [2, 2, 0],
        ),
        (
            "x",
            [
                [0.0, 0.0, 1.142857, -0.571429],
                [0.857143, 0.0, 0.0, -0.428571],
                [0.0, 0.0, 0.0, -10.0],
                [0.0, -1.142857, 0.0, 10.571429],
            ],
            [
                ([-0.06329114, -0.06329114], [0.04746835, -0.04746835]),
                ([0.06329114, 0.05617978], [0.04746835, 0.04213483]),
                ([0.06329114, -0.06329114], [0.04746835, 0.04746835]),
            ],
            [1, 2, 1],
        ),
    ],
)
def test_view_init_vertical_axis(
    vertical_axis, proj_expected, axis_lines_expected, tickdirs_expected
):
    """
    Test the actual projection, axis lines and ticks matches expected values.

    Parameters
    ----------
    vertical_axis : str
        Axis to align vertically.
    proj_expected : ndarray
        Expected values from ax.get_proj().
    axis_lines_expected : tuple of arrays
        Edgepoints of the axis line. Expected values retrieved according
        to ``ax.get_[xyz]axis().line.get_data()``.
    tickdirs_expected : list of int
        indexes indicating which axis to create a tick line along.
    """
    rtol = 2e-06
    ax = plt.subplot(1, 1, 1, projection="3d")
    ax.view_init(elev=0, azim=0, roll=0, vertical_axis=vertical_axis)
    ax.get_figure().canvas.draw()

    # Assert the projection matrix:
    proj_actual = ax.get_proj()
    np.testing.assert_allclose(proj_expected, proj_actual, rtol=rtol)

    for i, axis in enumerate([ax.get_xaxis(), ax.get_yaxis(), ax.get_zaxis()]):
        # Assert black lines are correctly aligned:
        axis_line_expected = axis_lines_expected[i]
        axis_line_actual = axis.line.get_data()
        np.testing.assert_allclose(axis_line_expected, axis_line_actual,
                                   rtol=rtol)

        # Assert ticks are correctly aligned:
        tickdir_expected = tickdirs_expected[i]
        tickdir_actual = axis._get_tickdir('default')
        np.testing.assert_array_equal(tickdir_expected, tickdir_actual)


@pytest.mark.parametrize("vertical_axis", ["x", "y", "z"])
def test_on_move_vertical_axis(vertical_axis: str) -> None:
    """
    Test vertical axis is respected when rotating the plot interactively.
    """
    ax = plt.subplot(1, 1, 1, projection="3d")
    ax.view_init(elev=0, azim=0, roll=0, vertical_axis=vertical_axis)
    ax.get_figure().canvas.draw()

    proj_before = ax.get_proj()
    event_click = mock_event(ax, button=MouseButton.LEFT, xdata=0, ydata=1)
    ax._button_press(event_click)

    event_move = mock_event(ax, button=MouseButton.LEFT, xdata=0.5, ydata=0.8)
    ax._on_move(event_move)

    assert ax._axis_names.index(vertical_axis) == ax._vertical_axis

    # Make sure plot has actually moved:
    proj_after = ax.get_proj()
    np.testing.assert_raises(
        AssertionError, np.testing.assert_allclose, proj_before, proj_after
    )


@pytest.mark.parametrize(
    "vertical_axis, aspect_expected",
    [
        ("x", [1.190476, 0.892857, 1.190476]),
        ("y", [0.892857, 1.190476, 1.190476]),
        ("z", [1.190476, 1.190476, 0.892857]),
    ],
)
def test_set_box_aspect_vertical_axis(vertical_axis, aspect_expected):
    ax = plt.subplot(1, 1, 1, projection="3d")
    ax.view_init(elev=0, azim=0, roll=0, vertical_axis=vertical_axis)
    ax.get_figure().canvas.draw()

    ax.set_box_aspect(None)

    np.testing.assert_allclose(aspect_expected, ax._box_aspect, rtol=1e-6)


@image_comparison(baseline_images=['arc_pathpatch.png'],
                  remove_text=True,
                  style='mpl20')
def test_arc_pathpatch():
    ax = plt.subplot(1, 1, 1, projection="3d")
    a = mpatch.Arc((0.5, 0.5), width=0.5, height=0.9,
                   angle=20, theta1=10, theta2=130)
    ax.add_patch(a)
    art3d.pathpatch_2d_to_3d(a, z=0, zdir='z')


@image_comparison(baseline_images=['panecolor_rcparams.png'],
                  remove_text=True,
                  style='mpl20')
def test_panecolor_rcparams():
    with plt.rc_context({'axes3d.xaxis.panecolor': 'r',
                         'axes3d.yaxis.panecolor': 'g',
                         'axes3d.zaxis.panecolor': 'b'}):
        fig = plt.figure(figsize=(1, 1))
        fig.add_subplot(projection='3d')


@check_figures_equal()
def test_mutating_input_arrays_y_and_z(fig_test, fig_ref):
    """
    Test to see if the `z` axis does not get mutated
    after a call to `Axes3D.plot`

    test cases came from GH#8990
    """
    ax1 = fig_test.add_subplot(111, projection='3d')
    x = [1, 2, 3]
    y = [0.0, 0.0, 0.0]
    z = [0.0, 0.0, 0.0]
    ax1.plot(x, y, z, 'o-')

    # mutate y,z to get a nontrivial line
    y[:] = [1, 2, 3]
    z[:] = [1, 2, 3]

    # draw the same plot without mutating x and y
    ax2 = fig_ref.add_subplot(111, projection='3d')
    x = [1, 2, 3]
    y = [0.0, 0.0, 0.0]
    z = [0.0, 0.0, 0.0]
    ax2.plot(x, y, z, 'o-')


def test_scatter_masked_color():
    """
    Test color parameter usage with non-finite coordinate arrays.

    GH#26236
    """

    x = [np.nan, 1, 2,  1]
    y = [0, np.inf, 2,  1]
    z = [0, 1, -np.inf, 1]
    colors = [
        [0.0, 0.0, 0.0, 1],
        [0.0, 0.0, 0.0, 1],
        [0.0, 0.0, 0.0, 1],
        [0.0, 0.0, 0.0, 1]
    ]

    fig = plt.figure()
    ax = fig.add_subplot(projection='3d')
    path3d = ax.scatter(x, y, z, color=colors)

    # Assert sizes' equality
    assert len(path3d.get_offsets()) ==\
           len(super(type(path3d), path3d).get_facecolors())


@mpl3d_image_comparison(['surface3d_zsort_inf.png'], style='mpl20')
def test_surface3d_zsort_inf():
    plt.rcParams['axes3d.automargin'] = True  # Remove when image is regenerated
    fig = plt.figure()
    ax = fig.add_subplot(projection='3d')

    x, y = np.mgrid[-2:2:0.1, -2:2:0.1]
    z = np.sin(x)**2 + np.cos(y)**2
    z[x.shape[0] // 2:, x.shape[1] // 2:] = np.inf

    ax.plot_surface(x, y, z, cmap='jet')
    ax.view_init(elev=45, azim=145)


def test_Poly3DCollection_init_value_error():
    # smoke test to ensure the input check works
    # GH#26420
    with pytest.raises(ValueError,
                       match='You must provide facecolors, edgecolors, '
                        'or both for shade to work.'):
        poly = np.array([[0, 0, 1], [0, 1, 1], [0, 0, 0]], float)
        c = art3d.Poly3DCollection([poly], shade=True)


def test_ndarray_color_kwargs_value_error():
    # smoke test
    # ensures ndarray can be passed to color in kwargs for 3d projection plot
    fig = plt.figure()
    ax = fig.add_subplot(111, projection='3d')
    ax.scatter(1, 0, 0, color=np.array([0, 0, 0, 1]))
    fig.canvas.draw()<|MERGE_RESOLUTION|>--- conflicted
+++ resolved
@@ -354,16 +354,9 @@
 @check_figures_equal()
 def test_plot_data(fig_test, fig_ref):
     ax1 = fig_test.add_subplot(projection='3d')
-<<<<<<< HEAD
-    ax1.plot([1, 2, 3], [4, 5, 6], [7, 8, 9])
+    ax1.plot('x','y','r',data=dict(x=[1,2,3],y=[4,5,6],r=[7,8,9]))
     ax2 = fig_ref.add_subplot(projection='3d')
-    ax2.plot([1, 2, 3], [4, 5, 6], [7, 8, 9])
-=======
-    ax1.plot('x', 'y', 'z', fmt='r', data=dict(x=[1, 2, 3], y=[4, 5, 6], z=[7, 8, 9]))
-    ax2 = fig_ref.add_subplot(projection='3d')
-    ax2.plot([1, 2, 3], [4, 5, 6], [7, 8, 9], 'r')
-
->>>>>>> 58a7d219
+    ax2.plot([1,2,3],[4,5,6],[7,8,9])
 
 def test_invalid_line_data():
     with pytest.raises(RuntimeError, match='x must be'):
