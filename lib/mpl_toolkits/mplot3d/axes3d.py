--- conflicted
+++ resolved
@@ -1717,20 +1717,10 @@
 
     def _generate_normals(self, polygons):
         """
-<<<<<<< HEAD
         Takes a list of polygons and return an array of their normals.
 
         Normals point towards the viewer for a face with its vertices in
         counterclockwise order, following the right hand rule.
-=======
-        Generate normals for polygons by using the first three points.
-        This normal of course might not make sense for polygons with
-        more than three points not lying in a plane.
-
-        Normals point towards the viewer for a face with its vertices in
-        counterclockwise order, following the right hand rule.
-        """
->>>>>>> d42a0a85
 
         Uses three points equally spaced around the polygon.
         This normal of course might not make sense for polygons with more than
