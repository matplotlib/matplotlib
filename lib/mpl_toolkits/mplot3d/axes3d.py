"""
axes3d.py, original mplot3d version by John Porter
Created: 23 Sep 2005

Parts fixed by Reinier Heeres <reinier@heeres.eu>
Minor additions by Ben Axelrod <baxelrod@coroware.com>
Significant updates and revisions by Ben Root <ben.v.root@gmail.com>

Module containing Axes3D, an object which can plot 3D objects on a
2D matplotlib figure.
"""
from collections import defaultdict
from functools import reduce
import math

import numpy as np

from matplotlib import artist
import matplotlib.axes as maxes
import matplotlib.cbook as cbook
import matplotlib.collections as mcoll
import matplotlib.colors as mcolors
import matplotlib.docstring as docstring
import matplotlib.projections as proj
import matplotlib.scale as mscale
import matplotlib.transforms as mtransforms
from matplotlib.axes import Axes, rcParams
from matplotlib.colors import Normalize, LightSource
from matplotlib.transforms import Bbox
from matplotlib.tri.triangulation import Triangulation

from . import art3d
from . import proj3d
from . import axis3d


def unit_bbox():
    box = Bbox(np.array([[0, 0], [1, 1]]))
    return box


class Axes3D(Axes):
    """
    3D axes object.
    """
    name = '3d'
    _shared_z_axes = cbook.Grouper()

    def __init__(
            self, fig, rect=None, *args,
            azim=-60, elev=30, zscale=None, sharez=None, proj_type='persp',
            **kwargs):
        '''
        Build an :class:`Axes3D` instance in
        :class:`~matplotlib.figure.Figure` *fig* with
        *rect=[left, bottom, width, height]* in
        :class:`~matplotlib.figure.Figure` coordinates

        Optional keyword arguments:

          ================   =========================================
          Keyword            Description
          ================   =========================================
          *azim*             Azimuthal viewing angle (default -60)
          *elev*             Elevation viewing angle (default 30)
          *zscale*           [%(scale)s]
          *sharez*           Other axes to share z-limits with
          *proj_type*        'persp' or 'ortho' (default 'persp')
          ================   =========================================

        .. versionadded :: 1.2.1
            *sharez*

        ''' % {'scale': ' | '.join(repr(x) for x in mscale.get_scale_names())}

        if rect is None:
            rect = [0.0, 0.0, 1.0, 1.0]
        self._cids = []

        self.initial_azim = azim
        self.initial_elev = elev
        self.set_proj_type(proj_type)

        self.xy_viewLim = unit_bbox()
        self.zz_viewLim = unit_bbox()
        self.xy_dataLim = unit_bbox()
        self.zz_dataLim = unit_bbox()
        # inihibit autoscale_view until the axes are defined
        # they can't be defined until Axes.__init__ has been called
        self.view_init(self.initial_elev, self.initial_azim)
        self._ready = 0

        self._sharez = sharez
        if sharez is not None:
            self._shared_z_axes.join(self, sharez)
            self._adjustable = 'datalim'

        super().__init__(fig, rect, frameon=True, *args, **kwargs)
        # Disable drawing of axes by base class
        super().set_axis_off()
        # Enable drawing of axes by Axes3D class
        self.set_axis_on()
        self.M = None

        # func used to format z -- fall back on major formatters
        self.fmt_zdata = None

        if zscale is not None:
            self.set_zscale(zscale)

        if self.zaxis is not None:
            self._zcid = self.zaxis.callbacks.connect(
                'units finalize', lambda: self._on_units_changed(scalez=True))
        else:
            self._zcid = None

        self._ready = 1
        self.mouse_init()
        self.set_top_view()

        self.patch.set_linewidth(0)
        # Calculate the pseudo-data width and height
        pseudo_bbox = self.transLimits.inverted().transform([(0, 0), (1, 1)])
        self._pseudo_w, self._pseudo_h = pseudo_bbox[1] - pseudo_bbox[0]

        self.figure.add_axes(self)

        # mplot3d currently manages its own spines and needs these turned off
        # for bounding box calculations
        for k in self.spines.keys():
            self.spines[k].set_visible(False)

    def set_axis_off(self):
        self._axis3don = False
        self.stale = True

    def set_axis_on(self):
        self._axis3don = True
        self.stale = True

    def have_units(self):
        """
        Return *True* if units are set on the *x*, *y*, or *z* axes

        """
        return (self.xaxis.have_units() or self.yaxis.have_units() or
                self.zaxis.have_units())

    def convert_zunits(self, z):
        """
        For artists in an axes, if the zaxis has units support,
        convert *z* using zaxis unit type

        .. versionadded :: 1.2.1

        """
        return self.zaxis.convert_units(z)

    def _process_unit_info(self, xdata=None, ydata=None, zdata=None,
                           kwargs=None):
        """
        Look for unit *kwargs* and update the axis instances as necessary

        """
        super()._process_unit_info(xdata=xdata, ydata=ydata, kwargs=kwargs)

        if self.xaxis is None or self.yaxis is None or self.zaxis is None:
            return

        if zdata is not None:
            # we only need to update if there is nothing set yet.
            if not self.zaxis.have_units():
                self.zaxis.update_units(xdata)

        # process kwargs 2nd since these will override default units
        if kwargs is not None:
            zunits = kwargs.pop('zunits', self.zaxis.units)
            if zunits != self.zaxis.units:
                self.zaxis.set_units(zunits)
                # If the units being set imply a different converter,
                # we need to update.
                if zdata is not None:
                    self.zaxis.update_units(zdata)

    def set_top_view(self):
        # this happens to be the right view for the viewing coordinates
        # moved up and to the left slightly to fit labels and axes
        xdwl = (0.95/self.dist)
        xdw = (0.9/self.dist)
        ydwl = (0.95/self.dist)
        ydw = (0.9/self.dist)

        # This is purposely using the 2D Axes's set_xlim and set_ylim,
        # because we are trying to place our viewing pane.
        super().set_xlim(-xdwl, xdw, auto=None)
        super().set_ylim(-ydwl, ydw, auto=None)

    def _init_axis(self):
        '''Init 3D axes; overrides creation of regular X/Y axes'''
        self.w_xaxis = axis3d.XAxis('x', self.xy_viewLim.intervalx,
                                    self.xy_dataLim.intervalx, self)
        self.xaxis = self.w_xaxis
        self.w_yaxis = axis3d.YAxis('y', self.xy_viewLim.intervaly,
                                    self.xy_dataLim.intervaly, self)
        self.yaxis = self.w_yaxis
        self.w_zaxis = axis3d.ZAxis('z', self.zz_viewLim.intervalx,
                                    self.zz_dataLim.intervalx, self)
        self.zaxis = self.w_zaxis

        for ax in self.xaxis, self.yaxis, self.zaxis:
            ax.init3d()

    def _get_axis_list(self):
        return super()._get_axis_list() + (self.zaxis, )

    def unit_cube(self, vals=None):
        minx, maxx, miny, maxy, minz, maxz = vals or self.get_w_lims()
        return [(minx, miny, minz),
                (maxx, miny, minz),
                (maxx, maxy, minz),
                (minx, maxy, minz),
                (minx, miny, maxz),
                (maxx, miny, maxz),
                (maxx, maxy, maxz),
                (minx, maxy, maxz)]

    def tunit_cube(self, vals=None, M=None):
        if M is None:
            M = self.M
        xyzs = self.unit_cube(vals)
        tcube = proj3d.proj_points(xyzs, M)
        return tcube

    def tunit_edges(self, vals=None, M=None):
        tc = self.tunit_cube(vals, M)
        edges = [(tc[0], tc[1]),
                 (tc[1], tc[2]),
                 (tc[2], tc[3]),
                 (tc[3], tc[0]),

                 (tc[0], tc[4]),
                 (tc[1], tc[5]),
                 (tc[2], tc[6]),
                 (tc[3], tc[7]),

                 (tc[4], tc[5]),
                 (tc[5], tc[6]),
                 (tc[6], tc[7]),
                 (tc[7], tc[4])]
        return edges

    @artist.allow_rasterization
    def draw(self, renderer):
        # draw the background patch
        self.patch.draw(renderer)
        self._frameon = False

        # first, set the aspect
        # this is duplicated from `axes._base._AxesBase.draw`
        # but must be called before any of the artist are drawn as
        # it adjusts the view limits and the size of the bounding box
        # of the axes
        locator = self.get_axes_locator()
        if locator:
            pos = locator(self, renderer)
            self.apply_aspect(pos)
        else:
            self.apply_aspect()

        # add the projection matrix to the renderer
        self.M = self.get_proj()
        renderer.M = self.M
        renderer.vvec = self.vvec
        renderer.eye = self.eye
        renderer.get_axis_position = self.get_axis_position

        # Calculate projection of collections and patches and zorder them.
        # Make sure they are drawn above the grids.
        zorder_offset = max(axis.get_zorder()
                            for axis in self._get_axis_list()) + 1
        for i, col in enumerate(
                sorted(self.collections,
                       key=lambda col: col.do_3d_projection(renderer),
                       reverse=True)):
            col.zorder = zorder_offset + i
        for i, patch in enumerate(
                sorted(self.patches,
                       key=lambda patch: patch.do_3d_projection(renderer),
                       reverse=True)):
            patch.zorder = zorder_offset + i

        if self._axis3don:
            # Draw panes first
            for axis in self._get_axis_list():
                axis.draw_pane(renderer)
            # Then axes
            for axis in self._get_axis_list():
                axis.draw(renderer)

        # Then rest
        super().draw(renderer)

    def get_axis_position(self):
        vals = self.get_w_lims()
        tc = self.tunit_cube(vals, self.M)
        xhigh = tc[1][2] > tc[2][2]
        yhigh = tc[3][2] > tc[2][2]
        zhigh = tc[0][2] > tc[2][2]
        return xhigh, yhigh, zhigh

    def _on_units_changed(self, scalex=False, scaley=False, scalez=False):
        """
        Callback for processing changes to axis units.

        Currently forces updates of data limits and view limits.
        """
        self.relim()
        self.autoscale_view(scalex=scalex, scaley=scaley, scalez=scalez)

    def update_datalim(self, xys, **kwargs):
        pass

    def get_autoscale_on(self):
        """
        Get whether autoscaling is applied for all axes on plot commands

        .. versionadded :: 1.1.0
            This function was added, but not tested. Please report any bugs.
        """
        return super().get_autoscale_on() and self.get_autoscalez_on()

    def get_autoscalez_on(self):
        """
        Get whether autoscaling for the z-axis is applied on plot commands

        .. versionadded :: 1.1.0
            This function was added, but not tested. Please report any bugs.
        """
        return self._autoscaleZon

    def set_autoscale_on(self, b):
        """
        Set whether autoscaling is applied on plot commands

        .. versionadded :: 1.1.0
            This function was added, but not tested. Please report any bugs.

        Parameters
        ----------
        b : bool
        """
        super().set_autoscale_on(b)
        self.set_autoscalez_on(b)

    def set_autoscalez_on(self, b):
        """
        Set whether autoscaling for the z-axis is applied on plot commands

        .. versionadded :: 1.1.0
            This function was added, but not tested. Please report any bugs.

        Parameters
        ----------
        b : bool
        """
        self._autoscaleZon = b

    def set_zmargin(self, m):
        """
        Set padding of Z data limits prior to autoscaling.

        *m* times the data interval will be added to each
        end of that interval before it is used in autoscaling.

        accepts: float in range 0 to 1

        .. versionadded :: 1.1.0
            This function was added, but not tested. Please report any bugs.
        """
        if m < 0 or m > 1:
            raise ValueError("margin must be in range 0 to 1")
        self._zmargin = m
        self.stale = True

    def margins(self, *margins, x=None, y=None, z=None, tight=True):
        """
        Convenience method to set or retrieve autoscaling margins.

        signatures::
            margins()

        returns xmargin, ymargin, zmargin

        ::

            margins(margin)

            margins(xmargin, ymargin, zmargin)

            margins(x=xmargin, y=ymargin, z=zmargin)

            margins(..., tight=False)

        All forms above set the xmargin, ymargin and zmargin
        parameters. All keyword parameters are optional.  A single
        positional argument specifies xmargin, ymargin and zmargin.
        Passing both positional and keyword arguments for xmargin,
        ymargin, and/or zmargin is invalid.

        The *tight* parameter
        is passed to :meth:`autoscale_view`, which is executed after
        a margin is changed; the default here is *True*, on the
        assumption that when margins are specified, no additional
        padding to match tick marks is usually desired.  Setting
        *tight* to *None* will preserve the previous setting.

        Specifying any margin changes only the autoscaling; for example,
        if *xmargin* is not None, then *xmargin* times the X data
        interval will be added to each end of that interval before
        it is used in autoscaling.

        .. versionadded :: 1.1.0
            This function was added, but not tested. Please report any bugs.
        """
        if margins and x is not None and y is not None and z is not None:
            raise TypeError('Cannot pass both positional and keyword '
                            'arguments for x, y, and/or z.')
        elif len(margins) == 1:
            x = y = z = margins[0]
        elif len(margins) == 3:
            x, y, z = margins
        elif margins:
            raise TypeError('Must pass a single positional argument for all '
                            'margins, or one for each margin (x, y, z).')

        if x is None and y is None and z is None:
            if tight is not True:
                cbook._warn_external(
                    'ignoring tight=%r in get mode' % (tight,))
            return self._xmargin, self._ymargin, self._zmargin

        if x is not None:
            self.set_xmargin(x)
        if y is not None:
            self.set_ymargin(y)
        if z is not None:
            self.set_zmargin(z)

        self.autoscale_view(
            tight=tight, scalex=(x is not None), scaley=(y is not None),
            scalez=(z is not None)
        )

    def autoscale(self, enable=True, axis='both', tight=None):
        """
        Convenience method for simple axis view autoscaling.
        See :meth:`matplotlib.axes.Axes.autoscale` for full explanation.
        Note that this function behaves the same, but for all
        three axes.  Therefore, 'z' can be passed for *axis*,
        and 'both' applies to all three axes.

        .. versionadded :: 1.1.0
            This function was added, but not tested. Please report any bugs.
        """
        if enable is None:
            scalex = True
            scaley = True
            scalez = True
        else:
            if axis in ['x', 'both']:
                self._autoscaleXon = scalex = bool(enable)
            else:
                scalex = False
            if axis in ['y', 'both']:
                self._autoscaleYon = scaley = bool(enable)
            else:
                scaley = False
            if axis in ['z', 'both']:
                self._autoscaleZon = scalez = bool(enable)
            else:
                scalez = False
        self.autoscale_view(tight=tight, scalex=scalex, scaley=scaley,
                                         scalez=scalez)

    def auto_scale_xyz(self, X, Y, Z=None, had_data=None):
        x, y, z = map(np.asarray, (X, Y, Z))
        try:
            x, y = x.flatten(), y.flatten()
            if Z is not None:
                z = z.flatten()
        except AttributeError:
            raise

        # This updates the bounding boxes as to keep a record as
        # to what the minimum sized rectangular volume holds the
        # data.
        self.xy_dataLim.update_from_data_xy(np.array([x, y]).T, not had_data)
        if z is not None:
            self.zz_dataLim.update_from_data_xy(
                np.array([z, z]).T, not had_data)

        # Let autoscale_view figure out how to use this data.
        self.autoscale_view()

    def autoscale_view(self, tight=None, scalex=True, scaley=True,
                             scalez=True):
        """
        Autoscale the view limits using the data limits.
        See :meth:`matplotlib.axes.Axes.autoscale_view` for documentation.
        Note that this function applies to the 3D axes, and as such
        adds the *scalez* to the function arguments.

        .. versionchanged :: 1.1.0
            Function signature was changed to better match the 2D version.
            *tight* is now explicitly a kwarg and placed first.

        .. versionchanged :: 1.2.1
            This is now fully functional.

        """
        if not self._ready:
            return

        # This method looks at the rectangular volume (see above)
        # of data and decides how to scale the view portal to fit it.
        if tight is None:
            # if image data only just use the datalim
            _tight = self._tight or (
                len(self.images) > 0
                and len(self.lines) == len(self.patches) == 0)
        else:
            _tight = self._tight = bool(tight)

        if scalex and self._autoscaleXon:
            self._shared_x_axes.clean()
            x0, x1 = self.xy_dataLim.intervalx
            xlocator = self.xaxis.get_major_locator()
            try:
                x0, x1 = xlocator.nonsingular(x0, x1)
            except AttributeError:
                x0, x1 = mtransforms.nonsingular(x0, x1, increasing=False,
                                                         expander=0.05)
            if self._xmargin > 0:
                delta = (x1 - x0) * self._xmargin
                x0 -= delta
                x1 += delta
            if not _tight:
                x0, x1 = xlocator.view_limits(x0, x1)
            self.set_xbound(x0, x1)

        if scaley and self._autoscaleYon:
            self._shared_y_axes.clean()
            y0, y1 = self.xy_dataLim.intervaly
            ylocator = self.yaxis.get_major_locator()
            try:
                y0, y1 = ylocator.nonsingular(y0, y1)
            except AttributeError:
                y0, y1 = mtransforms.nonsingular(y0, y1, increasing=False,
                                                         expander=0.05)
            if self._ymargin > 0:
                delta = (y1 - y0) * self._ymargin
                y0 -= delta
                y1 += delta
            if not _tight:
                y0, y1 = ylocator.view_limits(y0, y1)
            self.set_ybound(y0, y1)

        if scalez and self._autoscaleZon:
            self._shared_z_axes.clean()
            z0, z1 = self.zz_dataLim.intervalx
            zlocator = self.zaxis.get_major_locator()
            try:
                z0, z1 = zlocator.nonsingular(z0, z1)
            except AttributeError:
                z0, z1 = mtransforms.nonsingular(z0, z1, increasing=False,
                                                         expander=0.05)
            if self._zmargin > 0:
                delta = (z1 - z0) * self._zmargin
                z0 -= delta
                z1 += delta
            if not _tight:
                z0, z1 = zlocator.view_limits(z0, z1)
            self.set_zbound(z0, z1)

    def get_w_lims(self):
        '''Get 3D world limits.'''
        minx, maxx = self.get_xlim3d()
        miny, maxy = self.get_ylim3d()
        minz, maxz = self.get_zlim3d()
        return minx, maxx, miny, maxy, minz, maxz

    def _determine_lims(self, xmin=None, xmax=None, *args, **kwargs):
        if xmax is None and np.iterable(xmin):
            xmin, xmax = xmin
        if xmin == xmax:
            xmin -= 0.05
            xmax += 0.05
        return (xmin, xmax)

    def set_xlim3d(self, left=None, right=None, emit=True, auto=False,
                   *, xmin=None, xmax=None):
        """
        Set 3D x limits.

        See :meth:`matplotlib.axes.Axes.set_xlim` for full documentation.

        """
        if right is None and np.iterable(left):
            left, right = left
        if xmin is not None:
            cbook.warn_deprecated('3.0', name='`xmin`',
                                  alternative='`left`', obj_type='argument')
            if left is not None:
                raise TypeError('Cannot pass both `xmin` and `left`')
            left = xmin
        if xmax is not None:
            cbook.warn_deprecated('3.0', name='`xmax`',
                                  alternative='`right`', obj_type='argument')
            if right is not None:
                raise TypeError('Cannot pass both `xmax` and `right`')
            right = xmax

        self._process_unit_info(xdata=(left, right))
        left = self._validate_converted_limits(left, self.convert_xunits)
        right = self._validate_converted_limits(right, self.convert_xunits)

        old_left, old_right = self.get_xlim()
        if left is None:
            left = old_left
        if right is None:
            right = old_right

        if left == right:
            cbook._warn_external(
                ('Attempting to set identical left==right results\n'
                 'in singular transformations; automatically expanding.\n'
                 'left=%s, right=%s') % (left, right))
        left, right = mtransforms.nonsingular(left, right, increasing=False)
        left, right = self.xaxis.limit_range_for_scale(left, right)
        self.xy_viewLim.intervalx = (left, right)

        if auto is not None:
            self._autoscaleXon = bool(auto)

        if emit:
            self.callbacks.process('xlim_changed', self)
            # Call all of the other x-axes that are shared with this one
            for other in self._shared_x_axes.get_siblings(self):
                if other is not self:
                    other.set_xlim(self.xy_viewLim.intervalx,
                                            emit=False, auto=auto)
                    if other.figure != self.figure:
                        other.figure.canvas.draw_idle()
        self.stale = True
        return left, right
    set_xlim = set_xlim3d

    def set_ylim3d(self, bottom=None, top=None, emit=True, auto=False,
                   *, ymin=None, ymax=None):
        """
        Set 3D y limits.

        See :meth:`matplotlib.axes.Axes.set_ylim` for full documentation.

        """
        if top is None and np.iterable(bottom):
            bottom, top = bottom
        if ymin is not None:
            cbook.warn_deprecated('3.0', name='`ymin`',
                                  alternative='`bottom`', obj_type='argument')
            if bottom is not None:
                raise TypeError('Cannot pass both `ymin` and `bottom`')
            bottom = ymin
        if ymax is not None:
            cbook.warn_deprecated('3.0', name='`ymax`',
                                  alternative='`top`', obj_type='argument')
            if top is not None:
                raise TypeError('Cannot pass both `ymax` and `top`')
            top = ymax

        self._process_unit_info(ydata=(bottom, top))
        bottom = self._validate_converted_limits(bottom, self.convert_yunits)
        top = self._validate_converted_limits(top, self.convert_yunits)

        old_bottom, old_top = self.get_ylim()
        if bottom is None:
            bottom = old_bottom
        if top is None:
            top = old_top

        if top == bottom:
            cbook._warn_external(
                ('Attempting to set identical bottom==top results\n'
                 'in singular transformations; automatically expanding.\n'
                 'bottom=%s, top=%s') % (bottom, top))
        bottom, top = mtransforms.nonsingular(bottom, top, increasing=False)
        bottom, top = self.yaxis.limit_range_for_scale(bottom, top)
        self.xy_viewLim.intervaly = (bottom, top)

        if auto is not None:
            self._autoscaleYon = bool(auto)

        if emit:
            self.callbacks.process('ylim_changed', self)
            # Call all of the other y-axes that are shared with this one
            for other in self._shared_y_axes.get_siblings(self):
                if other is not self:
                    other.set_ylim(self.xy_viewLim.intervaly,
                                            emit=False, auto=auto)
                    if other.figure != self.figure:
                        other.figure.canvas.draw_idle()
        self.stale = True
        return bottom, top
    set_ylim = set_ylim3d

    def set_zlim3d(self, bottom=None, top=None, emit=True, auto=False,
                   *, zmin=None, zmax=None):
        """
        Set 3D z limits.

        See :meth:`matplotlib.axes.Axes.set_ylim` for full documentation

        """
        if top is None and np.iterable(bottom):
            bottom, top = bottom
        if zmin is not None:
            cbook.warn_deprecated('3.0', name='`zmin`',
                                  alternative='`bottom`', obj_type='argument')
            if bottom is not None:
                raise TypeError('Cannot pass both `zmin` and `bottom`')
            bottom = zmin
        if zmax is not None:
            cbook.warn_deprecated('3.0', name='`zmax`',
                                  alternative='`top`', obj_type='argument')
            if top is not None:
                raise TypeError('Cannot pass both `zmax` and `top`')
            top = zmax

        self._process_unit_info(zdata=(bottom, top))
        bottom = self._validate_converted_limits(bottom, self.convert_zunits)
        top = self._validate_converted_limits(top, self.convert_zunits)

        old_bottom, old_top = self.get_zlim()
        if bottom is None:
            bottom = old_bottom
        if top is None:
            top = old_top

        if top == bottom:
            cbook._warn_external(
                ('Attempting to set identical bottom==top results\n'
                 'in singular transformations; automatically expanding.\n'
                 'bottom=%s, top=%s') % (bottom, top))
        bottom, top = mtransforms.nonsingular(bottom, top, increasing=False)
        bottom, top = self.zaxis.limit_range_for_scale(bottom, top)
        self.zz_viewLim.intervalx = (bottom, top)

        if auto is not None:
            self._autoscaleZon = bool(auto)

        if emit:
            self.callbacks.process('zlim_changed', self)
            # Call all of the other y-axes that are shared with this one
            for other in self._shared_z_axes.get_siblings(self):
                if other is not self:
                    other.set_zlim(self.zz_viewLim.intervalx,
                                            emit=False, auto=auto)
                    if other.figure != self.figure:
                        other.figure.canvas.draw_idle()
        self.stale = True
        return bottom, top
    set_zlim = set_zlim3d

    def get_xlim3d(self):
        return tuple(self.xy_viewLim.intervalx)
    get_xlim3d.__doc__ = maxes.Axes.get_xlim.__doc__
    get_xlim = get_xlim3d
    if get_xlim.__doc__ is not None:
        get_xlim.__doc__ += """
        .. versionchanged :: 1.1.0
            This function now correctly refers to the 3D x-limits
        """

    def get_ylim3d(self):
        return tuple(self.xy_viewLim.intervaly)
    get_ylim3d.__doc__ = maxes.Axes.get_ylim.__doc__
    get_ylim = get_ylim3d
    if get_ylim.__doc__ is not None:
        get_ylim.__doc__ += """
        .. versionchanged :: 1.1.0
            This function now correctly refers to the 3D y-limits.
        """

    def get_zlim3d(self):
        '''Get 3D z limits.'''
        return tuple(self.zz_viewLim.intervalx)
    get_zlim = get_zlim3d

    def get_zscale(self):
        """
        Return the zaxis scale string %s

        .. versionadded :: 1.1.0
            This function was added, but not tested. Please report any bugs.
        """ % (", ".join(mscale.get_scale_names()))
        return self.zaxis.get_scale()

    # We need to slightly redefine these to pass scalez=False
    # to their calls of autoscale_view.
    def set_xscale(self, value, **kwargs):
        self.xaxis._set_scale(value, **kwargs)
        self.autoscale_view(scaley=False, scalez=False)
        self._update_transScale()
    if maxes.Axes.set_xscale.__doc__ is not None:
        set_xscale.__doc__ = maxes.Axes.set_xscale.__doc__ + """
        .. versionadded :: 1.1.0
            This function was added, but not tested. Please report any bugs.
        """

    def set_yscale(self, value, **kwargs):
        self.yaxis._set_scale(value, **kwargs)
        self.autoscale_view(scalex=False, scalez=False)
        self._update_transScale()
        self.stale = True
    if maxes.Axes.set_yscale.__doc__ is not None:
        set_yscale.__doc__ = maxes.Axes.set_yscale.__doc__ + """
        .. versionadded :: 1.1.0
            This function was added, but not tested. Please report any bugs.
        """

    @docstring.dedent_interpd
    def set_zscale(self, value, **kwargs):
        """
        Set the scaling of the z-axis: %(scale)s

        ACCEPTS: [%(scale)s]

        Different kwargs are accepted, depending on the scale:
        %(scale_docs)s

        .. note ::
            Currently, Axes3D objects only supports linear scales.
            Other scales may or may not work, and support for these
            is improving with each release.

        .. versionadded :: 1.1.0
            This function was added, but not tested. Please report any bugs.
        """
        self.zaxis._set_scale(value, **kwargs)
        self.autoscale_view(scalex=False, scaley=False)
        self._update_transScale()
        self.stale = True

    def set_zticks(self, *args, **kwargs):
        """
        Set z-axis tick locations.
        See :meth:`matplotlib.axes.Axes.set_yticks` for more details.

        .. note::
            Minor ticks are not supported.

        .. versionadded:: 1.1.0
        """
        return self.zaxis.set_ticks(*args, **kwargs)

    def get_zticks(self, minor=False):
        """
        Return the z ticks as a list of locations
        See :meth:`matplotlib.axes.Axes.get_yticks` for more details.

        .. note::
            Minor ticks are not supported.

        .. versionadded:: 1.1.0
        """
        return self.zaxis.get_ticklocs(minor=minor)

    def get_zmajorticklabels(self):
        """
        Get the ztick labels as a list of Text instances

        .. versionadded :: 1.1.0
        """
        return cbook.silent_list('Text zticklabel',
                                 self.zaxis.get_majorticklabels())

    def get_zminorticklabels(self):
        """
        Get the ztick labels as a list of Text instances

        .. note::
            Minor ticks are not supported. This function was added
            only for completeness.

        .. versionadded :: 1.1.0
        """
        return cbook.silent_list('Text zticklabel',
                                 self.zaxis.get_minorticklabels())

    def set_zticklabels(self, *args, **kwargs):
        """
        Set z-axis tick labels.
        See :meth:`matplotlib.axes.Axes.set_yticklabels` for more details.

        .. note::
            Minor ticks are not supported by Axes3D objects.

        .. versionadded:: 1.1.0
        """
        return self.zaxis.set_ticklabels(*args, **kwargs)

    def get_zticklabels(self, minor=False):
        """
        Get ztick labels as a list of Text instances.
        See :meth:`matplotlib.axes.Axes.get_yticklabels` for more details.

        .. note::
            Minor ticks are not supported.

        .. versionadded:: 1.1.0
        """
        return cbook.silent_list('Text zticklabel',
                                 self.zaxis.get_ticklabels(minor=minor))

    def zaxis_date(self, tz=None):
        """
        Sets up z-axis ticks and labels that treat the z data as dates.

        *tz* is a timezone string or :class:`tzinfo` instance.
        Defaults to rc value.

        .. note::
            This function is merely provided for completeness.
            Axes3D objects do not officially support dates for ticks,
            and so this may or may not work as expected.

        .. versionadded :: 1.1.0
            This function was added, but not tested. Please report any bugs.
        """
        self.zaxis.axis_date(tz)

    def get_zticklines(self):
        """
        Get ztick lines as a list of Line2D instances.
        Note that this function is provided merely for completeness.
        These lines are re-calculated as the display changes.

        .. versionadded:: 1.1.0
        """
        return self.zaxis.get_ticklines()

    def clabel(self, *args, **kwargs):
        """
        This function is currently not implemented for 3D axes.
        Returns *None*.
        """
        return None

    def view_init(self, elev=None, azim=None):
        """
        Set the elevation and azimuth of the axes.

        This can be used to rotate the axes programmatically.

        'elev' stores the elevation angle in the z plane.
        'azim' stores the azimuth angle in the x,y plane.

        if elev or azim are None (default), then the initial value
        is used which was specified in the :class:`Axes3D` constructor.
        """

        self.dist = 10

        if elev is None:
            self.elev = self.initial_elev
        else:
            self.elev = elev

        if azim is None:
            self.azim = self.initial_azim
        else:
            self.azim = azim

    def set_proj_type(self, proj_type):
        """
        Set the projection type.

        Parameters
        ----------
        proj_type : str
            Type of projection, accepts 'persp' and 'ortho'.

        """
        if proj_type == 'persp':
            self._projection = proj3d.persp_transformation
        elif proj_type == 'ortho':
            self._projection = proj3d.ortho_transformation
        else:
            raise ValueError("unrecognized projection: %s" % proj_type)

    def get_proj(self):
        """
        Create the projection matrix from the current viewing position.

        elev stores the elevation angle in the z plane
        azim stores the azimuth angle in the x,y plane

        dist is the distance of the eye viewing point from the object
        point.

        """
        relev, razim = np.pi * self.elev/180, np.pi * self.azim/180

        xmin, xmax = self.get_xlim3d()
        ymin, ymax = self.get_ylim3d()
        zmin, zmax = self.get_zlim3d()

        # transform to uniform world coordinates 0-1.0,0-1.0,0-1.0
        worldM = proj3d.world_transformation(xmin, xmax,
                                             ymin, ymax,
                                             zmin, zmax)

        # look into the middle of the new coordinates
        R = np.array([0.5, 0.5, 0.5])

        xp = R[0] + np.cos(razim) * np.cos(relev) * self.dist
        yp = R[1] + np.sin(razim) * np.cos(relev) * self.dist
        zp = R[2] + np.sin(relev) * self.dist
        E = np.array((xp, yp, zp))

        self.eye = E
        self.vvec = R - E
        self.vvec = self.vvec / proj3d.mod(self.vvec)

        if abs(relev) > np.pi/2:
            # upside down
            V = np.array((0, 0, -1))
        else:
            V = np.array((0, 0, 1))
        zfront, zback = -self.dist, self.dist

        viewM = proj3d.view_transformation(E, R, V)
        projM = self._projection(zfront, zback)
        M0 = np.dot(viewM, worldM)
        M = np.dot(projM, M0)
        return M

    def mouse_init(self, rotate_btn=1, zoom_btn=3):
        """Initializes mouse button callbacks to enable 3D rotation of
        the axes.  Also optionally sets the mouse buttons for 3D rotation
        and zooming.

        ============  =======================================================
        Argument      Description
        ============  =======================================================
        *rotate_btn*  The integer or list of integers specifying which mouse
                      button or buttons to use for 3D rotation of the axes.
                      Default = 1.

        *zoom_btn*    The integer or list of integers specifying which mouse
                      button or buttons to use to zoom the 3D axes.
                      Default = 3.
        ============  =======================================================

        """
        self.button_pressed = None
        self._cids = [
            self.figure.canvas.mpl_connect(
                'motion_notify_event', self._on_move),
            self.figure.canvas.mpl_connect(
                'button_press_event', self._button_press),
            self.figure.canvas.mpl_connect(
                'button_release_event', self._button_release),
        ]
        # coerce scalars into array-like, then convert into
        # a regular list to avoid comparisons against None
        # which breaks in recent versions of numpy.
        self._rotate_btn = np.atleast_1d(rotate_btn).tolist()
        self._zoom_btn = np.atleast_1d(zoom_btn).tolist()

    def can_zoom(self):
        """
        Return *True* if this axes supports the zoom box button functionality.

        3D axes objects do not use the zoom box button.
        """
        return False

    def can_pan(self):
        """
        Return *True* if this axes supports the pan/zoom button functionality.

        3D axes objects do not use the pan/zoom button.
        """
        return False

    def cla(self):
        """
        Clear axes
        """
        # Disabling mouse interaction might have been needed a long
        # time ago, but I can't find a reason for it now - BVR (2012-03)
        #self.disable_mouse_rotation()
        super().cla()
        self.zaxis.cla()

        if self._sharez is not None:
            self.zaxis.major = self._sharez.zaxis.major
            self.zaxis.minor = self._sharez.zaxis.minor
            z0, z1 = self._sharez.get_zlim()
            self.set_zlim(z0, z1, emit=False, auto=None)
            self.zaxis._set_scale(self._sharez.zaxis.get_scale())
        else:
            self.zaxis._set_scale('linear')
            try:
                self.set_zlim(0, 1)
            except TypeError:
                pass

        self._autoscaleZon = True
        self._zmargin = 0

        self.grid(rcParams['axes3d.grid'])

    def disable_mouse_rotation(self):
        """Disable mouse button callbacks.
        """
        # Disconnect the various events we set.
        for cid in self._cids:
            self.figure.canvas.mpl_disconnect(cid)

        self._cids = []

    def _button_press(self, event):
        if event.inaxes == self:
            self.button_pressed = event.button
            self.sx, self.sy = event.xdata, event.ydata

    def _button_release(self, event):
        self.button_pressed = None

    def format_zdata(self, z):
        """
        Return *z* string formatted.  This function will use the
        :attr:`fmt_zdata` attribute if it is callable, else will fall
        back on the zaxis major formatter
        """
        try:
            return self.fmt_zdata(z)
        except (AttributeError, TypeError):
            func = self.zaxis.get_major_formatter().format_data_short
            val = func(z)
            return val

    def format_coord(self, xd, yd):
        """
        Given the 2D view coordinates attempt to guess a 3D coordinate.
        Looks for the nearest edge to the point and then assumes that
        the point is at the same z location as the nearest point on the edge.
        """

        if self.M is None:
            return ''

        if self.button_pressed in self._rotate_btn:
            return 'azimuth={:.0f} deg, elevation={:.0f} deg '.format(
                self.azim, self.elev)
            # ignore xd and yd and display angles instead

        # nearest edge
        p0, p1 = min(self.tunit_edges(),
                     key=lambda edge: proj3d.line2d_seg_dist(
                         edge[0], edge[1], (xd, yd)))

        # scale the z value to match
        x0, y0, z0 = p0
        x1, y1, z1 = p1
        d0 = np.hypot(x0-xd, y0-yd)
        d1 = np.hypot(x1-xd, y1-yd)
        dt = d0+d1
        z = d1/dt * z0 + d0/dt * z1

        x, y, z = proj3d.inv_transform(xd, yd, z, self.M)

        xs = self.format_xdata(x)
        ys = self.format_ydata(y)
        zs = self.format_zdata(z)
        return 'x=%s, y=%s, z=%s' % (xs, ys, zs)

    def _on_move(self, event):
        """Mouse moving

        button-1 rotates by default.  Can be set explicitly in mouse_init().
        button-3 zooms by default.  Can be set explicitly in mouse_init().
        """

        if not self.button_pressed:
            return

        if self.M is None:
            return

        x, y = event.xdata, event.ydata
        # In case the mouse is out of bounds.
        if x is None:
            return

        dx, dy = x - self.sx, y - self.sy
        w = self._pseudo_w
        h = self._pseudo_h
        self.sx, self.sy = x, y

        # Rotation
        if self.button_pressed in self._rotate_btn:
            # rotate viewing point
            # get the x and y pixel coords
            if dx == 0 and dy == 0:
                return
            self.elev = art3d.norm_angle(self.elev - (dy/h)*180)
            self.azim = art3d.norm_angle(self.azim - (dx/w)*180)
            self.get_proj()
            self.stale = True
            self.figure.canvas.draw_idle()

#        elif self.button_pressed == 2:
            # pan view
            # project xv,yv,zv -> xw,yw,zw
            # pan
#            pass

        # Zoom
        elif self.button_pressed in self._zoom_btn:
            # zoom view
            # hmmm..this needs some help from clipping....
            minx, maxx, miny, maxy, minz, maxz = self.get_w_lims()
            df = 1-((h - dy)/h)
            dx = (maxx-minx)*df
            dy = (maxy-miny)*df
            dz = (maxz-minz)*df
            self.set_xlim3d(minx - dx, maxx + dx)
            self.set_ylim3d(miny - dy, maxy + dy)
            self.set_zlim3d(minz - dz, maxz + dz)
            self.get_proj()
            self.figure.canvas.draw_idle()

    def set_zlabel(self, zlabel, fontdict=None, labelpad=None, **kwargs):
        '''
        Set zlabel.  See doc for :meth:`set_ylabel` for description.
        '''
        if labelpad is not None:
            self.zaxis.labelpad = labelpad
        return self.zaxis.set_label_text(zlabel, fontdict, **kwargs)

    def get_zlabel(self):
        """
        Get the z-label text string.

        .. versionadded :: 1.1.0
            This function was added, but not tested. Please report any bugs.
        """
        label = self.zaxis.get_label()
        return label.get_text()

    #### Axes rectangle characteristics

    def get_frame_on(self):
        """
        Get whether the 3D axes panels are drawn.

        .. versionadded :: 1.1.0
        """
        return self._frameon

    def set_frame_on(self, b):
        """
        Set whether the 3D axes panels are drawn.

        .. versionadded :: 1.1.0

        Parameters
        ----------
        b : bool
        """
        self._frameon = bool(b)
        self.stale = True

    def grid(self, b=True, **kwargs):
        '''
        Set / unset 3D grid.

        .. note::

            Currently, this function does not behave the same as
            :meth:`matplotlib.axes.Axes.grid`, but it is intended to
            eventually support that behavior.

        .. versionchanged :: 1.1.0
            This function was changed, but not tested. Please report any bugs.
        '''
        # TODO: Operate on each axes separately
        if len(kwargs):
            b = True
        self._draw_grid = cbook._string_to_bool(b)
        self.stale = True

    def ticklabel_format(
            self, *, style='', scilimits=None, useOffset=None, axis='both'):
        """
        Convenience method for manipulating the ScalarFormatter
        used by default for linear axes in Axed3D objects.

        See :meth:`matplotlib.axes.Axes.ticklabel_format` for full
        documentation.  Note that this version applies to all three
        axes of the Axes3D object.  Therefore, the *axis* argument
        will also accept a value of 'z' and the value of 'both' will
        apply to all three axes.

        .. versionadded :: 1.1.0
            This function was added, but not tested. Please report any bugs.
        """
        style = style.lower()
        axis = axis.lower()
        if scilimits is not None:
            try:
                m, n = scilimits
                m+n+1  # check that both are numbers
            except (ValueError, TypeError):
                raise ValueError("scilimits must be a sequence of 2 integers")
        if style[:3] == 'sci':
            sb = True
        elif style == 'plain':
            sb = False
        elif style == '':
            sb = None
        else:
            raise ValueError("%s is not a valid style value")
        try:
            if sb is not None:
                if axis in ['both', 'z']:
                    self.xaxis.major.formatter.set_scientific(sb)
                if axis in ['both', 'y']:
                    self.yaxis.major.formatter.set_scientific(sb)
                if axis in ['both', 'z']:
                    self.zaxis.major.formatter.set_scientific(sb)
            if scilimits is not None:
                if axis in ['both', 'x']:
                    self.xaxis.major.formatter.set_powerlimits(scilimits)
                if axis in ['both', 'y']:
                    self.yaxis.major.formatter.set_powerlimits(scilimits)
                if axis in ['both', 'z']:
                    self.zaxis.major.formatter.set_powerlimits(scilimits)
            if useOffset is not None:
                if axis in ['both', 'x']:
                    self.xaxis.major.formatter.set_useOffset(useOffset)
                if axis in ['both', 'y']:
                    self.yaxis.major.formatter.set_useOffset(useOffset)
                if axis in ['both', 'z']:
                    self.zaxis.major.formatter.set_useOffset(useOffset)
        except AttributeError:
            raise AttributeError(
                "This method only works with the ScalarFormatter.")

    def locator_params(self, axis='both', tight=None, **kwargs):
        """
        Convenience method for controlling tick locators.

        See :meth:`matplotlib.axes.Axes.locator_params` for full
        documentation.  Note that this is for Axes3D objects,
        therefore, setting *axis* to 'both' will result in the
        parameters being set for all three axes.  Also, *axis*
        can also take a value of 'z' to apply parameters to the
        z axis.

        .. versionadded :: 1.1.0
            This function was added, but not tested. Please report any bugs.
        """
        _x = axis in ['x', 'both']
        _y = axis in ['y', 'both']
        _z = axis in ['z', 'both']
        if _x:
            self.xaxis.get_major_locator().set_params(**kwargs)
        if _y:
            self.yaxis.get_major_locator().set_params(**kwargs)
        if _z:
            self.zaxis.get_major_locator().set_params(**kwargs)
        self.autoscale_view(tight=tight, scalex=_x, scaley=_y, scalez=_z)

    def tick_params(self, axis='both', **kwargs):
        """
        Convenience method for changing the appearance of ticks and
        tick labels.

        See :meth:`matplotlib.axes.Axes.tick_params` for more complete
        documentation.

        The only difference is that setting *axis* to 'both' will
        mean that the settings are applied to all three axes. Also,
        the *axis* parameter also accepts a value of 'z', which
        would mean to apply to only the z-axis.

        Also, because of how Axes3D objects are drawn very differently
        from regular 2D axes, some of these settings may have
        ambiguous meaning.  For simplicity, the 'z' axis will
        accept settings as if it was like the 'y' axis.

        .. note::
            While this function is currently implemented, the core part
            of the Axes3D object may ignore some of these settings.
            Future releases will fix this. Priority will be given to
            those who file bugs.

        .. versionadded :: 1.1.0
            This function was added, but not tested. Please report any bugs.
        """
        if axis not in ['x', 'y', 'z', 'both']:
            raise ValueError("axis must be one of 'x', 'y', 'z' or 'both'")
        if axis in ['x', 'y', 'both']:
            super().tick_params(axis, **kwargs)
        if axis in ['z', 'both']:
            zkw = dict(kwargs)
            zkw.pop('top', None)
            zkw.pop('bottom', None)
            zkw.pop('labeltop', None)
            zkw.pop('labelbottom', None)
            self.zaxis.set_tick_params(**zkw)

    ### data limits, ticks, tick labels, and formatting

    def invert_zaxis(self):
        """
        Invert the z-axis.

        .. versionadded :: 1.1.0
            This function was added, but not tested. Please report any bugs.
        """
        bottom, top = self.get_zlim()
        self.set_zlim(top, bottom, auto=None)

    def zaxis_inverted(self):
        '''
        Returns True if the z-axis is inverted.

        .. versionadded :: 1.1.0
            This function was added, but not tested. Please report any bugs.
        '''
        bottom, top = self.get_zlim()
        return top < bottom

    def get_zbound(self):
        """
        Returns the z-axis numerical bounds where::

          lowerBound < upperBound

        .. versionadded :: 1.1.0
            This function was added, but not tested. Please report any bugs.
        """
        bottom, top = self.get_zlim()
        if bottom < top:
            return bottom, top
        else:
            return top, bottom

    def set_zbound(self, lower=None, upper=None):
        """
        Set the lower and upper numerical bounds of the z-axis.
        This method will honor axes inversion regardless of parameter order.
        It will not change the :attr:`_autoscaleZon` attribute.

        .. versionadded :: 1.1.0
            This function was added, but not tested. Please report any bugs.
        """
        if upper is None and np.iterable(lower):
            lower, upper = lower
        old_lower, old_upper = self.get_zbound()
        if lower is None:
            lower = old_lower
        if upper is None:
            upper = old_upper

        if self.zaxis_inverted():
            if lower < upper:
                self.set_zlim(upper, lower, auto=None)
            else:
                self.set_zlim(lower, upper, auto=None)
        else:
            if lower < upper:
                self.set_zlim(lower, upper, auto=None)
            else:
                self.set_zlim(upper, lower, auto=None)

    def text(self, x, y, z, s, zdir=None, **kwargs):
        '''
        Add text to the plot. kwargs will be passed on to Axes.text,
        except for the `zdir` keyword, which sets the direction to be
        used as the z direction.
        '''
        text = super().text(x, y, s, **kwargs)
        art3d.text_2d_to_3d(text, z, zdir)
        return text

    text3D = text
    text2D = Axes.text

    def plot(self, xs, ys, *args, zdir='z', **kwargs):
        '''
        Plot 2D or 3D data.

        ==========  ================================================
        Argument    Description
        ==========  ================================================
        *xs*, *ys*  x, y coordinates of vertices

        *zs*        z value(s), either one for all points or one for
                    each point.
        *zdir*      Which direction to use as z ('x', 'y' or 'z')
                    when plotting a 2D set.
        ==========  ================================================

        Other arguments are passed on to
        :func:`~matplotlib.axes.Axes.plot`
        '''
        had_data = self.has_data()

        # `zs` can be passed positionally or as keyword; checking whether
        # args[0] is a string matches the behavior of 2D `plot` (via
        # `_process_plot_var_args`).
        if args and not isinstance(args[0], str):
            zs = args[0]
            args = args[1:]
            if 'zs' in kwargs:
                raise TypeError("plot() for multiple values for argument 'z'")
        else:
            zs = kwargs.pop('zs', 0)

        # Match length
        zs = np.broadcast_to(zs, len(xs))

        lines = super().plot(xs, ys, *args, **kwargs)
        for line in lines:
            art3d.line_2d_to_3d(line, zs=zs, zdir=zdir)

        xs, ys, zs = art3d.juggle_axes(xs, ys, zs, zdir)
        self.auto_scale_xyz(xs, ys, zs, had_data)
        return lines

    plot3D = plot

    def plot_surface(self, X, Y, Z, *args, norm=None, vmin=None,
                     vmax=None, lightsource=None, **kwargs):
        """
        Create a surface plot.

        By default it will be colored in shades of a solid color, but it also
        supports color mapping by supplying the *cmap* argument.

        .. note::

           The *rcount* and *ccount* kwargs, which both default to 50,
           determine the maximum number of samples used in each direction.  If
           the input data is larger, it will be downsampled (by slicing) to
           these numbers of points.

        Parameters
        ----------
        X, Y, Z : 2d arrays
            Data values.

        rcount, ccount : int
            Maximum number of samples used in each direction.  If the input
            data is larger, it will be downsampled (by slicing) to these
            numbers of points.  Defaults to 50.

            .. versionadded:: 2.0

        rstride, cstride : int
            Downsampling stride in each direction.  These arguments are
            mutually exclusive with *rcount* and *ccount*.  If only one of
            *rstride* or *cstride* is set, the other defaults to 10.

            'classic' mode uses a default of ``rstride = cstride = 10`` instead
            of the new default of ``rcount = ccount = 50``.

        color : color-like
            Color of the surface patches.

        cmap : Colormap
            Colormap of the surface patches.

        facecolors : array-like of colors.
            Colors of each individual patch.

        norm : Normalize
            Normalization for the colormap.

        vmin, vmax : float
            Bounds for the normalization.

        shade : bool
            Whether to shade the facecolors. Defaults to True. Shading is
            always disabled when `cmap` is specified.

        lightsource : `~matplotlib.colors.LightSource`
            The lightsource to use when `shade` is True.

        **kwargs
            Other arguments are forwarded to `.Poly3DCollection`.
        """

        had_data = self.has_data()

        if Z.ndim != 2:
            raise ValueError("Argument Z must be 2-dimensional.")
        if np.any(np.isnan(Z)):
            cbook._warn_external(
                "Z contains NaN values. This may result in rendering "
                "artifacts.")

        # TODO: Support masked arrays
        X, Y, Z = np.broadcast_arrays(X, Y, Z)
        rows, cols = Z.shape

        has_stride = 'rstride' in kwargs or 'cstride' in kwargs
        has_count = 'rcount' in kwargs or 'ccount' in kwargs

        if has_stride and has_count:
            raise ValueError("Cannot specify both stride and count arguments")

        rstride = kwargs.pop('rstride', 10)
        cstride = kwargs.pop('cstride', 10)
        rcount = kwargs.pop('rcount', 50)
        ccount = kwargs.pop('ccount', 50)

        if rcParams['_internal.classic_mode']:
            # Strides have priority over counts in classic mode.
            # So, only compute strides from counts
            # if counts were explicitly given
            compute_strides = has_count
        else:
            # If the strides are provided then it has priority.
            # Otherwise, compute the strides from the counts.
            compute_strides = not has_stride

        if compute_strides:
            rstride = int(max(np.ceil(rows / rcount), 1))
            cstride = int(max(np.ceil(cols / ccount), 1))

        if 'facecolors' in kwargs:
            fcolors = kwargs.pop('facecolors')
        else:
            color = kwargs.pop('color', None)
            if color is None:
                color = self._get_lines.get_next_color()
            color = np.array(mcolors.to_rgba(color))
            fcolors = None

        cmap = kwargs.get('cmap', None)
        shade = kwargs.pop('shade', cmap is None)
        if shade is None:
            cbook.warn_deprecated(
                "3.1",
                message="Passing shade=None to Axes3D.plot_surface() is "
                        "deprecated since matplotlib 3.1 and will change its "
                        "semantic or raise an error in matplotlib 3.3. "
                        "Please use shade=False instead.")

        # evenly spaced, and including both endpoints
        row_inds = list(range(0, rows-1, rstride)) + [rows-1]
        col_inds = list(range(0, cols-1, cstride)) + [cols-1]

        colset = []  # the sampled facecolor
        polys = []
        for rs, rs_next in zip(row_inds[:-1], row_inds[1:]):
            for cs, cs_next in zip(col_inds[:-1], col_inds[1:]):
                ps = [
                    # +1 ensures we share edges between polygons
                    cbook._array_perimeter(a[rs:rs_next+1, cs:cs_next+1])
                    for a in (X, Y, Z)
                ]
                # ps = np.stack(ps, axis=-1)
                ps = np.array(ps).T
                polys.append(ps)

                if fcolors is not None:
                    colset.append(fcolors[rs][cs])

        # note that the striding causes some polygons to have more coordinates
        # than others
        polyc = art3d.Poly3DCollection(polys, *args, **kwargs)

        if fcolors is not None:
            if shade:
                colset = self._shade_colors(
                    colset, self._generate_normals(polys), lightsource)
            polyc.set_facecolors(colset)
            polyc.set_edgecolors(colset)
        elif cmap:
            # doesn't vectorize because polys is jagged
            avg_z = np.array([ps[:, 2].mean() for ps in polys])
            polyc.set_array(avg_z)
            if vmin is not None or vmax is not None:
                polyc.set_clim(vmin, vmax)
            if norm is not None:
                polyc.set_norm(norm)
        else:
            if shade:
                colset = self._shade_colors(
                    color, self._generate_normals(polys), lightsource)
            else:
                colset = color
            polyc.set_facecolors(colset)

        self.add_collection(polyc)
        self.auto_scale_xyz(X, Y, Z, had_data)

        return polyc

    def _generate_normals(self, polygons):
        """
        Takes a list of polygons and return an array of their normals.

        Normals point towards the viewer for a face with its vertices in
        counterclockwise order, following the right hand rule.

        Uses three points equally spaced around the polygon.
        This normal of course might not make sense for polygons with more than
        three points not lying in a plane, but it's a plausible and fast
        approximation.

        Parameters
        ----------
        polygons: list of (M_i, 3) array_like, or (..., M, 3) array_like
            A sequence of polygons to compute normals for, which can have
            varying numbers of vertices. If the polygons all have the same
            number of vertices and array is passed, then the operation will
            be vectorized.

        Returns
        -------
        normals: (..., 3) array_like
            A normal vector estimated for the polygon.

        """
        if isinstance(polygons, np.ndarray):
            # optimization: polygons all have the same number of points, so can
            # vectorize
            n = polygons.shape[-2]
            i1, i2, i3 = 0, n//3, 2*n//3
            v1 = polygons[..., i1, :] - polygons[..., i2, :]
            v2 = polygons[..., i2, :] - polygons[..., i3, :]
        else:
            # The subtraction doesn't vectorize because polygons is jagged.
            v1 = np.empty((len(polygons), 3))
            v2 = np.empty((len(polygons), 3))
            for poly_i, ps in enumerate(polygons):
                n = len(ps)
                i1, i2, i3 = 0, n//3, 2*n//3
                v1[poly_i, :] = ps[i1, :] - ps[i2, :]
                v2[poly_i, :] = ps[i2, :] - ps[i3, :]
        return np.cross(v1, v2)

    def _shade_colors(self, color, normals, lightsource=None):
        """
        Shade *color* using normal vectors given by *normals*.
        *color* can also be an array of the same length as *normals*.
        """
        if lightsource is None:
            # chosen for backwards-compatibility
            lightsource = LightSource(azdeg=225, altdeg=19.4712)

        shade = np.array([np.dot(n / proj3d.mod(n), lightsource.direction)
                          if proj3d.mod(n) else np.nan
                          for n in normals])
        mask = ~np.isnan(shade)

<<<<<<< HEAD
        if len(shade[mask]) > 0:
            # convert dot product to allowed shading fractions
            in_norm = Normalize(-1, 1)
            out_norm = Normalize(0.3, 1).inverse

            def norm(x):
                return out_norm(in_norm(x))

            shade[~mask] = 0
=======
        if mask.any():
            norm = Normalize(min(shade[mask]), max(shade[mask]))
            shade[~mask] = min(shade[mask])
>>>>>>> 345607a4
            color = mcolors.to_rgba_array(color)
            # shape of color should be (M, 4) (where M is number of faces)
            # shape of shade should be (M,)
            # colors should have final shape of (M, 4)
            alpha = color[:, 3]
            colors = norm(shade)[:, np.newaxis] * color
            colors[:, 3] = alpha
        else:
            colors = np.asanyarray(color).copy()

        return colors

    def plot_wireframe(self, X, Y, Z, *args, **kwargs):
        """
        Plot a 3D wireframe.

        .. note::

           The *rcount* and *ccount* kwargs, which both default to 50,
           determine the maximum number of samples used in each direction.  If
           the input data is larger, it will be downsampled (by slicing) to
           these numbers of points.

        Parameters
        ----------
        X, Y, Z : 2d arrays
            Data values.

        rcount, ccount : int
            Maximum number of samples used in each direction.  If the input
            data is larger, it will be downsampled (by slicing) to these
            numbers of points.  Setting a count to zero causes the data to be
            not sampled in the corresponding direction, producing a 3D line
            plot rather than a wireframe plot.  Defaults to 50.

            .. versionadded:: 2.0

        rstride, cstride : int
            Downsampling stride in each direction.  These arguments are
            mutually exclusive with *rcount* and *ccount*.  If only one of
            *rstride* or *cstride* is set, the other defaults to 1.  Setting a
            stride to zero causes the data to be not sampled in the
            corresponding direction, producing a 3D line plot rather than a
            wireframe plot.

            'classic' mode uses a default of ``rstride = cstride = 1`` instead
            of the new default of ``rcount = ccount = 50``.

        **kwargs
            Other arguments are forwarded to `.Line3DCollection`.
        """

        had_data = self.has_data()
        if Z.ndim != 2:
            raise ValueError("Argument Z must be 2-dimensional.")
        # FIXME: Support masked arrays
        X, Y, Z = np.broadcast_arrays(X, Y, Z)
        rows, cols = Z.shape

        has_stride = 'rstride' in kwargs or 'cstride' in kwargs
        has_count = 'rcount' in kwargs or 'ccount' in kwargs

        if has_stride and has_count:
            raise ValueError("Cannot specify both stride and count arguments")

        rstride = kwargs.pop('rstride', 1)
        cstride = kwargs.pop('cstride', 1)
        rcount = kwargs.pop('rcount', 50)
        ccount = kwargs.pop('ccount', 50)

        if rcParams['_internal.classic_mode']:
            # Strides have priority over counts in classic mode.
            # So, only compute strides from counts
            # if counts were explicitly given
            if has_count:
                rstride = int(max(np.ceil(rows / rcount), 1)) if rcount else 0
                cstride = int(max(np.ceil(cols / ccount), 1)) if ccount else 0
        else:
            # If the strides are provided then it has priority.
            # Otherwise, compute the strides from the counts.
            if not has_stride:
                rstride = int(max(np.ceil(rows / rcount), 1)) if rcount else 0
                cstride = int(max(np.ceil(cols / ccount), 1)) if ccount else 0

        # We want two sets of lines, one running along the "rows" of
        # Z and another set of lines running along the "columns" of Z.
        # This transpose will make it easy to obtain the columns.
        tX, tY, tZ = np.transpose(X), np.transpose(Y), np.transpose(Z)

        if rstride:
            rii = list(range(0, rows, rstride))
            # Add the last index only if needed
            if rows > 0 and rii[-1] != (rows - 1):
                rii += [rows-1]
        else:
            rii = []
        if cstride:
            cii = list(range(0, cols, cstride))
            # Add the last index only if needed
            if cols > 0 and cii[-1] != (cols - 1):
                cii += [cols-1]
        else:
            cii = []

        if rstride == 0 and cstride == 0:
            raise ValueError("Either rstride or cstride must be non zero")

        # If the inputs were empty, then just
        # reset everything.
        if Z.size == 0:
            rii = []
            cii = []

        xlines = [X[i] for i in rii]
        ylines = [Y[i] for i in rii]
        zlines = [Z[i] for i in rii]

        txlines = [tX[i] for i in cii]
        tylines = [tY[i] for i in cii]
        tzlines = [tZ[i] for i in cii]

        lines = ([list(zip(xl, yl, zl))
                  for xl, yl, zl in zip(xlines, ylines, zlines)]
                + [list(zip(xl, yl, zl))
                   for xl, yl, zl in zip(txlines, tylines, tzlines)])

        linec = art3d.Line3DCollection(lines, *args, **kwargs)
        self.add_collection(linec)
        self.auto_scale_xyz(X, Y, Z, had_data)

        return linec

    def plot_trisurf(self, *args, color=None, norm=None, vmin=None, vmax=None,
                     lightsource=None, **kwargs):
        """
        Plot a triangulated surface.

        The (optional) triangulation can be specified in one of two ways;
        either::

          plot_trisurf(triangulation, ...)

        where triangulation is a :class:`~matplotlib.tri.Triangulation`
        object, or::

          plot_trisurf(X, Y, ...)
          plot_trisurf(X, Y, triangles, ...)
          plot_trisurf(X, Y, triangles=triangles, ...)

        in which case a Triangulation object will be created.  See
        :class:`~matplotlib.tri.Triangulation` for a explanation of
        these possibilities.

        The remaining arguments are::

          plot_trisurf(..., Z)

        where *Z* is the array of values to contour, one per point
        in the triangulation.

        Parameters
        ----------
        X, Y, Z : array-like
            Data values as 1D arrays.
        color
            Color of the surface patches.
        cmap
            A colormap for the surface patches.
        norm : Normalize
            An instance of Normalize to map values to colors.
        vmin, vmax : scalar, optional, default: None
            Minimum and maximum value to map.
        shade : bool
            Whether to shade the facecolors. Defaults to True. Shading is
            always disabled when *cmap* is specified.
        lightsource : `~matplotlib.colors.LightSource`
            The lightsource to use when *shade* is True.
        **kwargs
            All other arguments are passed on to
            :class:`~mpl_toolkits.mplot3d.art3d.Poly3DCollection`

        Examples
        --------

        .. plot:: gallery/mplot3d/trisurf3d.py
        .. plot:: gallery/mplot3d/trisurf3d_2.py

        .. versionadded:: 1.2.0
            This plotting function was added for the v1.2.0 release.
        """

        had_data = self.has_data()

        # TODO: Support custom face colours
        if color is None:
            color = self._get_lines.get_next_color()
        color = np.array(mcolors.to_rgba(color))

        cmap = kwargs.get('cmap', None)
        shade = kwargs.pop('shade', cmap is None)

        tri, args, kwargs = \
            Triangulation.get_from_args_and_kwargs(*args, **kwargs)
        if 'Z' in kwargs:
            z = np.asarray(kwargs.pop('Z'))
        else:
            z = np.asarray(args[0])
            # We do this so Z doesn't get passed as an arg to PolyCollection
            args = args[1:]

        triangles = tri.get_masked_triangles()
        xt = tri.x[triangles]
        yt = tri.y[triangles]
        zt = z[triangles]
        verts = np.stack((xt, yt, zt), axis=-1)

        polyc = art3d.Poly3DCollection(verts, *args, **kwargs)

        if cmap:
            # average over the three points of each triangle
            avg_z = verts[:, :, 2].mean(axis=1)
            polyc.set_array(avg_z)
            if vmin is not None or vmax is not None:
                polyc.set_clim(vmin, vmax)
            if norm is not None:
                polyc.set_norm(norm)
        else:
            if shade:
                normals = self._generate_normals(verts)
                colset = self._shade_colors(color, normals, lightsource)
            else:
                colset = color
            polyc.set_facecolors(colset)

        self.add_collection(polyc)
        self.auto_scale_xyz(tri.x, tri.y, z, had_data)

        return polyc

    def _3d_extend_contour(self, cset, stride=5):
        '''
        Extend a contour in 3D by creating
        '''

        levels = cset.levels
        colls = cset.collections
        dz = (levels[1] - levels[0]) / 2

        for z, linec in zip(levels, colls):
            paths = linec.get_paths()
            if not paths:
                continue
            topverts = art3d.paths_to_3d_segments(paths, z - dz)
            botverts = art3d.paths_to_3d_segments(paths, z + dz)

            color = linec.get_color()[0]

            polyverts = []
            normals = []
            nsteps = np.round(len(topverts[0]) / stride)
            if nsteps <= 1:
                if len(topverts[0]) > 1:
                    nsteps = 2
                else:
                    continue

            stepsize = (len(topverts[0]) - 1) / (nsteps - 1)
            for i in range(int(np.round(nsteps)) - 1):
                i1 = int(np.round(i * stepsize))
                i2 = int(np.round((i + 1) * stepsize))
                polyverts.append([topverts[0][i1],
                    topverts[0][i2],
                    botverts[0][i2],
                    botverts[0][i1]])

            # all polygons have 4 vertices, so vectorize
            polyverts = np.array(polyverts)
            normals = self._generate_normals(polyverts)

            colors = self._shade_colors(color, normals)
            colors2 = self._shade_colors(color, normals)
            polycol = art3d.Poly3DCollection(polyverts,
                                             facecolors=colors,
                                             edgecolors=colors2)
            polycol.set_sort_zpos(z)
            self.add_collection3d(polycol)

        for col in colls:
            self.collections.remove(col)

    def add_contour_set(
            self, cset, extend3d=False, stride=5, zdir='z', offset=None):
        zdir = '-' + zdir
        if extend3d:
            self._3d_extend_contour(cset, stride)
        else:
            for z, linec in zip(cset.levels, cset.collections):
                if offset is not None:
                    z = offset
                art3d.line_collection_2d_to_3d(linec, z, zdir=zdir)

    def add_contourf_set(self, cset, zdir='z', offset=None):
        zdir = '-' + zdir
        for z, linec in zip(cset.levels, cset.collections):
            if offset is not None:
                z = offset
            art3d.poly_collection_2d_to_3d(linec, z, zdir=zdir)
            linec.set_sort_zpos(z)

    def contour(self, X, Y, Z, *args,
                extend3d=False, stride=5, zdir='z', offset=None, **kwargs):
        '''
        Create a 3D contour plot.

        ==========  ================================================
        Argument    Description
        ==========  ================================================
        *X*, *Y*,   Data values as numpy.arrays
        *Z*
        *extend3d*  Whether to extend contour in 3D (default: False)
        *stride*    Stride (step size) for extending contour
        *zdir*      The direction to use: x, y or z (default)
        *offset*    If specified plot a projection of the contour
                    lines on this position in plane normal to zdir
        ==========  ================================================

        The positional and other keyword arguments are passed on to
        :func:`~matplotlib.axes.Axes.contour`

        Returns a :class:`~matplotlib.axes.Axes.contour`
        '''

        had_data = self.has_data()

        jX, jY, jZ = art3d.rotate_axes(X, Y, Z, zdir)
        cset = super().contour(jX, jY, jZ, *args, **kwargs)
        self.add_contour_set(cset, extend3d, stride, zdir, offset)

        self.auto_scale_xyz(X, Y, Z, had_data)
        return cset

    contour3D = contour

    def tricontour(self, *args,
                   extend3d=False, stride=5, zdir='z', offset=None, **kwargs):
        """
        Create a 3D contour plot.

        ==========  ================================================
        Argument    Description
        ==========  ================================================
        *X*, *Y*,   Data values as numpy.arrays
        *Z*
        *extend3d*  Whether to extend contour in 3D (default: False)
        *stride*    Stride (step size) for extending contour
        *zdir*      The direction to use: x, y or z (default)
        *offset*    If specified plot a projection of the contour
                    lines on this position in plane normal to zdir
        ==========  ================================================

        Other keyword arguments are passed on to
        :func:`~matplotlib.axes.Axes.tricontour`

        Returns a :class:`~matplotlib.axes.Axes.contour`

        .. versionchanged:: 1.3.0
            Added support for custom triangulations

        EXPERIMENTAL:  This method currently produces incorrect output due to a
        longstanding bug in 3D PolyCollection rendering.
        """

        had_data = self.has_data()

        tri, args, kwargs = Triangulation.get_from_args_and_kwargs(
                *args, **kwargs)
        X = tri.x
        Y = tri.y
        if 'Z' in kwargs:
            Z = kwargs.pop('Z')
        else:
            Z = args[0]
            # We do this so Z doesn't get passed as an arg to Axes.tricontour
            args = args[1:]

        jX, jY, jZ = art3d.rotate_axes(X, Y, Z, zdir)
        tri = Triangulation(jX, jY, tri.triangles, tri.mask)

        cset = super().tricontour(tri, jZ, *args, **kwargs)
        self.add_contour_set(cset, extend3d, stride, zdir, offset)

        self.auto_scale_xyz(X, Y, Z, had_data)
        return cset

    def contourf(self, X, Y, Z, *args, zdir='z', offset=None, **kwargs):
        '''
        Create a 3D contourf plot.

        ==========  ================================================
        Argument    Description
        ==========  ================================================
        *X*, *Y*,   Data values as numpy.arrays
        *Z*
        *zdir*      The direction to use: x, y or z (default)
        *offset*    If specified plot a projection of the filled contour
                    on this position in plane normal to zdir
        ==========  ================================================

        The positional and keyword arguments are passed on to
        :func:`~matplotlib.axes.Axes.contourf`

        Returns a :class:`~matplotlib.axes.Axes.contourf`

        .. versionchanged :: 1.1.0
            The *zdir* and *offset* kwargs were added.
        '''

        had_data = self.has_data()

        jX, jY, jZ = art3d.rotate_axes(X, Y, Z, zdir)
        cset = super().contourf(jX, jY, jZ, *args, **kwargs)
        self.add_contourf_set(cset, zdir, offset)

        self.auto_scale_xyz(X, Y, Z, had_data)
        return cset

    contourf3D = contourf

    def tricontourf(self, *args, zdir='z', offset=None, **kwargs):
        """
        Create a 3D contourf plot.

        ==========  ================================================
        Argument    Description
        ==========  ================================================
        *X*, *Y*,   Data values as numpy.arrays
        *Z*
        *zdir*      The direction to use: x, y or z (default)
        *offset*    If specified plot a projection of the contour
                    lines on this position in plane normal to zdir
        ==========  ================================================

        Other keyword arguments are passed on to
        :func:`~matplotlib.axes.Axes.tricontour`

        Returns a :class:`~matplotlib.axes.Axes.contour`

        .. versionchanged :: 1.3.0
            Added support for custom triangulations

        EXPERIMENTAL:  This method currently produces incorrect output due to a
        longstanding bug in 3D PolyCollection rendering.
        """

        had_data = self.has_data()

        tri, args, kwargs = Triangulation.get_from_args_and_kwargs(
                *args, **kwargs)
        X = tri.x
        Y = tri.y
        if 'Z' in kwargs:
            Z = kwargs.pop('Z')
        else:
            Z = args[0]
            # We do this so Z doesn't get passed as an arg to Axes.tricontourf
            args = args[1:]

        jX, jY, jZ = art3d.rotate_axes(X, Y, Z, zdir)
        tri = Triangulation(jX, jY, tri.triangles, tri.mask)

        cset = super().tricontourf(tri, jZ, *args, **kwargs)
        self.add_contourf_set(cset, zdir, offset)

        self.auto_scale_xyz(X, Y, Z, had_data)
        return cset

    def add_collection3d(self, col, zs=0, zdir='z'):
        '''
        Add a 3D collection object to the plot.

        2D collection types are converted to a 3D version by
        modifying the object and adding z coordinate information.

        Supported are:
            - PolyCollection
            - LineCollection
            - PatchCollection
        '''
        zvals = np.atleast_1d(zs)
        zsortval = (np.min(zvals) if zvals.size
                    else 0)  # FIXME: arbitrary default

        # FIXME: use issubclass() (although, then a 3D collection
        #       object would also pass.)  Maybe have a collection3d
        #       abstract class to test for and exclude?
        if type(col) is mcoll.PolyCollection:
            art3d.poly_collection_2d_to_3d(col, zs=zs, zdir=zdir)
            col.set_sort_zpos(zsortval)
        elif type(col) is mcoll.LineCollection:
            art3d.line_collection_2d_to_3d(col, zs=zs, zdir=zdir)
            col.set_sort_zpos(zsortval)
        elif type(col) is mcoll.PatchCollection:
            art3d.patch_collection_2d_to_3d(col, zs=zs, zdir=zdir)
            col.set_sort_zpos(zsortval)

        super().add_collection(col)

    def scatter(self, xs, ys, zs=0, zdir='z', s=20, c=None, depthshade=True,
                *args, **kwargs):
        '''
        Create a scatter plot.

        ============  ========================================================
        Argument      Description
        ============  ========================================================
        *xs*, *ys*    Positions of data points.
        *zs*          Either an array of the same length as *xs* and
                      *ys* or a single value to place all points in
                      the same plane. Default is 0.
        *zdir*        Which direction to use as z ('x', 'y' or 'z')
                      when plotting a 2D set.
        *s*           Size in points^2.  It is a scalar or an array of the
                      same length as *x* and *y*.

        *c*           A color. *c* can be a single color format string, or a
                      sequence of color specifications of length *N*, or a
                      sequence of *N* numbers to be mapped to colors using the
                      *cmap* and *norm* specified via kwargs (see below). Note
                      that *c* should not be a single numeric RGB or RGBA
                      sequence because that is indistinguishable from an array
                      of values to be colormapped.  *c* can be a 2-D array in
                      which the rows are RGB or RGBA, however, including the
                      case of a single row to specify the same color for
                      all points.

        *depthshade*
                      Whether or not to shade the scatter markers to give
                      the appearance of depth. Default is *True*.
        ============  ========================================================

        Keyword arguments are passed on to
        :func:`~matplotlib.axes.Axes.scatter`.

        Returns a :class:`~mpl_toolkits.mplot3d.art3d.Patch3DCollection`
        '''

        had_data = self.has_data()

        xs, ys, zs = np.broadcast_arrays(
            *[np.ravel(np.ma.filled(t, np.nan)) for t in [xs, ys, zs]])
        s = np.ma.ravel(s)  # This doesn't have to match x, y in size.

        xs, ys, zs, s, c = cbook.delete_masked_points(xs, ys, zs, s, c)

        patches = super().scatter(xs, ys, s=s, c=c, *args, **kwargs)
        is_2d = not np.iterable(zs)
        zs = np.broadcast_to(zs, len(xs))
        art3d.patch_collection_2d_to_3d(patches, zs=zs, zdir=zdir,
                                        depthshade=depthshade)

        if self._zmargin < 0.05 and xs.size > 0:
            self.set_zmargin(0.05)

        #FIXME: why is this necessary?
        if not is_2d:
            self.auto_scale_xyz(xs, ys, zs, had_data)

        return patches

    scatter3D = scatter

    def bar(self, left, height, zs=0, zdir='z', *args, **kwargs):
        '''
        Add 2D bar(s).

        ==========  ================================================
        Argument    Description
        ==========  ================================================
        *left*      The x coordinates of the left sides of the bars.
        *height*    The height of the bars.
        *zs*        Z coordinate of bars, if one value is specified
                    they will all be placed at the same z.
        *zdir*      Which direction to use as z ('x', 'y' or 'z')
                    when plotting a 2D set.
        ==========  ================================================

        Keyword arguments are passed onto :func:`~matplotlib.axes.Axes.bar`.

        Returns a :class:`~mpl_toolkits.mplot3d.art3d.Patch3DCollection`
        '''

        had_data = self.has_data()

        patches = super().bar(left, height, *args, **kwargs)

        zs = np.broadcast_to(zs, len(left))

        verts = []
        verts_zs = []
        for p, z in zip(patches, zs):
            vs = art3d.get_patch_verts(p)
            verts += vs.tolist()
            verts_zs += [z] * len(vs)
            art3d.patch_2d_to_3d(p, z, zdir)
            if 'alpha' in kwargs:
                p.set_alpha(kwargs['alpha'])

        if len(verts) > 0:
            # the following has to be skipped if verts is empty
            # NOTE: Bugs could still occur if len(verts) > 0,
            #       but the "2nd dimension" is empty.
            xs, ys = zip(*verts)
        else:
            xs, ys = [], []

        xs, ys, verts_zs = art3d.juggle_axes(xs, ys, verts_zs, zdir)
        self.auto_scale_xyz(xs, ys, verts_zs, had_data)

        return patches

    def bar3d(self, x, y, z, dx, dy, dz, color=None,
              zsort='average', shade=True, *args, **kwargs):
        """Generate a 3D barplot.

        This method creates three dimensional barplot where the width,
        depth, height, and color of the bars can all be uniquely set.

        Parameters
        ----------
        x, y, z : array-like
            The coordinates of the anchor point of the bars.

        dx, dy, dz : scalar or array-like
            The width, depth, and height of the bars, respectively.

        color : sequence of valid color specifications, optional
            The color of the bars can be specified globally or
            individually. This parameter can be:

              - A single color value, to color all bars the same color.
              - An array of colors of length N bars, to color each bar
                independently.
              - An array of colors of length 6, to color the faces of the
                bars similarly.
              - An array of colors of length 6 * N bars, to color each face
                independently.

            When coloring the faces of the boxes specifically, this is
            the order of the coloring:

              1. -Z (bottom of box)
              2. +Z (top of box)
              3. -Y
              4. +Y
              5. -X
              6. +X

        zsort : str, optional
            The z-axis sorting scheme passed onto
            :func:`~mpl_toolkits.mplot3d.art3d.Poly3DCollection`

        shade : bool, optional (default = True)
            When true, this shades the dark sides of the bars (relative
            to the plot's source of light).

        **kwargs
            Any additional keyword arguments are passed onto
            :class:`~mpl_toolkits.mplot3d.art3d.Poly3DCollection`

        Returns
        -------
        collection : Poly3DCollection
            A collection of three dimensional polygons representing
            the bars.
        """

        had_data = self.has_data()

        x, y, z, dx, dy, dz = np.broadcast_arrays(
            np.atleast_1d(x), y, z, dx, dy, dz)
        minx = np.min(x)
        maxx = np.max(x + dx)
        miny = np.min(y)
        maxy = np.max(y + dy)
        minz = np.min(z)
        maxz = np.max(z + dz)

        # shape (6, 4, 3)
        # All faces are oriented facing outwards - when viewed from the
        # outside, their vertices are in a counterclockwise ordering.
        cuboid = np.array([
            # -z
            (
                (0, 0, 0),
                (0, 1, 0),
                (1, 1, 0),
                (1, 0, 0),
            ),
            # +z
            (
                (0, 0, 1),
                (1, 0, 1),
                (1, 1, 1),
                (0, 1, 1),
            ),
            # -y
            (
                (0, 0, 0),
                (1, 0, 0),
                (1, 0, 1),
                (0, 0, 1),
            ),
            # +y
            (
                (0, 1, 0),
                (0, 1, 1),
                (1, 1, 1),
                (1, 1, 0),
            ),
            # -x
            (
                (0, 0, 0),
                (0, 0, 1),
                (0, 1, 1),
                (0, 1, 0),
            ),
            # +x
            (
                (1, 0, 0),
                (1, 1, 0),
                (1, 1, 1),
                (1, 0, 1),
            ),
        ])

        # indexed by [bar, face, vertex, coord]
        polys = np.empty(x.shape + cuboid.shape)

        # handle each coordinate separately
        for i, p, dp in [(0, x, dx), (1, y, dy), (2, z, dz)]:
            p = p[..., np.newaxis, np.newaxis]
            dp = dp[..., np.newaxis, np.newaxis]
            polys[..., i] = p + dp * cuboid[..., i]

        # collapse the first two axes
        polys = polys.reshape((-1,) + polys.shape[2:])

        facecolors = []
        if color is None:
            color = [self._get_patches_for_fill.get_next_color()]

        if len(color) == len(x):
            # bar colors specified, need to expand to number of faces
            for c in color:
                facecolors.extend([c] * 6)
        else:
            # a single color specified, or face colors specified explicitly
            facecolors = list(mcolors.to_rgba_array(color))
            if len(facecolors) < len(x):
                facecolors *= (6 * len(x))

        if shade:
            normals = self._generate_normals(polys)
            sfacecolors = self._shade_colors(facecolors, normals)
        else:
            sfacecolors = facecolors

        col = art3d.Poly3DCollection(polys,
                                     zsort=zsort,
                                     facecolor=sfacecolors,
                                     *args, **kwargs)
        self.add_collection(col)

        self.auto_scale_xyz((minx, maxx), (miny, maxy), (minz, maxz), had_data)

        return col

    def set_title(self, label, fontdict=None, loc='center', **kwargs):
        ret = super().set_title(label, fontdict=fontdict, loc=loc, **kwargs)
        (x, y) = self.title.get_position()
        self.title.set_y(0.92 * y)
        return ret
    set_title.__doc__ = maxes.Axes.set_title.__doc__

    def quiver(self, *args,
               length=1, arrow_length_ratio=.3, pivot='tail', normalize=False,
               **kwargs):
        """
        ax.quiver(X, Y, Z, U, V, W, /, length=1, arrow_length_ratio=.3, \
pivot='tail', normalize=False, **kwargs)

        Plot a 3D field of arrows.

        The arguments could be array-like or scalars, so long as they
        they can be broadcast together. The arguments can also be
        masked arrays. If an element in any of argument is masked, then
        that corresponding quiver element will not be plotted.

        Parameters
        ----------
        X, Y, Z : array-like
            The x, y and z coordinates of the arrow locations (default is
            tail of arrow; see *pivot* kwarg)

        U, V, W : array-like
            The x, y and z components of the arrow vectors

        length : float
            The length of each quiver, default to 1.0, the unit is
            the same with the axes

        arrow_length_ratio : float
            The ratio of the arrow head with respect to the quiver,
            default to 0.3

        pivot : {'tail', 'middle', 'tip'}
            The part of the arrow that is at the grid point; the arrow
            rotates about this point, hence the name *pivot*.
            Default is 'tail'

        normalize : bool
            When True, all of the arrows will be the same length. This
            defaults to False, where the arrows will be different lengths
            depending on the values of u,v,w.

        **kwargs
            Any additional keyword arguments are delegated to
            :class:`~matplotlib.collections.LineCollection`
        """
        def calc_arrow(uvw, angle=15):
            """
            To calculate the arrow head. uvw should be a unit vector.
            We normalize it here:
            """
            # get unit direction vector perpendicular to (u,v,w)
            norm = np.linalg.norm(uvw[:2])
            if norm > 0:
                x = uvw[1] / norm
                y = -uvw[0] / norm
            else:
                x, y = 0, 1

            # compute the two arrowhead direction unit vectors
            ra = math.radians(angle)
            c = math.cos(ra)
            s = math.sin(ra)

            # construct the rotation matrices
            Rpos = np.array([[c+(x**2)*(1-c), x*y*(1-c), y*s],
                             [y*x*(1-c), c+(y**2)*(1-c), -x*s],
                             [-y*s, x*s, c]])
            # opposite rotation negates all the sin terms
            Rneg = Rpos.copy()
            Rneg[[0, 1, 2, 2], [2, 2, 0, 1]] = \
                -Rneg[[0, 1, 2, 2], [2, 2, 0, 1]]

            # multiply them to get the rotated vector
            return Rpos.dot(uvw), Rneg.dot(uvw)

        had_data = self.has_data()

        # handle args
        argi = 6
        if len(args) < argi:
            raise ValueError('Wrong number of arguments. Expected %d got %d' %
                             (argi, len(args)))

        # first 6 arguments are X, Y, Z, U, V, W
        input_args = args[:argi]

        # extract the masks, if any
        masks = [k.mask for k in input_args
                 if isinstance(k, np.ma.MaskedArray)]
        # broadcast to match the shape
        bcast = np.broadcast_arrays(*input_args, *masks)
        input_args = bcast[:argi]
        masks = bcast[argi:]
        if masks:
            # combine the masks into one
            mask = reduce(np.logical_or, masks)
            # put mask on and compress
            input_args = [np.ma.array(k, mask=mask).compressed()
                          for k in input_args]
        else:
            input_args = [np.ravel(k) for k in input_args]

        if any(len(v) == 0 for v in input_args):
            # No quivers, so just make an empty collection and return early
            linec = art3d.Line3DCollection([], *args[argi:], **kwargs)
            self.add_collection(linec)
            return linec

        shaft_dt = np.array([0, length])
        arrow_dt = shaft_dt * arrow_length_ratio

        if pivot == 'tail':
            shaft_dt -= length
        elif pivot == 'middle':
            shaft_dt -= length/2.
        elif pivot != 'tip':
            raise ValueError('Invalid pivot argument: ' + str(pivot))

        XYZ = np.column_stack(input_args[:3])
        UVW = np.column_stack(input_args[3:argi]).astype(float)

        # Normalize rows of UVW
        norm = np.linalg.norm(UVW, axis=1)

        # If any row of UVW is all zeros, don't make a quiver for it
        mask = norm > 0
        XYZ = XYZ[mask]
        if normalize:
            UVW = UVW[mask] / norm[mask].reshape((-1, 1))
        else:
            UVW = UVW[mask]

        if len(XYZ) > 0:
            # compute the shaft lines all at once with an outer product
            shafts = (XYZ - np.multiply.outer(shaft_dt, UVW)).swapaxes(0, 1)
            # compute head direction vectors, n heads x 2 sides x 3 dimensions
            head_dirs = np.array([calc_arrow(d) for d in UVW])
            # compute all head lines at once, starting from the shaft ends
            heads = shafts[:, :1] - np.multiply.outer(arrow_dt, head_dirs)
            # stack left and right head lines together
            heads.shape = (len(arrow_dt), -1, 3)
            # transpose to get a list of lines
            heads = heads.swapaxes(0, 1)

            lines = [*shafts, *heads]
        else:
            lines = []

        linec = art3d.Line3DCollection(lines, *args[argi:], **kwargs)
        self.add_collection(linec)

        self.auto_scale_xyz(XYZ[:, 0], XYZ[:, 1], XYZ[:, 2], had_data)

        return linec

    quiver3D = quiver

    def voxels(self, *args, facecolors=None, edgecolors=None, **kwargs):
        """
        ax.voxels([x, y, z,] /, filled, **kwargs)

        Plot a set of filled voxels

        All voxels are plotted as 1x1x1 cubes on the axis, with filled[0,0,0]
        placed with its lower corner at the origin. Occluded faces are not
        plotted.

        Call signatures::

            voxels(filled, facecolors=fc, edgecolors=ec, **kwargs)
            voxels(x, y, z, filled, facecolors=fc, edgecolors=ec, **kwargs)

        .. versionadded:: 2.1

        Parameters
        ----------
        filled : 3D np.array of bool
            A 3d array of values, with truthy values indicating which voxels
            to fill

        x, y, z : 3D np.array, optional
            The coordinates of the corners of the voxels. This should broadcast
            to a shape one larger in every dimension than the shape of
            `filled`.  These can be used to plot non-cubic voxels.

            If not specified, defaults to increasing integers along each axis,
            like those returned by :func:`~numpy.indices`.
            As indicated by the ``/`` in the function signature, these
            arguments can only be passed positionally.

        facecolors, edgecolors : array_like, optional
            The color to draw the faces and edges of the voxels. Can only be
            passed as keyword arguments.
            This parameter can be:

              - A single color value, to color all voxels the same color. This
                can be either a string, or a 1D rgb/rgba array
              - ``None``, the default, to use a single color for the faces, and
                the style default for the edges.
              - A 3D ndarray of color names, with each item the color for the
                corresponding voxel. The size must match the voxels.
              - A 4D ndarray of rgb/rgba data, with the components along the
                last axis.

        **kwargs
            Additional keyword arguments to pass onto
            :func:`~mpl_toolkits.mplot3d.art3d.Poly3DCollection`

        Returns
        -------
        faces : dict
            A dictionary indexed by coordinate, where ``faces[i,j,k]`` is a
            `Poly3DCollection` of the faces drawn for the voxel
            ``filled[i,j,k]``. If no faces were drawn for a given voxel, either
            because it was not asked to be drawn, or it is fully occluded, then
            ``(i,j,k) not in faces``.

        Examples
        --------
        .. plot:: gallery/mplot3d/voxels.py
        .. plot:: gallery/mplot3d/voxels_rgb.py
        .. plot:: gallery/mplot3d/voxels_torus.py
        .. plot:: gallery/mplot3d/voxels_numpy_logo.py
        """

        # work out which signature we should be using, and use it to parse
        # the arguments. Name must be voxels for the correct error message
        if len(args) >= 3:
            # underscores indicate position only
            def voxels(__x, __y, __z, filled, **kwargs):
                return (__x, __y, __z), filled, kwargs
        else:
            def voxels(filled, **kwargs):
                return None, filled, kwargs

        xyz, filled, kwargs = voxels(*args, **kwargs)

        # check dimensions
        if filled.ndim != 3:
            raise ValueError("Argument filled must be 3-dimensional")
        size = np.array(filled.shape, dtype=np.intp)

        # check xyz coordinates, which are one larger than the filled shape
        coord_shape = tuple(size + 1)
        if xyz is None:
            x, y, z = np.indices(coord_shape)
        else:
            x, y, z = (np.broadcast_to(c, coord_shape) for c in xyz)

        def _broadcast_color_arg(color, name):
            if np.ndim(color) in (0, 1):
                # single color, like "red" or [1, 0, 0]
                return np.broadcast_to(color, filled.shape + np.shape(color))
            elif np.ndim(color) in (3, 4):
                # 3D array of strings, or 4D array with last axis rgb
                if np.shape(color)[:3] != filled.shape:
                    raise ValueError(
                        "When multidimensional, {} must match the shape of "
                        "filled".format(name))
                return color
            else:
                raise ValueError("Invalid {} argument".format(name))

        # broadcast and default on facecolors
        if facecolors is None:
            facecolors = self._get_patches_for_fill.get_next_color()
        facecolors = _broadcast_color_arg(facecolors, 'facecolors')

        # broadcast but no default on edgecolors
        edgecolors = _broadcast_color_arg(edgecolors, 'edgecolors')

        # scale to the full array, even if the data is only in the center
        self.auto_scale_xyz(x, y, z)

        # points lying on corners of a square
        square = np.array([
            [0, 0, 0],
            [0, 1, 0],
            [1, 1, 0],
            [1, 0, 0]
        ], dtype=np.intp)

        voxel_faces = defaultdict(list)

        def permutation_matrices(n):
            """ Generator of cyclic permutation matices """
            mat = np.eye(n, dtype=np.intp)
            for i in range(n):
                yield mat
                mat = np.roll(mat, 1, axis=0)

        # iterate over each of the YZ, ZX, and XY orientations, finding faces
        # to render
        for permute in permutation_matrices(3):
            # find the set of ranges to iterate over
            pc, qc, rc = permute.T.dot(size)
            pinds = np.arange(pc)
            qinds = np.arange(qc)
            rinds = np.arange(rc)

            square_rot = square.dot(permute.T)

            # iterate within the current plane
            for p in pinds:
                for q in qinds:
                    # iterate perpendicularly to the current plane, handling
                    # boundaries. We only draw faces between a voxel and an
                    # empty space, to avoid drawing internal faces.

                    # draw lower faces
                    p0 = permute.dot([p, q, 0])
                    i0 = tuple(p0)
                    if filled[i0]:
                        voxel_faces[i0].append(p0 + square_rot)

                    # draw middle faces
                    for r1, r2 in zip(rinds[:-1], rinds[1:]):
                        p1 = permute.dot([p, q, r1])
                        p2 = permute.dot([p, q, r2])

                        i1 = tuple(p1)
                        i2 = tuple(p2)

                        if filled[i1] and not filled[i2]:
                            voxel_faces[i1].append(p2 + square_rot)
                        elif not filled[i1] and filled[i2]:
                            voxel_faces[i2].append(p2 + square_rot)

                    # draw upper faces
                    pk = permute.dot([p, q, rc-1])
                    pk2 = permute.dot([p, q, rc])
                    ik = tuple(pk)
                    if filled[ik]:
                        voxel_faces[ik].append(pk2 + square_rot)

        # iterate over the faces, and generate a Poly3DCollection for each
        # voxel
        polygons = {}
        for coord, faces_inds in voxel_faces.items():
            # convert indices into 3D positions
            if xyz is None:
                faces = faces_inds
            else:
                faces = []
                for face_inds in faces_inds:
                    ind = face_inds[:, 0], face_inds[:, 1], face_inds[:, 2]
                    face = np.empty(face_inds.shape)
                    face[:, 0] = x[ind]
                    face[:, 1] = y[ind]
                    face[:, 2] = z[ind]
                    faces.append(face)

            poly = art3d.Poly3DCollection(faces,
                facecolors=facecolors[coord],
                edgecolors=edgecolors[coord],
                **kwargs
            )
            self.add_collection3d(poly)
            polygons[coord] = poly

        return polygons


def get_test_data(delta=0.05):
    '''
    Return a tuple X, Y, Z with a test data set.
    '''
    x = y = np.arange(-3.0, 3.0, delta)
    X, Y = np.meshgrid(x, y)

    Z1 = np.exp(-(X**2 + Y**2) / 2) / (2 * np.pi)
    Z2 = (np.exp(-(((X - 1) / 1.5)**2 + ((Y - 1) / 0.5)**2) / 2) /
          (2 * np.pi * 0.5 * 1.5))
    Z = Z2 - Z1

    X = X * 10
    Y = Y * 10
    Z = Z * 500
    return X, Y, Z


########################################################
# Register Axes3D as a 'projection' object available
# for use just like any other axes
########################################################
proj.projection_registry.register(Axes3D)<|MERGE_RESOLUTION|>--- conflicted
+++ resolved
@@ -1773,8 +1773,7 @@
                           for n in normals])
         mask = ~np.isnan(shade)
 
-<<<<<<< HEAD
-        if len(shade[mask]) > 0:
+        if mask.any():
             # convert dot product to allowed shading fractions
             in_norm = Normalize(-1, 1)
             out_norm = Normalize(0.3, 1).inverse
@@ -1783,11 +1782,7 @@
                 return out_norm(in_norm(x))
 
             shade[~mask] = 0
-=======
-        if mask.any():
-            norm = Normalize(min(shade[mask]), max(shade[mask]))
-            shade[~mask] = min(shade[mask])
->>>>>>> 345607a4
+
             color = mcolors.to_rgba_array(color)
             # shape of color should be (M, 4) (where M is number of faces)
             # shape of shade should be (M,)
