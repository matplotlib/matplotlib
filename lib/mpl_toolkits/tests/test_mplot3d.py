import pytest

from mpl_toolkits.mplot3d import Axes3D, axes3d, proj3d, art3d
import matplotlib as mpl
from matplotlib import cm
from matplotlib import path as mpath
from matplotlib import colors as mcolors
from matplotlib.testing.decorators import image_comparison, check_figures_equal
from matplotlib.cbook.deprecation import MatplotlibDeprecationWarning
from matplotlib.collections import LineCollection, PolyCollection
from matplotlib.patches import Circle
import matplotlib.pyplot as plt
import numpy as np


def test_aspect_equal_error():
    fig = plt.figure()
    ax = fig.add_subplot(111, projection='3d')
    with pytest.raises(NotImplementedError):
        ax.set_aspect('equal')


@image_comparison(['bar3d.png'],
                  remove_text=True, style='default')
def test_bar3d():
    fig = plt.figure()
    ax = fig.add_subplot(111, projection='3d')
    for c, z in zip(['r', 'g', 'b', 'y'], [30, 20, 10, 0]):
        xs = np.arange(20)
        ys = np.arange(20)
        cs = [c] * len(xs)
        cs[0] = 'c'
        ax.bar(xs, ys, zs=z, zdir='y', align='edge', color=cs, alpha=0.8)


@image_comparison(['bar3d_shaded.png'],
                  remove_text=True, style='default')
def test_bar3d_shaded():
    x = np.arange(4)
    y = np.arange(5)
    x2d, y2d = np.meshgrid(x, y)
    x2d, y2d = x2d.ravel(), y2d.ravel()
    z = x2d + y2d

    views = [(-60, 30), (30, 30), (30, -30), (120, -30)]
    fig = plt.figure(figsize=plt.figaspect(1 / len(views)))
    axs = fig.subplots(
        1, len(views),
        subplot_kw=dict(projection='3d')
    )
    for ax, (azim, elev) in zip(axs, views):
        ax.bar3d(x2d, y2d, x2d * 0, 1, 1, z, shade=True)
        ax.view_init(azim=azim, elev=elev)
    fig.canvas.draw()


@image_comparison(['bar3d_notshaded.png'],
                  remove_text=True, style='default')
def test_bar3d_notshaded():
    fig = plt.figure()
    ax = fig.add_subplot(111, projection='3d')
    x = np.arange(4)
    y = np.arange(5)
    x2d, y2d = np.meshgrid(x, y)
    x2d, y2d = x2d.ravel(), y2d.ravel()
    z = x2d + y2d
    ax.bar3d(x2d, y2d, x2d * 0, 1, 1, z, shade=False)
    fig.canvas.draw()


<<<<<<< HEAD
@image_comparison(['contour3d.png'],
                  remove_text=True, style='default')
=======
def test_bar3d_lightsource():
    fig = plt.figure()
    ax = fig.add_subplot(1, 1, 1, projection="3d")

    ls = mcolors.LightSource(azdeg=0, altdeg=90)

    length, width = 3, 4
    area = length * width

    x, y = np.meshgrid(np.arange(length), np.arange(width))
    x = x.ravel()
    y = y.ravel()
    dz = x + y

    color = [cm.coolwarm(i/area) for i in range(area)]

    collection = ax.bar3d(x=x, y=y, z=0,
                          dx=1, dy=1, dz=dz,
                          color=color, shade=True, lightsource=ls)

    # Testing that the custom 90° lightsource produces different shading on
    # the top facecolors compared to the default, and that those colors are
    # precisely the colors from the colormap, due to the illumination parallel
    # to the z-axis.
    np.testing.assert_array_equal(color, collection._facecolors3d[1::6])


@image_comparison(['contour3d.png'], remove_text=True, style='mpl20')
>>>>>>> 37074c56
def test_contour3d():
    fig = plt.figure()
    ax = fig.gca(projection='3d')
    X, Y, Z = axes3d.get_test_data(0.05)
    ax.contour(X, Y, Z, zdir='z', offset=-100, cmap=cm.coolwarm)
    ax.contour(X, Y, Z, zdir='x', offset=-40, cmap=cm.coolwarm)
    ax.contour(X, Y, Z, zdir='y', offset=40, cmap=cm.coolwarm)
    ax.set_xlim(-40, 40)
    ax.set_ylim(-40, 40)
    ax.set_zlim(-100, 100)


@image_comparison(['contourf3d.png'],
                  remove_text=True, style='default')
def test_contourf3d():
    fig = plt.figure()
    ax = fig.gca(projection='3d')
    X, Y, Z = axes3d.get_test_data(0.05)
    ax.contourf(X, Y, Z, zdir='z', offset=-100, cmap=cm.coolwarm)
    ax.contourf(X, Y, Z, zdir='x', offset=-40, cmap=cm.coolwarm)
    ax.contourf(X, Y, Z, zdir='y', offset=40, cmap=cm.coolwarm)
    ax.set_xlim(-40, 40)
    ax.set_ylim(-40, 40)
    ax.set_zlim(-100, 100)


@image_comparison(['contourf3d_fill.png'],
                  remove_text=True, style='default')
def test_contourf3d_fill():
    fig = plt.figure()
    ax = fig.gca(projection='3d')
    X, Y = np.meshgrid(np.arange(-2, 2, 0.25), np.arange(-2, 2, 0.25))
    Z = X.clip(0, 0)
    # This produces holes in the z=0 surface that causes rendering errors if
    # the Poly3DCollection is not aware of path code information (issue #4784)
    Z[::5, ::5] = 0.1
    ax.contourf(X, Y, Z, offset=0, levels=[-0.1, 0], cmap=cm.coolwarm)
    ax.set_xlim(-2, 2)
    ax.set_ylim(-2, 2)
    ax.set_zlim(-1, 1)


@image_comparison(['tricontour.png'],
                  remove_text=True, style='default')
def test_tricontour():
    fig = plt.figure()

    np.random.seed(19680801)
    x = np.random.rand(1000) - 0.5
    y = np.random.rand(1000) - 0.5
    z = -(x**2 + y**2)

    ax = fig.add_subplot(1, 2, 1, projection='3d')
    ax.tricontour(x, y, z)
    ax = fig.add_subplot(1, 2, 2, projection='3d')
    ax.tricontourf(x, y, z)


@image_comparison(['lines3d.png'],
                  remove_text=True, style='default')
def test_lines3d():
    fig = plt.figure()
    ax = fig.gca(projection='3d')
    theta = np.linspace(-4 * np.pi, 4 * np.pi, 100)
    z = np.linspace(-2, 2, 100)
    r = z ** 2 + 1
    x = r * np.sin(theta)
    y = r * np.cos(theta)
    ax.plot(x, y, z)


<<<<<<< HEAD
@image_comparison(['mixedsubplot.png'],
                  remove_text=True, style='default')
=======
@check_figures_equal(extensions=["png"])
def test_plot_scalar(fig_test, fig_ref):
    ax1 = fig_test.gca(projection='3d')
    ax1.plot([1], [1], "o")
    ax2 = fig_ref.gca(projection='3d')
    ax2.plot(1, 1, "o")


@image_comparison(['mixedsubplot.png'], remove_text=True)
>>>>>>> 37074c56
def test_mixedsubplots():
    def f(t):
        return np.cos(2*np.pi*t) * np.exp(-t)

    t1 = np.arange(0.0, 5.0, 0.1)
    t2 = np.arange(0.0, 5.0, 0.02)

    fig = plt.figure(figsize=plt.figaspect(2.))
    ax = fig.add_subplot(2, 1, 1)
    ax.plot(t1, f(t1), 'bo', t2, f(t2), 'k--', markerfacecolor='green')
    ax.grid(True)

    ax = fig.add_subplot(2, 1, 2, projection='3d')
    X, Y = np.meshgrid(np.arange(-5, 5, 0.25), np.arange(-5, 5, 0.25))
    R = np.hypot(X, Y)
    Z = np.sin(R)

    ax.plot_surface(X, Y, Z, rcount=40, ccount=40,
                    linewidth=0, antialiased=False)

    ax.set_zlim3d(-1, 1)


@check_figures_equal(extensions=['png'])
def test_tight_layout_text(fig_test, fig_ref):
    # text is currently ignored in tight layout. So the order of text() and
    # tight_layout() calls should not influence the result.
    ax1 = fig_test.gca(projection='3d')
    ax1.text(.5, .5, .5, s='some string')
    fig_test.tight_layout()

    ax2 = fig_ref.gca(projection='3d')
    fig_ref.tight_layout()
    ax2.text(.5, .5, .5, s='some string')


@image_comparison(['scatter3d.png'],
                  remove_text=True, style='default')
def test_scatter3d():
    fig = plt.figure()
    ax = fig.add_subplot(111, projection='3d')
    ax.scatter(np.arange(10), np.arange(10), np.arange(10),
               c='r', marker='o')
    ax.scatter(np.arange(10, 20), np.arange(10, 20), np.arange(10, 20),
               c='b', marker='^')


@image_comparison(['scatter3d_color.png'],
                  remove_text=True, style='default')
def test_scatter3d_color():
    fig = plt.figure()
    ax = fig.add_subplot(111, projection='3d')
    ax.scatter(np.arange(10), np.arange(10), np.arange(10),
               color='r', marker='o')
    ax.scatter(np.arange(10, 20), np.arange(10, 20), np.arange(10, 20),
               color='b', marker='s')


@image_comparison(['plot_3d_from_2d.png'],
                  remove_text=True, style='default', tol=0.01)
def test_plot_3d_from_2d():
    fig = plt.figure()
    ax = fig.add_subplot(111, projection='3d')
    xs = np.arange(0, 5)
    ys = np.arange(5, 10)
    ax.plot(xs, ys, zs=0, zdir='x')
    ax.plot(xs, ys, zs=0, zdir='y')


@image_comparison(['surface3d.png'],
                  remove_text=True, style='default')
def test_surface3d():
    fig = plt.figure()
    ax = fig.gca(projection='3d')
    X = np.arange(-5, 5, 0.25)
    Y = np.arange(-5, 5, 0.25)
    X, Y = np.meshgrid(X, Y)
    R = np.hypot(X, Y)
    Z = np.sin(R)
    surf = ax.plot_surface(X, Y, Z, rcount=40, ccount=40, cmap=cm.coolwarm,
                           lw=0, antialiased=False)
    ax.set_zlim(-1.01, 1.01)
    fig.colorbar(surf, shrink=0.5, aspect=5)


@image_comparison(['surface3d_shaded.png'],
                  remove_text=True, style='default')
def test_surface3d_shaded():
    fig = plt.figure()
    ax = fig.gca(projection='3d')
    X = np.arange(-5, 5, 0.25)
    Y = np.arange(-5, 5, 0.25)
    X, Y = np.meshgrid(X, Y)
    R = np.sqrt(X ** 2 + Y ** 2)
    Z = np.sin(R)
    ax.plot_surface(X, Y, Z, rstride=5, cstride=5,
                    color=[0.25, 1, 0.25], lw=1, antialiased=False)
    ax.set_zlim(-1.01, 1.01)


@image_comparison(['text3d.png'], style='default')
def test_text3d():
    fig = plt.figure()
    ax = fig.gca(projection='3d')

    zdirs = (None, 'x', 'y', 'z', (1, 1, 0), (1, 1, 1))
    xs = (2, 6, 4, 9, 7, 2)
    ys = (6, 4, 8, 7, 2, 2)
    zs = (4, 2, 5, 6, 1, 7)

    for zdir, x, y, z in zip(zdirs, xs, ys, zs):
        label = '(%d, %d, %d), dir=%s' % (x, y, z, zdir)
        ax.text(x, y, z, label, zdir)

    ax.text(1, 1, 1, "red", color='red')
    ax.text2D(0.05, 0.95, "2D Text", transform=ax.transAxes)
    ax.set_xlim3d(0, 10)
    ax.set_ylim3d(0, 10)
    ax.set_zlim3d(0, 10)
    ax.set_xlabel('X axis')
    ax.set_ylabel('Y axis')
    ax.set_zlabel('Z axis')


@image_comparison(['trisurf3d.png'],
                  remove_text=True, tol=0.03, style='default')
def test_trisurf3d():
    n_angles = 36
    n_radii = 8
    radii = np.linspace(0.125, 1.0, n_radii)
    angles = np.linspace(0, 2*np.pi, n_angles, endpoint=False)
    angles = np.repeat(angles[..., np.newaxis], n_radii, axis=1)
    angles[:, 1::2] += np.pi/n_angles

    x = np.append(0, (radii*np.cos(angles)).flatten())
    y = np.append(0, (radii*np.sin(angles)).flatten())
    z = np.sin(-x*y)

    fig = plt.figure()
    ax = fig.gca(projection='3d')
    ax.plot_trisurf(x, y, z, cmap=cm.jet, linewidth=0.2)


@image_comparison(['trisurf3d_shaded.png'],
    remove_text=True, tol=0.03, style='default')
def test_trisurf3d_shaded():
    n_angles = 36
    n_radii = 8
    radii = np.linspace(0.125, 1.0, n_radii)
    angles = np.linspace(0, 2*np.pi, n_angles, endpoint=False)
    angles = np.repeat(angles[..., np.newaxis], n_radii, axis=1)
    angles[:, 1::2] += np.pi/n_angles

    x = np.append(0, (radii*np.cos(angles)).flatten())
    y = np.append(0, (radii*np.sin(angles)).flatten())
    z = np.sin(-x*y)

    fig = plt.figure()
    ax = fig.gca(projection='3d')
    ax.plot_trisurf(x, y, z, color=[1, 0.5, 0], linewidth=0.2)


@image_comparison(['wireframe3d.png'],
                  remove_text=True, style='default')
def test_wireframe3d():
    fig = plt.figure()
    ax = fig.add_subplot(111, projection='3d')
    X, Y, Z = axes3d.get_test_data(0.05)
    ax.plot_wireframe(X, Y, Z, rcount=13, ccount=13)


@image_comparison(['wireframe3dzerocstride.png'],
                  remove_text=True, style='default')
def test_wireframe3dzerocstride():
    fig = plt.figure()
    ax = fig.add_subplot(111, projection='3d')
    X, Y, Z = axes3d.get_test_data(0.05)
    ax.plot_wireframe(X, Y, Z, rcount=13, ccount=0)


@image_comparison(['wireframe3dzerorstride.png'],
                  remove_text=True, style='default')
def test_wireframe3dzerorstride():
    fig = plt.figure()
    ax = fig.add_subplot(111, projection='3d')
    X, Y, Z = axes3d.get_test_data(0.05)
    ax.plot_wireframe(X, Y, Z, rstride=0, cstride=10)


def test_wireframe3dzerostrideraises():
    fig = plt.figure()
    ax = fig.add_subplot(111, projection='3d')
    X, Y, Z = axes3d.get_test_data(0.05)
    with pytest.raises(ValueError):
        ax.plot_wireframe(X, Y, Z, rstride=0, cstride=0)


def test_mixedsamplesraises():
    fig = plt.figure()
    ax = fig.add_subplot(111, projection='3d')
    X, Y, Z = axes3d.get_test_data(0.05)
    with pytest.raises(ValueError):
        ax.plot_wireframe(X, Y, Z, rstride=10, ccount=50)
    with pytest.raises(ValueError):
        ax.plot_surface(X, Y, Z, cstride=50, rcount=10)


@image_comparison(['quiver3d.png'],
                  remove_text=True, style='default')
def test_quiver3d():
    fig = plt.figure()
    ax = fig.gca(projection='3d')

    x, y, z = np.ogrid[-1:0.8:10j, -1:0.8:10j, -1:0.6:3j]

    u = np.sin(np.pi * x) * np.cos(np.pi * y) * np.cos(np.pi * z)
    v = -np.cos(np.pi * x) * np.sin(np.pi * y) * np.cos(np.pi * z)
    w = (np.sqrt(2.0 / 3.0) * np.cos(np.pi * x) * np.cos(np.pi * y) *
            np.sin(np.pi * z))

    ax.quiver(x, y, z, u, v, w, length=0.1, pivot='tip', normalize=True)


@image_comparison(['quiver3d_empty.png'],
                  remove_text=True, style='default')
def test_quiver3d_empty():
    fig = plt.figure()
    ax = fig.gca(projection='3d')

    x, y, z = np.ogrid[-1:0.8:0j, -1:0.8:0j, -1:0.6:0j]

    u = np.sin(np.pi * x) * np.cos(np.pi * y) * np.cos(np.pi * z)
    v = -np.cos(np.pi * x) * np.sin(np.pi * y) * np.cos(np.pi * z)
    w = (np.sqrt(2.0 / 3.0) * np.cos(np.pi * x) * np.cos(np.pi * y) *
            np.sin(np.pi * z))

    ax.quiver(x, y, z, u, v, w, length=0.1, pivot='tip', normalize=True)


@image_comparison(['quiver3d_masked.png'],
                  remove_text=True, style='default')
def test_quiver3d_masked():
    fig = plt.figure()
    ax = fig.gca(projection='3d')

    # Using mgrid here instead of ogrid because masked_where doesn't
    # seem to like broadcasting very much...
    x, y, z = np.mgrid[-1:0.8:10j, -1:0.8:10j, -1:0.6:3j]

    u = np.sin(np.pi * x) * np.cos(np.pi * y) * np.cos(np.pi * z)
    v = -np.cos(np.pi * x) * np.sin(np.pi * y) * np.cos(np.pi * z)
    w = (np.sqrt(2.0 / 3.0) * np.cos(np.pi * x) * np.cos(np.pi * y) *
            np.sin(np.pi * z))
    u = np.ma.masked_where((-0.4 < x) & (x < 0.1), u, copy=False)
    v = np.ma.masked_where((0.1 < y) & (y < 0.7), v, copy=False)

    ax.quiver(x, y, z, u, v, w, length=0.1, pivot='tip', normalize=True)


@image_comparison(['quiver3d_pivot_middle.png'],
                  remove_text=True, style='default')
def test_quiver3d_pivot_middle():
    fig = plt.figure()
    ax = fig.gca(projection='3d')

    x, y, z = np.ogrid[-1:0.8:10j, -1:0.8:10j, -1:0.6:3j]

    u = np.sin(np.pi * x) * np.cos(np.pi * y) * np.cos(np.pi * z)
    v = -np.cos(np.pi * x) * np.sin(np.pi * y) * np.cos(np.pi * z)
    w = (np.sqrt(2.0 / 3.0) * np.cos(np.pi * x) * np.cos(np.pi * y) *
            np.sin(np.pi * z))

    ax.quiver(x, y, z, u, v, w, length=0.1, pivot='middle', normalize=True)


@image_comparison(['quiver3d_pivot_tail.png'],
                  remove_text=True, style='default')
def test_quiver3d_pivot_tail():
    fig = plt.figure()
    ax = fig.gca(projection='3d')

    x, y, z = np.ogrid[-1:0.8:10j, -1:0.8:10j, -1:0.6:3j]

    u = np.sin(np.pi * x) * np.cos(np.pi * y) * np.cos(np.pi * z)
    v = -np.cos(np.pi * x) * np.sin(np.pi * y) * np.cos(np.pi * z)
    w = (np.sqrt(2.0 / 3.0) * np.cos(np.pi * x) * np.cos(np.pi * y) *
            np.sin(np.pi * z))

    ax.quiver(x, y, z, u, v, w, length=0.1, pivot='tail', normalize=True)


@image_comparison(['poly3dcollection_closed.png'],
                  remove_text=True, style='default')
def test_poly3dcollection_closed():
    fig = plt.figure()
    ax = fig.gca(projection='3d')

    poly1 = np.array([[0, 0, 1], [0, 1, 1], [0, 0, 0]], float)
    poly2 = np.array([[0, 1, 1], [1, 1, 1], [1, 1, 0]], float)
    c1 = art3d.Poly3DCollection([poly1], linewidths=3, edgecolor='k',
                                facecolor=(0.5, 0.5, 1, 0.5), closed=True)
    c2 = art3d.Poly3DCollection([poly2], linewidths=3, edgecolor='k',
                                facecolor=(1, 0.5, 0.5, 0.5), closed=False)
    ax.add_collection3d(c1)
    ax.add_collection3d(c2)


def test_poly_collection_2d_to_3d_empty():
    poly = PolyCollection([])
    art3d.poly_collection_2d_to_3d(poly)
    assert isinstance(poly, art3d.Poly3DCollection)
    assert poly.get_paths() == []


@image_comparison(['poly3dcollection_alpha.png'],
                  remove_text=True, style='default')
def test_poly3dcollection_alpha():
    fig = plt.figure()
    ax = fig.gca(projection='3d')

    poly1 = np.array([[0, 0, 1], [0, 1, 1], [0, 0, 0]], float)
    poly2 = np.array([[0, 1, 1], [1, 1, 1], [1, 1, 0]], float)
    c1 = art3d.Poly3DCollection([poly1], linewidths=3, edgecolor='k',
                                facecolor=(0.5, 0.5, 1), closed=True)
    c1.set_alpha(0.5)
    c2 = art3d.Poly3DCollection([poly2], linewidths=3, edgecolor='k',
                                facecolor=(1, 0.5, 0.5), closed=False)
    c2.set_alpha(0.5)
    ax.add_collection3d(c1)
    ax.add_collection3d(c2)


@image_comparison(['axes3d_labelpad.png'], style='default')
def test_axes3d_labelpad():
    fig = plt.figure()
    ax = Axes3D(fig)
    # labelpad respects rcParams
    assert ax.xaxis.labelpad == mpl.rcParams['axes.labelpad']
    # labelpad can be set in set_label
    ax.set_xlabel('X LABEL', labelpad=10)
    assert ax.xaxis.labelpad == 10
    ax.set_ylabel('Y LABEL')
    ax.set_zlabel('Z LABEL')
    # or manually
    ax.yaxis.labelpad = 20
    ax.zaxis.labelpad = -40

    # Tick labels also respect tick.pad (also from rcParams)
    for i, tick in enumerate(ax.yaxis.get_major_ticks()):
        tick.set_pad(tick.get_pad() - i * 5)


@image_comparison(['axes3d_cla.png'], style='default')
def test_axes3d_cla():
    # fixed in pull request 4553
    fig = plt.figure()
    ax = fig.add_subplot(1, 1, 1, projection='3d')
    ax.set_axis_off()
    ax.cla()  # make sure the axis displayed is 3D (not 2D)


@image_comparison(['axes3d_rotated.png'])
def test_axes3d_rotated():
    fig = plt.figure()
    ax = fig.add_subplot(1, 1, 1, projection='3d')
    ax.view_init(90, 45)  # look down, rotated. Should be square


def test_plotsurface_1d_raises():
    x = np.linspace(0.5, 10, num=100)
    y = np.linspace(0.5, 10, num=100)
    X, Y = np.meshgrid(x, y)
    z = np.random.randn(100)

    fig = plt.figure(figsize=(14, 6))
    ax = fig.add_subplot(1, 2, 1, projection='3d')
    with pytest.raises(ValueError):
        ax.plot_surface(X, Y, z)


def _test_proj_make_M():
    # eye point
    E = np.array([1000, -1000, 2000])
    R = np.array([100, 100, 100])
    V = np.array([0, 0, 1])
    viewM = proj3d.view_transformation(E, R, V)
    perspM = proj3d.persp_transformation(100, -100)
    M = np.dot(perspM, viewM)
    return M


def test_proj_transform():
    M = _test_proj_make_M()

    xs = np.array([0, 1, 1, 0, 0, 0, 1, 1, 0, 0]) * 300.0
    ys = np.array([0, 0, 1, 1, 0, 0, 0, 1, 1, 0]) * 300.0
    zs = np.array([0, 0, 0, 0, 0, 1, 1, 1, 1, 1]) * 300.0

    txs, tys, tzs = proj3d.proj_transform(xs, ys, zs, M)
    ixs, iys, izs = proj3d.inv_transform(txs, tys, tzs, M)

    np.testing.assert_almost_equal(ixs, xs)
    np.testing.assert_almost_equal(iys, ys)
    np.testing.assert_almost_equal(izs, zs)


def _test_proj_draw_axes(M, s=1, *args, **kwargs):
    xs = [0, s, 0, 0]
    ys = [0, 0, s, 0]
    zs = [0, 0, 0, s]
    txs, tys, tzs = proj3d.proj_transform(xs, ys, zs, M)
    o, ax, ay, az = zip(txs, tys)
    lines = [(o, ax), (o, ay), (o, az)]

    fig, ax = plt.subplots(*args, **kwargs)
    linec = LineCollection(lines)
    ax.add_collection(linec)
    for x, y, t in zip(txs, tys, ['o', 'x', 'y', 'z']):
        ax.text(x, y, t)

    return fig, ax


@image_comparison(['proj3d_axes_cube.png'],
                  remove_text=True, style='default')
def test_proj_axes_cube():
    M = _test_proj_make_M()

    ts = '0 1 2 3 0 4 5 6 7 4'.split()
    xs = np.array([0, 1, 1, 0, 0, 0, 1, 1, 0, 0]) * 300.0
    ys = np.array([0, 0, 1, 1, 0, 0, 0, 1, 1, 0]) * 300.0
    zs = np.array([0, 0, 0, 0, 0, 1, 1, 1, 1, 1]) * 300.0

    txs, tys, tzs = proj3d.proj_transform(xs, ys, zs, M)

    fig, ax = _test_proj_draw_axes(M, s=400)

    ax.scatter(txs, tys, c=tzs)
    ax.plot(txs, tys, c='r')
    for x, y, t in zip(txs, tys, ts):
        ax.text(x, y, t)

    ax.set_xlim(-0.2, 0.2)
    ax.set_ylim(-0.2, 0.2)


@image_comparison(['proj3d_axes_cube_ortho.png'],
                  remove_text=True, style='default')
def test_proj_axes_cube_ortho():
    E = np.array([200, 100, 100])
    R = np.array([0, 0, 0])
    V = np.array([0, 0, 1])
    viewM = proj3d.view_transformation(E, R, V)
    orthoM = proj3d.ortho_transformation(-1, 1)
    M = np.dot(orthoM, viewM)

    ts = '0 1 2 3 0 4 5 6 7 4'.split()
    xs = np.array([0, 1, 1, 0, 0, 0, 1, 1, 0, 0]) * 100
    ys = np.array([0, 0, 1, 1, 0, 0, 0, 1, 1, 0]) * 100
    zs = np.array([0, 0, 0, 0, 0, 1, 1, 1, 1, 1]) * 100

    txs, tys, tzs = proj3d.proj_transform(xs, ys, zs, M)

    fig, ax = _test_proj_draw_axes(M, s=150)

    ax.scatter(txs, tys, s=300-tzs)
    ax.plot(txs, tys, c='r')
    for x, y, t in zip(txs, tys, ts):
        ax.text(x, y, t)

    ax.set_xlim(-200, 200)
    ax.set_ylim(-200, 200)


def test_rot():
    V = [1, 0, 0, 1]
    rotated_V = proj3d.rot_x(V, np.pi / 6)
    np.testing.assert_allclose(rotated_V, [1, 0, 0, 1])

    V = [0, 1, 0, 1]
    rotated_V = proj3d.rot_x(V, np.pi / 6)
    np.testing.assert_allclose(rotated_V, [0, np.sqrt(3) / 2, 0.5, 1])


def test_world():
    xmin, xmax = 100, 120
    ymin, ymax = -100, 100
    zmin, zmax = 0.1, 0.2
    M = proj3d.world_transformation(xmin, xmax, ymin, ymax, zmin, zmax)
    np.testing.assert_allclose(M,
                               [[5e-2, 0, 0, -5],
                                [0, 5e-3, 0, 5e-1],
                                [0, 0, 1e1, -1],
                                [0, 0, 0, 1]])


@image_comparison(['proj3d_lines_dists.png'],
                  remove_text=True, style='default')
def test_lines_dists():
    fig, ax = plt.subplots(figsize=(4, 6), subplot_kw=dict(aspect='equal'))

    xs = (0, 30)
    ys = (20, 150)
    ax.plot(xs, ys)
    p0, p1 = zip(xs, ys)

    xs = (0, 0, 20, 30)
    ys = (100, 150, 30, 200)
    ax.scatter(xs, ys)

    dist = proj3d._line2d_seg_dist(p0, p1, (xs[0], ys[0]))
    dist = proj3d._line2d_seg_dist(p0, p1, np.array((xs, ys)))
    for x, y, d in zip(xs, ys, dist):
        c = Circle((x, y), d, fill=0)
        ax.add_patch(c)

    ax.set_xlim(-50, 150)
    ax.set_ylim(0, 300)


def test_autoscale():
    fig, ax = plt.subplots(subplot_kw={"projection": "3d"})
    ax.margins(x=0, y=.1, z=.2)
    ax.plot([0, 1], [0, 1], [0, 1])
    assert ax.get_w_lims() == (0, 1, -.1, 1.1, -.2, 1.2)
    ax.autoscale(False)
    ax.set_autoscalez_on(True)
    ax.plot([0, 2], [0, 2], [0, 2])
    assert ax.get_w_lims() == (0, 1, -.1, 1.1, -.4, 2.4)


@image_comparison(['axes3d_ortho.png'], style='default')
def test_axes3d_ortho():
    fig = plt.figure()
    ax = fig.gca(projection='3d')
    ax.set_proj_type('ortho')


@pytest.mark.parametrize('value', [np.inf, np.nan])
@pytest.mark.parametrize(('setter', 'side'), [
    ('set_xlim3d', 'left'),
    ('set_xlim3d', 'right'),
    ('set_ylim3d', 'bottom'),
    ('set_ylim3d', 'top'),
    ('set_zlim3d', 'bottom'),
    ('set_zlim3d', 'top'),
])
def test_invalid_axes_limits(setter, side, value):
    limit = {side: value}
    fig = plt.figure()
    obj = fig.add_subplot(111, projection='3d')
    with pytest.raises(ValueError):
        getattr(obj, setter)(**limit)


class TestVoxels:
    @image_comparison(['voxels-simple.png'],
                      remove_text=True, style='default')
    def test_simple(self):
        fig, ax = plt.subplots(subplot_kw={"projection": "3d"})

        x, y, z = np.indices((5, 4, 3))
        voxels = (x == y) | (y == z)
        ax.voxels(voxels)

    @image_comparison(['voxels-edge-style.png'],
                      remove_text=True, style='default')
    def test_edge_style(self):
        fig, ax = plt.subplots(subplot_kw={"projection": "3d"})

        x, y, z = np.indices((5, 5, 4))
        voxels = ((x - 2)**2 + (y - 2)**2 + (z-1.5)**2) < 2.2**2
        v = ax.voxels(voxels, linewidths=3, edgecolor='C1')

        # change the edge color of one voxel
        v[max(v.keys())].set_edgecolor('C2')

    @image_comparison(['voxels-named-colors.png'],
                      remove_text=True, style='default')
    def test_named_colors(self):
        """Test with colors set to a 3d object array of strings."""
        fig, ax = plt.subplots(subplot_kw={"projection": "3d"})

        x, y, z = np.indices((10, 10, 10))
        voxels = (x == y) | (y == z)
        voxels = voxels & ~(x * y * z < 1)
        colors = np.full((10, 10, 10), 'C0', dtype=np.object_)
        colors[(x < 5) & (y < 5)] = '0.25'
        colors[(x + z) < 10] = 'cyan'
        ax.voxels(voxels, facecolors=colors)

    @image_comparison(['voxels-rgb-data.png'],
                      remove_text=True, style='default')
    def test_rgb_data(self):
        """Test with colors set to a 4d float array of rgb data."""
        fig, ax = plt.subplots(subplot_kw={"projection": "3d"})

        x, y, z = np.indices((10, 10, 10))
        voxels = (x == y) | (y == z)
        colors = np.zeros((10, 10, 10, 3))
        colors[..., 0] = x / 9
        colors[..., 1] = y / 9
        colors[..., 2] = z / 9
        ax.voxels(voxels, facecolors=colors)

    @image_comparison(['voxels-alpha.png'],
                      remove_text=True, style='default')
    def test_alpha(self):
        fig, ax = plt.subplots(subplot_kw={"projection": "3d"})

        x, y, z = np.indices((10, 10, 10))
        v1 = x == y
        v2 = np.abs(x - y) < 2
        voxels = v1 | v2
        colors = np.zeros((10, 10, 10, 4))
        colors[v2] = [1, 0, 0, 0.5]
        colors[v1] = [0, 1, 0, 0.5]
        v = ax.voxels(voxels, facecolors=colors)

        assert type(v) is dict
        for coord, poly in v.items():
            assert voxels[coord], "faces returned for absent voxel"
            assert isinstance(poly, art3d.Poly3DCollection)

    @image_comparison(['voxels-xyz.png'], tol=0.01, style='default')
    def test_xyz(self):
        fig, ax = plt.subplots(subplot_kw={"projection": "3d"})

        def midpoints(x):
            sl = ()
            for i in range(x.ndim):
                x = (x[sl + np.index_exp[:-1]] +
                     x[sl + np.index_exp[1:]]) / 2.0
                sl += np.index_exp[:]
            return x

        # prepare some coordinates, and attach rgb values to each
        r, g, b = np.indices((17, 17, 17)) / 16.0
        rc = midpoints(r)
        gc = midpoints(g)
        bc = midpoints(b)

        # define a sphere about [0.5, 0.5, 0.5]
        sphere = (rc - 0.5)**2 + (gc - 0.5)**2 + (bc - 0.5)**2 < 0.5**2

        # combine the color components
        colors = np.zeros(sphere.shape + (3,))
        colors[..., 0] = rc
        colors[..., 1] = gc
        colors[..., 2] = bc

        # and plot everything
        ax.voxels(r, g, b, sphere,
                  facecolors=colors,
                  edgecolors=np.clip(2*colors - 0.5, 0, 1),  # brighter
                  linewidth=0.5)

    def test_calling_conventions(self):
        x, y, z = np.indices((3, 4, 5))
        filled = np.ones((2, 3, 4))

        fig, ax = plt.subplots(subplot_kw={"projection": "3d"})

        # all the valid calling conventions
        for kw in (dict(), dict(edgecolor='k')):
            ax.voxels(filled, **kw)
            ax.voxels(filled=filled, **kw)
            ax.voxels(x, y, z, filled, **kw)
            ax.voxels(x, y, z, filled=filled, **kw)

        # duplicate argument
        with pytest.raises(TypeError) as exc:
            ax.voxels(x, y, z, filled, filled=filled)
        exc.match(".*voxels.*")
        # missing arguments
        with pytest.raises(TypeError) as exc:
            ax.voxels(x, y)
        exc.match(".*voxels.*")
        # x, y, z are positional only - this passes them on as attributes of
        # Poly3DCollection
        with pytest.raises(AttributeError):
            ax.voxels(filled=filled, x=x, y=y, z=z)


def test_line3d_set_get_data_3d():
    x, y, z = [0, 1], [2, 3], [4, 5]
    x2, y2, z2 = [6, 7], [8, 9], [10, 11]
    fig = plt.figure()
    ax = fig.add_subplot(111, projection='3d')
    lines = ax.plot(x, y, z)
    line = lines[0]
    np.testing.assert_array_equal((x, y, z), line.get_data_3d())
    line.set_data_3d(x2, y2, z2)
    np.testing.assert_array_equal((x2, y2, z2), line.get_data_3d())


@check_figures_equal(extensions=["png"])
def test_inverted(fig_test, fig_ref):
    # Plot then invert.
    ax = fig_test.add_subplot(projection="3d")
    ax.plot([1, 1, 10, 10], [1, 10, 10, 10], [1, 1, 1, 10])
    ax.invert_yaxis()
    # Invert then plot.
    ax = fig_ref.add_subplot(projection="3d")
    ax.invert_yaxis()
    ax.plot([1, 1, 10, 10], [1, 10, 10, 10], [1, 1, 1, 10])


def test_inverted_cla():
    # GitHub PR #5450. Setting autoscale should reset
    # axes to be non-inverted.
    fig, ax = plt.subplots(subplot_kw={"projection": "3d"})
    # 1. test that a new axis is not inverted per default
    assert not ax.xaxis_inverted()
    assert not ax.yaxis_inverted()
    assert not ax.zaxis_inverted()
    ax.set_xlim(1, 0)
    ax.set_ylim(1, 0)
    ax.set_zlim(1, 0)
    assert ax.xaxis_inverted()
    assert ax.yaxis_inverted()
    assert ax.zaxis_inverted()
    ax.cla()
    assert not ax.xaxis_inverted()
    assert not ax.yaxis_inverted()
    assert not ax.zaxis_inverted()


def test_art3d_deprecated():

    with pytest.warns(MatplotlibDeprecationWarning):
        art3d.norm_angle(0.0)

    with pytest.warns(MatplotlibDeprecationWarning):
        art3d.norm_text_angle(0.0)

    path = mpath.Path(np.empty((0, 2)))

    with pytest.warns(MatplotlibDeprecationWarning):
        art3d.path_to_3d_segment(path)

    with pytest.warns(MatplotlibDeprecationWarning):
        art3d.paths_to_3d_segments([path])

    with pytest.warns(MatplotlibDeprecationWarning):
        art3d.path_to_3d_segment_with_codes(path)

    with pytest.warns(MatplotlibDeprecationWarning):
        art3d.paths_to_3d_segments_with_codes([path])

    with pytest.warns(MatplotlibDeprecationWarning):
        art3d.get_colors([], 1)

    with pytest.warns(MatplotlibDeprecationWarning):
        art3d.zalpha([], [])


def test_proj3d_deprecated():
    with pytest.warns(MatplotlibDeprecationWarning):
        proj3d.line2d([0, 1], [0, 1])

    with pytest.warns(MatplotlibDeprecationWarning):
        proj3d.line2d_dist([0, 1, 3], [0, 1])

    with pytest.warns(MatplotlibDeprecationWarning):
        proj3d.mod([1, 1, 1])

    vec = np.arange(4)
    M = np.ones((4, 4))

    with pytest.warns(MatplotlibDeprecationWarning):
        proj3d.proj_transform_vec(vec, M)

    with pytest.warns(MatplotlibDeprecationWarning):
        proj3d.proj_transform_vec_clip(vec, M)

    with pytest.warns(MatplotlibDeprecationWarning):
        proj3d.vec_pad_ones(np.ones(3), np.ones(3), np.ones(3))

    with pytest.warns(MatplotlibDeprecationWarning):
        proj3d.proj_trans_clip_points(np.ones((4, 3)), M)


def test_ax3d_tickcolour():
    fig = plt.figure()
    ax = Axes3D(fig)

    ax.tick_params(axis='x', colors='red')
    ax.tick_params(axis='y', colors='red')
    ax.tick_params(axis='z', colors='red')
    fig.canvas.draw()

    for tick in ax.xaxis.get_major_ticks():
        assert tick.tick1line._color == 'red'
    for tick in ax.yaxis.get_major_ticks():
        assert tick.tick1line._color == 'red'
    for tick in ax.zaxis.get_major_ticks():
        assert tick.tick1line._color == 'red'


@check_figures_equal(extensions=["png"])
def test_ticklabel_format(fig_test, fig_ref):
    axs = fig_test.subplots(4, 5, subplot_kw={"projection": "3d"})
    for ax in axs.flat:
        ax.set_xlim(1e7, 1e7 + 10)
    for row, name in zip(axs, ["x", "y", "z", "both"]):
        row[0].ticklabel_format(
            axis=name, style="plain")
        row[1].ticklabel_format(
            axis=name, scilimits=(-2, 2))
        row[2].ticklabel_format(
            axis=name, useOffset=not mpl.rcParams["axes.formatter.useoffset"])
        row[3].ticklabel_format(
            axis=name, useLocale=not mpl.rcParams["axes.formatter.use_locale"])
        row[4].ticklabel_format(
            axis=name,
            useMathText=not mpl.rcParams["axes.formatter.use_mathtext"])

    def get_formatters(ax, names):
        return [getattr(ax, name).get_major_formatter() for name in names]

    axs = fig_ref.subplots(4, 5, subplot_kw={"projection": "3d"})
    for ax in axs.flat:
        ax.set_xlim(1e7, 1e7 + 10)
    for row, names in zip(
            axs, [["xaxis"], ["yaxis"], ["zaxis"], ["xaxis", "yaxis", "zaxis"]]
    ):
        for fmt in get_formatters(row[0], names):
            fmt.set_scientific(False)
        for fmt in get_formatters(row[1], names):
            fmt.set_powerlimits((-2, 2))
        for fmt in get_formatters(row[2], names):
            fmt.set_useOffset(not mpl.rcParams["axes.formatter.useoffset"])
        for fmt in get_formatters(row[3], names):
            fmt.set_useLocale(not mpl.rcParams["axes.formatter.use_locale"])
        for fmt in get_formatters(row[4], names):
            fmt.set_useMathText(
                not mpl.rcParams["axes.formatter.use_mathtext"])


@check_figures_equal(extensions=["png"])
def test_quiver3D_smoke(fig_test, fig_ref):
    pivot = "middle"
    # Make the grid
    x, y, z = np.meshgrid(
        np.arange(-0.8, 1, 0.2),
        np.arange(-0.8, 1, 0.2),
        np.arange(-0.8, 1, 0.8)
    )
    u = v = w = np.ones_like(x)

    for fig, length in zip((fig_ref, fig_test), (1, 1.0)):
        ax = fig.gca(projection="3d")
        ax.quiver(x, y, z, u, v, w, length=length, pivot=pivot)<|MERGE_RESOLUTION|>--- conflicted
+++ resolved
@@ -67,11 +67,7 @@
     ax.bar3d(x2d, y2d, x2d * 0, 1, 1, z, shade=False)
     fig.canvas.draw()
 
-
-<<<<<<< HEAD
-@image_comparison(['contour3d.png'],
-                  remove_text=True, style='default')
-=======
+    
 def test_bar3d_lightsource():
     fig = plt.figure()
     ax = fig.add_subplot(1, 1, 1, projection="3d")
@@ -99,8 +95,8 @@
     np.testing.assert_array_equal(color, collection._facecolors3d[1::6])
 
 
-@image_comparison(['contour3d.png'], remove_text=True, style='mpl20')
->>>>>>> 37074c56
+@image_comparison(['contour3d.png'],
+                  remove_text=True, style='default')
 def test_contour3d():
     fig = plt.figure()
     ax = fig.gca(projection='3d')
@@ -172,10 +168,6 @@
     ax.plot(x, y, z)
 
 
-<<<<<<< HEAD
-@image_comparison(['mixedsubplot.png'],
-                  remove_text=True, style='default')
-=======
 @check_figures_equal(extensions=["png"])
 def test_plot_scalar(fig_test, fig_ref):
     ax1 = fig_test.gca(projection='3d')
@@ -184,8 +176,8 @@
     ax2.plot(1, 1, "o")
 
 
-@image_comparison(['mixedsubplot.png'], remove_text=True)
->>>>>>> 37074c56
+@image_comparison(['mixedsubplot.png'],
+                  remove_text=True, style='default')
 def test_mixedsubplots():
     def f(t):
         return np.cos(2*np.pi*t) * np.exp(-t)
