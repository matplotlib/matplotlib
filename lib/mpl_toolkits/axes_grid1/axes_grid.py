--- conflicted
+++ resolved
@@ -394,16 +394,12 @@
 
     def set_axes_pad(self, axes_pad):
         "set axes_pad"
-<<<<<<< HEAD
-        self._init_axes_pad(axes_pad)
-=======
         axes_pad = _extend_axes_pad(axes_pad)
         self._axes_pad = axes_pad
 
         # These two lines actually differ from ones in _init_axes_pad
         self._horiz_pad_size.fixed_size = axes_pad[0]
         self._vert_pad_size.fixed_size = axes_pad[1]
->>>>>>> 6fb86073
 
     def get_axes_pad(self):
         """
