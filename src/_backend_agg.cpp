/* A rewrite of _backend_agg using PyCXX to handle ref counting, etc..
 */

#include <iostream>
#include <fstream>
#include <cmath>
#include <cstdio>
#include <stdexcept>
#include <png.h>
#include <time.h>
#include <algorithm>

#include "agg_conv_transform.h"
#include "agg_conv_curve.h"
#include "agg_scanline_storage_aa.h"
#include "agg_scanline_storage_bin.h"
#include "agg_renderer_primitives.h"
#include "agg_span_image_filter_gray.h"
#include "agg_span_interpolator_linear.h"
#include "agg_span_allocator.h"
#include "util/agg_color_conv_rgb8.h"

#include "ft2font.h"
#include "_image.h"
#include "_backend_agg.h"
#include "mplutils.h"

#include "swig_runtime.h"
#include "MPL_isnan.h"

#define PY_ARRAY_TYPES_PREFIX NumPy
#include "numpy/arrayobject.h"

#ifndef M_PI
#define M_PI       3.14159265358979323846
#endif
#ifndef M_PI_4
#define M_PI_4     0.785398163397448309616
#endif
#ifndef M_PI_2
#define M_PI_2     1.57079632679489661923
#endif

/** A helper function to convert from a Numpy affine transformation matrix
 *  to an agg::trans_affine.
 */
agg::trans_affine py_to_agg_transformation_matrix(const Py::Object& obj, bool errors=true) {
  PyArrayObject* matrix = NULL;
  
  try {
    if (obj.ptr() == Py_None) {
      if (errors)
	throw Py::Exception();
      return agg::trans_affine();
    }
    matrix = (PyArrayObject*) PyArray_FromObject(obj.ptr(), PyArray_DOUBLE, 2, 2);
    if (!matrix) {
      if (errors)
	throw Py::Exception();
      return agg::trans_affine();
    }
    if (matrix->nd == 2 || matrix->dimensions[0] == 3 || matrix->dimensions[1] == 3) {
      size_t stride0 = matrix->strides[0];
      size_t stride1 = matrix->strides[1];
      char* row0 = matrix->data;
      char* row1 = row0 + stride0;
      
      double a = *(double*)(row0);
      row0 += stride1;
      double c = *(double*)(row0);
      row0 += stride1;
      double e = *(double*)(row0);
      
      double b = *(double*)(row1);
      row1 += stride1;
      double d = *(double*)(row1);
      row1 += stride1;
      double f = *(double*)(row1);
      
      Py_XDECREF(matrix);
      
      return agg::trans_affine(a, b, c, d, e, f);
    }
  } catch (...) {
    if (errors) {
      Py_XDECREF(matrix);
      throw;
    }
  }

  Py_XDECREF(matrix);
  if (errors)
    throw Py::TypeError("Invalid affine transformation matrix");
  return agg::trans_affine();
}

/*
 Convert dashes from the Python representation as nested sequences to
 the C++ representation as a std::vector<std::pair<double, double> >
 (GCAgg::dash_t)
*/
void convert_dashes(const Py::Tuple& dashes, bool snap, double dpi, GCAgg::dash_t& dashes_out, 
		    double& dashOffset_out) {
  if (dashes.length()!=2)
    throw Py::ValueError(Printf("Dash descriptor must be a length 2 tuple; found %d", dashes.length()).str());

  dashes_out.clear();
  dashOffset_out = 0.0;
  if (dashes[0].ptr() == Py_None)
    return;
  
  dashOffset_out = double(Py::Float(dashes[0])) * dpi/72.0;

  Py::SeqBase<Py::Object> dashSeq = dashes[1];
  
  size_t Ndash = dashSeq.length();
  if (Ndash % 2 != 0)
    throw Py::ValueError(Printf("Dash sequence must be an even length sequence; found %d", Ndash).str());

  dashes_out.clear();
  dashes_out.reserve(Ndash / 2);

  double val0, val1;
  for (size_t i = 0; i < Ndash; i += 2) {
    val0 = double(Py::Float(dashSeq[i])) * dpi/72.0;
    val1 = double(Py::Float(dashSeq[i+1])) * dpi/72.0;
    if (snap) {
      val0 = (int)val0 + 0.5;
      val1 = (int)val1 + 0.5;
    }
    dashes_out.push_back(std::make_pair(val0, val1));
  }
}

Py::Object BufferRegion::to_string(const Py::Tuple &args) {
  // owned=true to prevent memory leak
  return Py::String(PyString_FromStringAndSize((const char*)aggbuf.data,aggbuf.height*aggbuf.stride), true);
}

template<class VertexSource> class conv_quantize
{
public:
  conv_quantize(VertexSource& source, bool quantize) :
    m_source(&source), m_quantize(quantize) {}
  
  void set_source(VertexSource& source) { m_source = &source; }

  void rewind(unsigned path_id) { 
    m_source->rewind(path_id); 
  }

  unsigned vertex(double* x, double* y) {
    unsigned cmd = m_source->vertex(x, y);
    if (m_quantize && agg::is_vertex(cmd)) {
      *x = int(*x) + 0.5;
      *y = int(*y) + 0.5;
    }
    return cmd;
  }

  void activate(bool quantize) {
    m_quantize = quantize;
  }

private:
  VertexSource* m_source;
  bool m_quantize;
};


GCAgg::GCAgg(const Py::Object &gc, double dpi, bool snapto) :
  dpi(dpi), snapto(snapto), isaa(true), linewidth(1.0), alpha(1.0),
  dashOffset(0.0)
{
  _VERBOSE("GCAgg::GCAgg");
  linewidth = points_to_pixels ( gc.getAttr("_linewidth") ) ;
  alpha = Py::Float( gc.getAttr("_alpha") );
  color = get_color(gc);
  _set_antialiased(gc);
  _set_linecap(gc);
  _set_joinstyle(gc);
  _set_dashes(gc);
  _set_clip_rectangle(gc);
  _set_clip_path(gc);
}

GCAgg::GCAgg(double dpi, bool snapto) :
  dpi(dpi), snapto(snapto), isaa(true), linewidth(1.0), alpha(1.0),
  dashOffset(0.0)
{

}

void
GCAgg::_set_antialiased(const Py::Object& gc) {
  _VERBOSE("GCAgg::antialiased");
  isaa = Py::Int( gc.getAttr( "_antialiased") );
}

agg::rgba
GCAgg::get_color(const Py::Object& gc) {
  _VERBOSE("GCAgg::get_color");
  Py::Tuple rgb = Py::Tuple( gc.getAttr("_rgb") );
  
  double alpha = Py::Float( gc.getAttr("_alpha") );
  
  double r = Py::Float(rgb[0]);
  double g = Py::Float(rgb[1]);
  double b = Py::Float(rgb[2]);
  return agg::rgba(r, g, b, alpha);
}

double
GCAgg::points_to_pixels( const Py::Object& points) {
  _VERBOSE("GCAgg::points_to_pixels");
  double p = Py::Float( points ) ;
  return p * dpi/72.0;
}

void
GCAgg::_set_linecap(const Py::Object& gc) {
  _VERBOSE("GCAgg::_set_linecap");
  
  std::string capstyle = Py::String( gc.getAttr( "_capstyle" ) );

  if (capstyle=="butt")
    cap = agg::butt_cap;
  else if (capstyle=="round")
    cap = agg::round_cap;
  else if(capstyle=="projecting")
    cap = agg::square_cap;
  else
    throw Py::ValueError(Printf("GC _capstyle attribute must be one of butt, round, projecting; found %s", capstyle.c_str()).str());
}

void
GCAgg::_set_joinstyle(const Py::Object& gc) {
  _VERBOSE("GCAgg::_set_joinstyle");
  
  std::string joinstyle = Py::String( gc.getAttr("_joinstyle") );
  
  if (joinstyle=="miter")
    join =  agg::miter_join;
  else if (joinstyle=="round")
    join = agg::round_join;
  else if(joinstyle=="bevel")
    join = agg::bevel_join;
  else
    throw Py::ValueError(Printf("GC _joinstyle attribute must be one of butt, round, projecting; found %s", joinstyle.c_str()).str());
}

void
GCAgg::_set_dashes(const Py::Object& gc) {
  //return the dashOffset, dashes sequence tuple.
  _VERBOSE("GCAgg::_set_dashes");
  
  Py::Object dash_obj( gc.getAttr( "_dashes" ) );
  if (dash_obj.ptr() == Py_None) {
    dashes.clear();
    return;
  }

  convert_dashes(dash_obj, snapto, dpi, dashes, dashOffset);
}

void
GCAgg::_set_clip_rectangle( const Py::Object& gc) {
  //set the clip rectangle from the gc
  
  _VERBOSE("GCAgg::_set_clip_rectangle");

  Py::Object o ( gc.getAttr( "_cliprect" ) );
  cliprect = o;
}

void
GCAgg::_set_clip_path( const Py::Object& gc) {
  //set the clip path from the gc
  
  _VERBOSE("GCAgg::_set_clip_path");
  
  Py::Object method_obj = gc.getAttr("get_clip_path");
  Py::Callable method(method_obj);
  Py::Tuple path_and_transform = method.apply(Py::Tuple());
  if (path_and_transform[0].ptr() != Py_None) {
    clippath = path_and_transform[0];
    clippath_trans = py_to_agg_transformation_matrix(path_and_transform[1]);
  }
}


const size_t
RendererAgg::PIXELS_PER_INCH(96);

RendererAgg::RendererAgg(unsigned int width, unsigned int height, double dpi,
			 int debug) :
  width(width),
  height(height),
  dpi(dpi),
  NUMBYTES(width*height*4),
  debug(debug)
{
  _VERBOSE("RendererAgg::RendererAgg");
  unsigned stride(width*4);
  
  
  pixBuffer	  = new agg::int8u[NUMBYTES];
  renderingBuffer = new agg::rendering_buffer;
  renderingBuffer->attach(pixBuffer, width, height, stride);
  
  alphaBuffer		   = new agg::int8u[NUMBYTES];
  alphaMaskRenderingBuffer = new agg::rendering_buffer;
  alphaMaskRenderingBuffer->attach(alphaBuffer, width, height, stride);
  alphaMask		   = new alpha_mask_type(*alphaMaskRenderingBuffer);
  //jdh
  pixfmtAlphaMask	   = new agg::pixfmt_gray8(*alphaMaskRenderingBuffer);
  rendererBaseAlphaMask	   = new renderer_base_alpha_mask_type(*pixfmtAlphaMask);
  rendererAlphaMask	   = new renderer_alpha_mask_type(*rendererBaseAlphaMask);
  scanlineAlphaMask	   = new agg::scanline_p8();
  
  
  slineP8  = new scanline_p8;
  slineBin = new scanline_bin;
  
  pixFmt       = new pixfmt(*renderingBuffer);
  rendererBase = new renderer_base(*pixFmt);
  rendererBase->clear(agg::rgba(1, 1, 1, 0));
  
  rendererAA	= new renderer_aa(*rendererBase);
  rendererBin	= new renderer_bin(*rendererBase);
  theRasterizer = new rasterizer();
  //theRasterizer->filling_rule(agg::fill_even_odd);
  //theRasterizer->filling_rule(agg::fill_non_zero);
  
};

bool
RendererAgg::bbox_to_rect(const Py::Object& bbox_obj, double* l, double* b, double* r, double* t) {
  PyArrayObject* bbox = NULL;

  if (bbox_obj.ptr() != Py_None) {
    bbox = (PyArrayObject*) PyArray_FromObject(bbox_obj.ptr(), PyArray_DOUBLE, 2, 2);   

    if (!bbox || bbox->nd != 2 || bbox->dimensions[0] != 2 || bbox->dimensions[1] != 2) {
      Py_XDECREF(bbox);
      throw Py::TypeError
	("Expected a Bbox object.");
    }
    
    *l	      = *(double*)PyArray_GETPTR2(bbox, 0, 0);
    double _b = *(double*)PyArray_GETPTR2(bbox, 0, 1);
    *r	      = *(double*)PyArray_GETPTR2(bbox, 1, 0);
    double _t = *(double*)PyArray_GETPTR2(bbox, 1, 1);
    *b	      = height - _t;
    *t	      = height - _b;

    Py_XDECREF(bbox);
    return true;
  }

  return false;
}

template<class R>
void
RendererAgg::set_clipbox(Py::Object& cliprect, R rasterizer) {
  //set the clip rectangle from the gc
  
  _VERBOSE("RendererAgg::set_clipbox");

  double l, b, r, t;
  if (bbox_to_rect(cliprect, &l, &b, &r, &t)) {
    rasterizer->clip_box((int)l, (int)b, (int)r, (int)t);
  }

  _VERBOSE("RendererAgg::set_clipbox done");
}

std::pair<bool, agg::rgba>
RendererAgg::_get_rgba_face(const Py::Object& rgbFace, double alpha) {
  _VERBOSE("RendererAgg::_get_rgba_face");
  std::pair<bool, agg::rgba> face;
  
  if (rgbFace.ptr() == Py_None) {
    face.first = false;
  }
  else {
    face.first = true;
    Py::Tuple rgb = Py::Tuple(rgbFace);
    face.second = rgb_to_color(rgb, alpha);
  }
  return face;
}

SnapData
SafeSnap::snap (const float& x, const float& y) {
  xsnap = (int)x + 0.5;
  ysnap = (int)y + 0.5;
  
  if ( first || ( (xsnap!=lastxsnap) || (ysnap!=lastysnap) ) ) {
    lastxsnap = xsnap;
    lastysnap = ysnap;
    lastx = x;
    lasty = y;
    first = false;
    return SnapData(true, xsnap, ysnap);
  }

  // ok both are equal and we need to do an offset
  if ( (x==lastx) && (y==lasty) ) {
    // no choice but to return equal coords; set newpoint = false
    lastxsnap = xsnap;
    lastysnap = ysnap;
    lastx = x;
    lasty = y;
    return SnapData(false, xsnap, ysnap);    
  }

  // ok the real points are not identical but the rounded ones, so do
  // a one pixel offset
  if (x>lastx) xsnap += 1.;
  else if (x<lastx) xsnap -= 1.;

  if (y>lasty) ysnap += 1.;
  else if (y<lasty) ysnap -= 1.;

  lastxsnap = xsnap;
  lastysnap = ysnap;
  lastx = x;
  lasty = y;
  return SnapData(true, xsnap, ysnap);    
}  

template<class Path>
bool should_snap(Path& path, const agg::trans_affine& trans) {
  // If this is a straight horizontal or vertical line, quantize to nearest 
  // pixels
  bool snap = false;
  if (path.total_vertices() == 2) {
    double x0, y0, x1, y1;
    path.vertex(0, &x0, &y0);
    trans.transform(&x0, &y0);
    path.vertex(1, &x1, &y1);
    trans.transform(&x1, &y1);
    snap = (fabs(x0 - x1) < 1.0 || fabs(y0 - y1) < 1.0);
  }

  return snap;
}

Py::Object
RendererAgg::copy_from_bbox(const Py::Tuple& args) {
  //copy region in bbox to buffer and return swig/agg buffer object
  args.verify_length(1);

  Py::Object box_obj = args[0];
  double l, b, r, t;
  if (!bbox_to_rect(box_obj, &l, &b, &r, &t)) 
    throw Py::TypeError("Invalid bbox provided to copy_from_bbox");
  
  agg::rect rect((int)l, (int)b, (int)r, (int)t);

  int boxwidth = rect.x2-rect.x1;
  int boxheight = rect.y2-rect.y1;
  int boxstride = boxwidth*4;
  agg::buffer buf(boxwidth, boxheight, boxstride, false);
  if (buf.data ==NULL) {
    throw Py::MemoryError("RendererAgg::copy_from_bbox could not allocate memory for buffer");
  }
  
  agg::rendering_buffer rbuf;
  rbuf.attach(buf.data, boxwidth, boxheight, boxstride);
  
  pixfmt pf(rbuf);
  renderer_base rb(pf);
  //rb.clear(agg::rgba(1, 0, 0)); //todo remove me
  rb.copy_from(*renderingBuffer, &rect, -rect.x1, -rect.y1);
  BufferRegion* reg = new BufferRegion(buf, rect, true);
  return Py::asObject(reg);
}

Py::Object
RendererAgg::restore_region(const Py::Tuple& args) {
  //copy BufferRegion to buffer
  args.verify_length(1);
  BufferRegion* region  = static_cast<BufferRegion*>(args[0].ptr());
  
  if (region->aggbuf.data==NULL)
    return Py::Object();
  //throw Py::ValueError("Cannot restore_region from NULL data");
  
  
  agg::rendering_buffer rbuf;
  rbuf.attach(region->aggbuf.data,
	      region->aggbuf.width,
	      region->aggbuf.height,
	      region->aggbuf.stride);
  
  rendererBase->copy_from(rbuf, 0, region->rect.x1, region->rect.y1);
  
  return Py::Object();
}

bool RendererAgg::render_clippath(const Py::Object& clippath, const agg::trans_affine& clippath_trans) {
  typedef agg::conv_transform<PathIterator> transformed_path_t;
  typedef agg::conv_curve<transformed_path_t> curve_t;

  bool has_clippath = (clippath.ptr() != Py_None);

  if (has_clippath && 
      (clippath.ptr() != lastclippath.ptr() || 
       clippath_trans != lastclippath_transform)) {
    agg::trans_affine trans(clippath_trans);
    trans *= agg::trans_affine_scaling(1.0, -1.0);
    trans *= agg::trans_affine_translation(0.0, (double)height);

    PathIterator clippath_iter(clippath);
    rendererBaseAlphaMask->clear(agg::gray8(0, 0));
    transformed_path_t transformed_clippath(clippath_iter, trans);
    agg::conv_curve<transformed_path_t> curved_clippath(transformed_clippath);
    theRasterizer->add_path(curved_clippath);
    rendererAlphaMask->color(agg::gray8(255, 255));
    agg::render_scanlines(*theRasterizer, *scanlineAlphaMask, *rendererAlphaMask);
    lastclippath = clippath;
    lastclippath_transform = clippath_trans;
  }

  return has_clippath;
}

Py::Object
RendererAgg::draw_markers(const Py::Tuple& args) {
  typedef agg::conv_transform<PathIterator>		     transformed_path_t;
  typedef conv_quantize<transformed_path_t>		     quantize_t;
  typedef agg::conv_curve<transformed_path_t>	             curve_t;
  typedef agg::conv_stroke<curve_t>			     stroke_t;
  typedef agg::pixfmt_amask_adaptor<pixfmt, alpha_mask_type> pixfmt_amask_type;
  typedef agg::renderer_base<pixfmt_amask_type>		     amask_ren_type;
  typedef agg::renderer_scanline_aa_solid<amask_ren_type>    amask_aa_renderer_type;
  typedef agg::renderer_scanline_bin_solid<amask_ren_type>   amask_bin_renderer_type;

  rendererBase->reset_clipping(true);
  theRasterizer->reset_clipping();
  
<<<<<<< HEAD
  args.verify_length(5, 6);
=======
  _VERBOSE("RendererAgg::draw_path");
  args.verify_length(3);
  
  GCAgg gc = GCAgg(args[0], dpi);
  facepair_t face = _get_rgba_face(args[1], gc.alpha);
>>>>>>> f04f5667
  
  Py::Object	    gc_obj	    = args[0];
  Py::Object	    marker_path_obj = args[1];
  agg::trans_affine marker_trans    = py_to_agg_transformation_matrix(args[2]);
  Py::Object	    path_obj	    = args[3];
  agg::trans_affine trans	    = py_to_agg_transformation_matrix(args[4]);
  Py::Object        face_obj;
  if (args.size() == 6)
    face_obj = args[5];

  // Deal with the difference in y-axis direction
  marker_trans *= agg::trans_affine_scaling(1.0, -1.0);
  trans *= agg::trans_affine_scaling(1.0, -1.0);
  trans *= agg::trans_affine_translation(0.0, (double)height);
  
  PathIterator marker_path(marker_path_obj);
  transformed_path_t marker_path_transformed(marker_path, marker_trans);
  curve_t marker_path_curve(marker_path_transformed);

  PathIterator path(path_obj);
  transformed_path_t path_transformed(path, trans);
  // bool snap = should_snap(path, trans);
  GCAgg gc = GCAgg(gc_obj, dpi, true);
  quantize_t path_quantized(path_transformed, true);
  path_quantized.rewind(0);

  facepair_t face = _get_rgba_face(face_obj, gc.alpha);
  
<<<<<<< HEAD
  //maxim's suggestions for cached scanlines
  agg::scanline_storage_aa8 scanlines;
  theRasterizer->reset();
  
  agg::int8u* fillCache = NULL;
  agg::int8u* strokeCache = NULL;

  try {
    unsigned fillSize = 0;
    if (face.first) {
      theRasterizer->add_path(marker_path_curve);
      agg::render_scanlines(*theRasterizer, *slineP8, scanlines);
      fillSize = scanlines.byte_size();
      fillCache = new agg::int8u[fillSize]; // or any container
      scanlines.serialize(fillCache);
    }
  
    stroke_t stroke(marker_path_curve);
    stroke.width(gc.linewidth);
    stroke.line_cap(gc.cap);
    stroke.line_join(gc.join);
    theRasterizer->reset();
    theRasterizer->add_path(stroke);
    agg::render_scanlines(*theRasterizer, *slineP8, scanlines);
    unsigned strokeSize = scanlines.byte_size();
    strokeCache = new agg::int8u[strokeSize]; // or any container
    scanlines.serialize(strokeCache);
    
    theRasterizer->reset_clipping();
    rendererBase->reset_clipping(true);
    set_clipbox(gc.cliprect, rendererBase);
    bool has_clippath = render_clippath(gc.clippath, gc.clippath_trans);
    
    double x, y;

    agg::serialized_scanlines_adaptor_aa8 sa;
    agg::serialized_scanlines_adaptor_aa8::embedded_scanline sl;

    while (path_quantized.vertex(&x, &y) != agg::path_cmd_stop) {
      //render the fill
      if (face.first) {
	if (has_clippath) {
	  pixfmt_amask_type pfa(*pixFmt, *alphaMask);
	  amask_ren_type r(pfa);
	  amask_aa_renderer_type ren(r);
	  sa.init(fillCache, fillSize, x, y);
	  ren.color(face.second);
	  agg::render_scanlines(sa, sl, ren);
	} else {
	  sa.init(fillCache, fillSize, x, y);
	  rendererAA->color(face.second);
	  agg::render_scanlines(sa, sl, *rendererAA);
	}
      }
      
      //render the stroke
      if (has_clippath) {
	pixfmt_amask_type pfa(*pixFmt, *alphaMask);
	amask_ren_type r(pfa);
	amask_aa_renderer_type ren(r);
	sa.init(strokeCache, strokeSize, x, y);
	ren.color(gc.color);
	agg::render_scanlines(sa, sl, ren);
      } else {
	sa.init(strokeCache, strokeSize, x, y);
	rendererAA->color(gc.color);
	agg::render_scanlines(sa, sl, *rendererAA);
      }
    }
  } catch(...) {
    delete[] fillCache;
    delete[] strokeCache;
    throw;
  }
  
  delete [] fillCache;
  delete [] strokeCache;

=======
  
  double heightd = double(height);
  agg::path_storage tpath;  // the flipped path
  size_t Nx = path->total_vertices();
  double x, y;
  unsigned cmd;
  bool curvy = false;
  for (size_t i=0; i<Nx; i++) {

    if (cmd==agg::path_cmd_curve3 || cmd==agg::path_cmd_curve4) curvy=true;    
    cmd = path->vertex(i, &x, &y);
    tpath.add_vertex(x, heightd-y, cmd);
  }
  set_clipbox_rasterizer(gc.cliprect);
  _fill_and_stroke(tpath, gc, face, curvy);
>>>>>>> f04f5667
  return Py::Object();
  
}


/**
 * This is a custom span generator that converts spans in the 
 * 8-bit inverted greyscale font buffer to rgba that agg can use.
 */
template<
  class ColorT,
  class ChildGenerator>
class font_to_rgba :
  public agg::span_generator<ColorT, 
			     agg::span_allocator<ColorT> >
{
public:
  typedef ChildGenerator child_type;
  typedef ColorT color_type;
  typedef agg::span_allocator<color_type> allocator_type;
  typedef agg::span_generator<
    ColorT, 
    agg::span_allocator<ColorT> > base_type;

private:
  child_type* _gen;
  allocator_type _alloc;
  color_type _color;
  
public:
  font_to_rgba(child_type* gen, color_type color) : 
    base_type(_alloc),
    _gen(gen),
    _color(color) {
  }

  color_type* generate(int x, int y, unsigned len)
  {
    color_type* dst = base_type::allocator().span();

    typename child_type::color_type* src = _gen->generate(x, y, len);

    do {
      *dst = _color;
      dst->a = src->v;
      ++src;
      ++dst;
    } while (--len);

    return base_type::allocator().span();
  }

  void prepare(unsigned max_span_len) 
  {
    _alloc.allocate(max_span_len);
    _gen->prepare(max_span_len);
  }

};

// MGDTODO: Support clip paths
Py::Object
RendererAgg::draw_text_image(const Py::Tuple& args) {
  _VERBOSE("RendererAgg::draw_text");

  typedef agg::span_interpolator_linear<> interpolator_type;
  typedef agg::span_image_filter_gray<agg::gray8, interpolator_type> 
    image_span_gen_type;
  typedef font_to_rgba<pixfmt::color_type, image_span_gen_type> 
    span_gen_type;
  typedef agg::renderer_scanline_aa<renderer_base, span_gen_type> 
    renderer_type;
  
  args.verify_length(5);
  
  FT2Image *image = static_cast<FT2Image*>(args[0].ptr());
  if (!image->get_buffer())
    return Py::Object();
  
  int x(0),y(0);
  try {
    x = Py::Int( args[1] );
    y = Py::Int( args[2] );
  }
  catch (Py::TypeError) {
    //x,y out of range; todo issue warning?
    return Py::Object();
  }
  
  double angle = Py::Float( args[3] );

  GCAgg gc = GCAgg(args[4], dpi);
  
  theRasterizer->reset_clipping();
  rendererBase->reset_clipping(true);
  set_clipbox(gc.cliprect, theRasterizer);

  const unsigned char* const buffer = image->get_buffer();
  agg::rendering_buffer srcbuf
    ((agg::int8u*)buffer, image->get_width(), 
     image->get_height(), image->get_width());
  agg::pixfmt_gray8 pixf_img(srcbuf);
  
  agg::trans_affine mtx;
  mtx *= agg::trans_affine_translation(0, -(int)image->get_height());
  mtx *= agg::trans_affine_rotation(-angle * agg::pi / 180.0);
  mtx *= agg::trans_affine_translation(x, y);

  agg::path_storage rect;
  rect.move_to(0, 0);
  rect.line_to(image->get_width(), 0);
  rect.line_to(image->get_width(), image->get_height());
  rect.line_to(0, image->get_height());
  rect.line_to(0, 0);
  agg::conv_transform<agg::path_storage> rect2(rect, mtx);

  agg::trans_affine inv_mtx(mtx);
  inv_mtx.invert();

  agg::image_filter_lut filter;
  filter.calculate(agg::image_filter_spline36());
  interpolator_type interpolator(inv_mtx);
  agg::span_allocator<agg::gray8> gray_span_allocator;
  image_span_gen_type image_span_generator(gray_span_allocator, 
					   srcbuf, 0, interpolator, filter);
  span_gen_type output_span_generator(&image_span_generator, gc.color);
  renderer_type ri(*rendererBase, output_span_generator);
  //agg::rasterizer_scanline_aa<> rasterizer;
  //agg::scanline_p8 scanline;
  //rasterizer.add_path(rect2);
  //agg::render_scanlines(rasterizer, scanline, ri);

  
  theRasterizer->add_path(rect2);
  agg::render_scanlines(*theRasterizer, *slineP8, ri);

  
  return Py::Object();
}


// MGDTODO: Support clip paths
Py::Object
RendererAgg::draw_image(const Py::Tuple& args) {
  _VERBOSE("RendererAgg::draw_image");
  args.verify_length(4);
  
  float x = Py::Float(args[0]);
  float y = Py::Float(args[1]);
  Image *image = static_cast<Image*>(args[2].ptr());
  Py::Object box_obj = args[3];
  
  theRasterizer->reset_clipping();
  rendererBase->reset_clipping(true);
  set_clipbox(box_obj, rendererBase);
  
  pixfmt pixf(*(image->rbufOut));
  
  
  Py::Tuple empty;
  image->flipud_out(empty);
  rendererBase->blend_from(pixf, 0, (int)x, (int)(height-(y+image->rowsOut)));
  image->flipud_out(empty);
  
  return Py::Object();
}

void RendererAgg::_draw_path(PathIterator& path, agg::trans_affine trans, 
			    bool snap, bool has_clippath, 
			    const facepair_t& face, const GCAgg& gc) {
  typedef agg::conv_transform<PathIterator>		     transformed_path_t;
  typedef conv_quantize<transformed_path_t>		     quantize_t;
  typedef agg::conv_curve<quantize_t>			     curve_t;
  typedef agg::conv_stroke<curve_t>			     stroke_t;
  typedef agg::conv_dash<curve_t>			     dash_t;
  typedef agg::conv_stroke<dash_t>			     stroke_dash_t;
  typedef agg::pixfmt_amask_adaptor<pixfmt, alpha_mask_type> pixfmt_amask_type;
  typedef agg::renderer_base<pixfmt_amask_type>		     amask_ren_type;
  typedef agg::renderer_scanline_aa_solid<amask_ren_type>    amask_aa_renderer_type;
  typedef agg::renderer_scanline_bin_solid<amask_ren_type>   amask_bin_renderer_type;

  trans *= agg::trans_affine_scaling(1.0, -1.0);
  trans *= agg::trans_affine_translation(0.0, (double)height);

  // Build the transform stack
  transformed_path_t tpath(path, trans);
  quantize_t quantized(tpath, snap);
  // Benchmarking shows that there is no noticable slowdown to always
  // treating paths as having curved segments.  Doing so greatly 
  // simplifies the code
  curve_t curve(quantized);

  // Render face
  if (face.first) {
    theRasterizer->add_path(curve);

    if (gc.isaa) {
      if (has_clippath) {
	pixfmt_amask_type pfa(*pixFmt, *alphaMask);
	amask_ren_type r(pfa);
	amask_aa_renderer_type ren(r);
	ren.color(face.second);
	agg::render_scanlines(*theRasterizer, *slineP8, ren);
      } else {
	rendererAA->color(face.second);
	agg::render_scanlines(*theRasterizer, *slineP8, *rendererAA);
      }
    } else {
      if (has_clippath) {
	pixfmt_amask_type pfa(*pixFmt, *alphaMask);
	amask_ren_type r(pfa);
	amask_bin_renderer_type ren(r);
	ren.color(face.second);
	agg::render_scanlines(*theRasterizer, *slineP8, ren);
      } else {
	rendererBin->color(face.second);
	agg::render_scanlines(*theRasterizer, *slineP8, *rendererBin);
      }
    }
  }

  // Render stroke
  if (gc.linewidth != 0.0) {
    if (gc.dashes.size() == 0) {
      stroke_t stroke(curve);
      stroke.width(gc.linewidth);
      stroke.line_cap(gc.cap);
      stroke.line_join(gc.join);
      theRasterizer->add_path(stroke);
    } else {
      dash_t dash(curve);
      for (GCAgg::dash_t::const_iterator i = gc.dashes.begin();
	   i != gc.dashes.end(); ++i)
	dash.add_dash(i->first, i->second);
      stroke_dash_t stroke(dash);
      stroke.line_cap(gc.cap);
      stroke.line_join(gc.join);
      stroke.width(gc.linewidth);
      theRasterizer->add_path(stroke);
    }
    
    if (gc.isaa && !(snap && gc.linewidth < 1.5)) {
      if (has_clippath) {
	pixfmt_amask_type pfa(*pixFmt, *alphaMask);
	amask_ren_type r(pfa);
	amask_aa_renderer_type ren(r);
	ren.color(gc.color);
	agg::render_scanlines(*theRasterizer, *slineP8, ren);
      } else {
	rendererAA->color(gc.color);
	agg::render_scanlines(*theRasterizer, *slineP8, *rendererAA);
      }
    } else {
      if (has_clippath) {
	pixfmt_amask_type pfa(*pixFmt, *alphaMask);
	amask_ren_type r(pfa);
	amask_bin_renderer_type ren(r);
	ren.color(gc.color);
	agg::render_scanlines(*theRasterizer, *slineP8, ren);
      } else {
	rendererBin->color(gc.color);
	agg::render_scanlines(*theRasterizer, *slineBin, *rendererBin);
      }
    }
  }
}	     			    

Py::Object
RendererAgg::draw_path(const Py::Tuple& args) {
  _VERBOSE("RendererAgg::draw_path");
  args.verify_length(3, 4);

  Py::Object gc_obj = args[0];
  Py::Object path_obj = args[1];
  agg::trans_affine trans = py_to_agg_transformation_matrix(args[2]);
  Py::Object face_obj;
  if (args.size() == 4)
    face_obj = args[3];

  PathIterator path(path_obj);
  bool snap = should_snap(path, trans);
  GCAgg gc = GCAgg(gc_obj, dpi, snap);
  facepair_t face = _get_rgba_face(face_obj, gc.alpha);
  
  theRasterizer->reset_clipping();
  rendererBase->reset_clipping(true);
  set_clipbox(gc.cliprect, theRasterizer);
  bool has_clippath = render_clippath(gc.clippath, gc.clippath_trans);

  _draw_path(path, trans, snap, has_clippath, face, gc);
  
  return Py::Object();
}

Py::Object
RendererAgg::draw_path_collection(const Py::Tuple& args) {
  _VERBOSE("RendererAgg::draw_path_collection");
  args.verify_length(13);
  
  //segments, trans, clipbox, colors, linewidths, antialiaseds
  agg::trans_affine	  master_transform = py_to_agg_transformation_matrix(args[0]);
  Py::Object		  cliprect	   = args[1];
  Py::Object		  clippath	   = args[2];
  agg::trans_affine       clippath_trans   = py_to_agg_transformation_matrix(args[3], false);
  Py::SeqBase<Py::Object> paths		   = args[4];
  Py::SeqBase<Py::Object> transforms_obj   = args[5];
  Py::Object              offsets_obj      = args[6];
  agg::trans_affine       offset_trans     = py_to_agg_transformation_matrix(args[7]);
  Py::Object              facecolors_obj   = args[8];
  Py::Object              edgecolors_obj   = args[9];
  Py::SeqBase<Py::Float>  linewidths	   = args[10];
  Py::SeqBase<Py::Object> linestyles_obj   = args[11];
  Py::SeqBase<Py::Int>    antialiaseds	   = args[12];
  
  GCAgg gc(dpi, false);

  PyArrayObject* offsets    = NULL;
  PyArrayObject* facecolors = NULL;
  PyArrayObject* edgecolors = NULL;

  try {
    offsets = (PyArrayObject*)PyArray_FromObject(offsets_obj.ptr(), PyArray_DOUBLE, 2, 2);
    if (!offsets || offsets->dimensions[1] != 2)
      throw Py::ValueError("Offsets array must be Nx2");

    PyArrayObject* facecolors = (PyArrayObject*)PyArray_FromObject(facecolors_obj.ptr(), PyArray_DOUBLE, 1, 2);
    if (!facecolors || 
	(facecolors->nd == 1 && facecolors->dimensions[0] != 0) || 
	(facecolors->nd == 2 && facecolors->dimensions[1] != 4))
      throw Py::ValueError("Facecolors must be a Nx4 numpy array or empty");

    PyArrayObject* edgecolors = (PyArrayObject*)PyArray_FromObject(edgecolors_obj.ptr(), PyArray_DOUBLE, 1, 2);
    if (!edgecolors || 
	(edgecolors->nd == 1 && edgecolors->dimensions[0] != 0) || 
	(edgecolors->nd == 2 && edgecolors->dimensions[1] != 4))
      throw Py::ValueError("Edgecolors must be a Nx4 numpy array");
    
    size_t Npaths      = paths.length();
    size_t Noffsets    = offsets->dimensions[0];
    size_t N	       = std::max(Npaths, Noffsets);
    size_t Ntransforms = std::min(transforms_obj.length(), N);
    size_t Nfacecolors = facecolors->dimensions[0];
    size_t Nedgecolors = edgecolors->dimensions[0];
    size_t Nlinewidths = linewidths.length();
    size_t Nlinestyles = std::min(linestyles_obj.length(), N);
    size_t Naa	       = antialiaseds.length();

    if ((Nfacecolors == 0 && Nedgecolors == 0) || N == 0)
      return Py::Object();
    
    size_t i        = 0;
    
    // Convert all of the transforms up front
    typedef std::vector<agg::trans_affine> transforms_t;
    transforms_t transforms;
    transforms.reserve(Ntransforms);
    for (i = 0; i < Ntransforms; ++i) {
      agg::trans_affine trans = py_to_agg_transformation_matrix
	(transforms_obj[i], false);
      trans *= master_transform;
      transforms.push_back(trans);
    }
    
    // Convert all the dashes up front
    typedef std::vector<std::pair<double, GCAgg::dash_t> > dashes_t;
    dashes_t dashes;
    dashes.resize(Nlinestyles);
    i = 0;
    for (dashes_t::iterator d = dashes.begin(); 
	 d != dashes.end(); ++d, ++i) {
      convert_dashes(Py::Tuple(linestyles_obj[i]), false, dpi, d->second, d->first);
    }
    
    // Handle any clipping globally
    theRasterizer->reset_clipping();
    rendererBase->reset_clipping(true);
    set_clipbox(cliprect, theRasterizer);
    bool has_clippath = render_clippath(clippath, clippath_trans);
    
    // Set some defaults, assuming no face or edge
    gc.linewidth = 0.0;
    facepair_t face;
    face.first = Nfacecolors != 0;
    
    for (i = 0; i < N; ++i) {
      PathIterator path(paths[i % Npaths]);
      bool snap = (path.total_vertices() == 2);
      double xo                = *(double*)PyArray_GETPTR2(offsets, i % Noffsets, 0);
      double yo                = *(double*)PyArray_GETPTR2(offsets, i % Noffsets, 1);
      offset_trans.transform(&xo, &yo);
      agg::trans_affine_translation transOffset(xo, yo);
      agg::trans_affine& trans = transforms[i % Ntransforms];
      
      if (Nfacecolors) {
	size_t fi = i % Nfacecolors;
	face.second            = agg::rgba(*(double*)PyArray_GETPTR2(facecolors, fi, 0),
					   *(double*)PyArray_GETPTR2(facecolors, fi, 1),
					   *(double*)PyArray_GETPTR2(facecolors, fi, 2),
					   *(double*)PyArray_GETPTR2(facecolors, fi, 3));
      }
      
      if (Nedgecolors) {
	size_t ei = i % Nedgecolors;
	gc.color               = agg::rgba(*(double*)PyArray_GETPTR2(edgecolors, ei, 0),
					   *(double*)PyArray_GETPTR2(edgecolors, ei, 1),
					   *(double*)PyArray_GETPTR2(edgecolors, ei, 2),
					   *(double*)PyArray_GETPTR2(edgecolors, ei, 3));
	gc.linewidth 	       = double(Py::Float(linewidths[i % Nlinewidths])) * dpi/72.0;
	gc.dashes		     = dashes[i % Nlinestyles].second;
	gc.dashOffset	       = dashes[i % Nlinestyles].first;
      }
      
      gc.isaa		       = bool(Py::Int(antialiaseds[i % Naa]));
      _draw_path(path, trans * transOffset, snap, has_clippath, face, gc);
    }
  } catch (...) {
    Py_XDECREF(offsets);
    Py_XDECREF(facecolors);
    Py_XDECREF(edgecolors);
    throw;
  }

  Py_XDECREF(offsets);
  return Py::Object();
}


Py::Object
RendererAgg::write_rgba(const Py::Tuple& args) {
  _VERBOSE("RendererAgg::write_rgba");
  
  args.verify_length(1);
  std::string fname = Py::String( args[0]);
  
  std::ofstream of2( fname.c_str(), std::ios::binary|std::ios::out);
  for (size_t i=0; i<NUMBYTES; i++) {
    of2.write((char*)&(pixBuffer[i]), sizeof(char));
  }
  return Py::Object();
}


// this code is heavily adapted from the paint license, which is in
// the file paint.license (BSD compatible) included in this
// distribution.  TODO, add license file to MANIFEST.in and CVS
Py::Object
RendererAgg::write_png(const Py::Tuple& args)
{
  _VERBOSE("RendererAgg::write_png");
  
  args.verify_length(1, 2);
  
  FILE *fp;
  Py::Object o = Py::Object(args[0]);
  bool fpclose = true;
  if (o.isString()) {
    std::string fileName = Py::String(o);
    const char *file_name = fileName.c_str();
    if ((fp = fopen(file_name, "wb")) == NULL)
      throw Py::RuntimeError( Printf("Could not open file %s", file_name).str() );
  }
  else {
    if ((fp = PyFile_AsFile(o.ptr())) == NULL)
      throw Py::TypeError("Could not convert object to file pointer");
    fpclose = false;
  }
  
  png_structp png_ptr;
  png_infop info_ptr;
  struct        png_color_8_struct sig_bit;
  png_uint_32 row;
  
  png_bytep *row_pointers = new png_bytep[height];
  for (row = 0; row < height; ++row) {
    row_pointers[row] = pixBuffer + row * width * 4;
  }
  
  
  if (fp == NULL) {
    delete [] row_pointers;
    throw Py::RuntimeError("Could not open file");
  }
  
  
  png_ptr = png_create_write_struct(PNG_LIBPNG_VER_STRING, NULL, NULL, NULL);
  if (png_ptr == NULL) {
    if (fpclose) fclose(fp);
    delete [] row_pointers;
    throw Py::RuntimeError("Could not create write struct");
  }
  
  info_ptr = png_create_info_struct(png_ptr);
  if (info_ptr == NULL) {
    if (fpclose) fclose(fp);
    png_destroy_write_struct(&png_ptr, &info_ptr);
    delete [] row_pointers;
    throw Py::RuntimeError("Could not create info struct");
  }
  
  if (setjmp(png_ptr->jmpbuf)) {
    if (fpclose) fclose(fp);
    png_destroy_write_struct(&png_ptr, &info_ptr);
    delete [] row_pointers;
    throw Py::RuntimeError("Error building image");
  }
  
  png_init_io(png_ptr, fp);
  png_set_IHDR(png_ptr, info_ptr,
	       width, height, 8,
	       PNG_COLOR_TYPE_RGB_ALPHA, PNG_INTERLACE_NONE,
	       PNG_COMPRESSION_TYPE_BASE, PNG_FILTER_TYPE_BASE);

  // Save the dpi of the image in the file
  if (args.size() == 2) {
    double dpi = Py::Float(args[1]);
    size_t dots_per_meter = (size_t)(dpi / (2.54 / 100.0));
    png_set_pHYs(png_ptr, info_ptr, dots_per_meter, dots_per_meter, PNG_RESOLUTION_METER);
  }
  
  // this a a color image!
  sig_bit.gray = 0;
  sig_bit.red = 8;
  sig_bit.green = 8;
  sig_bit.blue = 8;
  /* if the image has an alpha channel then */
  sig_bit.alpha = 8;
  png_set_sBIT(png_ptr, info_ptr, &sig_bit);
  
  png_write_info(png_ptr, info_ptr);
  png_write_image(png_ptr, row_pointers);
  png_write_end(png_ptr, info_ptr);
  
  /* Changed calls to png_destroy_write_struct to follow
     http://www.libpng.org/pub/png/libpng-manual.txt.
     This ensures the info_ptr memory is released.
  */
  
  png_destroy_write_struct(&png_ptr, &info_ptr);
  
  delete [] row_pointers;
  
  if (fpclose) fclose(fp);
  
  return Py::Object();
}


Py::Object
RendererAgg::tostring_rgb(const Py::Tuple& args) {
  //"Return the rendered buffer as an RGB string";
  
  _VERBOSE("RendererAgg::tostring_rgb");
  
  args.verify_length(0);
  int row_len = width*3;
  unsigned char* buf_tmp = new unsigned char[row_len * height];
  if (buf_tmp ==NULL) {
    //todo: also handle allocation throw
    throw Py::MemoryError("RendererAgg::tostring_rgb could not allocate memory");
  }
  agg::rendering_buffer renderingBufferTmp;
  renderingBufferTmp.attach(buf_tmp,
			    width,
			    height,
			    row_len);
  
  agg::color_conv(&renderingBufferTmp, renderingBuffer, agg::color_conv_rgba32_to_rgb24());
  
  
  //todo: how to do this with native CXX
  PyObject* o = Py_BuildValue("s#",
			      buf_tmp,
			      row_len * height);
  delete [] buf_tmp;
  return Py::asObject(o);
}


Py::Object
RendererAgg::tostring_argb(const Py::Tuple& args) {
  //"Return the rendered buffer as an RGB string";
  
  _VERBOSE("RendererAgg::tostring_argb");
  
  args.verify_length(0);
  int row_len = width*4;
  unsigned char* buf_tmp = new unsigned char[row_len * height];
  if (buf_tmp ==NULL) {
    //todo: also handle allocation throw
    throw Py::MemoryError("RendererAgg::tostring_argb could not allocate memory");
  }
  agg::rendering_buffer renderingBufferTmp;
  renderingBufferTmp.attach(buf_tmp,
			    width,
			    height,
			    row_len);
  
  agg::color_conv(&renderingBufferTmp, renderingBuffer, agg::color_conv_rgba32_to_argb32());
  
  
  //todo: how to do this with native CXX
  PyObject* o = Py_BuildValue("s#",
			      buf_tmp,
			      row_len * height);
  delete [] buf_tmp;
  return Py::asObject(o);
}

Py::Object
RendererAgg::tostring_bgra(const Py::Tuple& args) {
  //"Return the rendered buffer as an RGB string";
  
  _VERBOSE("RendererAgg::tostring_bgra");
  
  args.verify_length(0);
  int row_len = width*4;
  unsigned char* buf_tmp = new unsigned char[row_len * height];
  if (buf_tmp ==NULL) {
    //todo: also handle allocation throw
    throw Py::MemoryError("RendererAgg::tostring_bgra could not allocate memory");
  }
  agg::rendering_buffer renderingBufferTmp;
  renderingBufferTmp.attach(buf_tmp,
			    width,
			    height,
			    row_len);
  
  agg::color_conv(&renderingBufferTmp, renderingBuffer, agg::color_conv_rgba32_to_bgra32());
  
  
  //todo: how to do this with native CXX
  PyObject* o = Py_BuildValue("s#",
			      buf_tmp,
			      row_len * height);
  delete [] buf_tmp;
  return Py::asObject(o);
}

Py::Object
RendererAgg::buffer_rgba(const Py::Tuple& args) {
  //"expose the rendered buffer as Python buffer object, starting from postion x,y";
  
  _VERBOSE("RendererAgg::buffer_rgba");
  
  args.verify_length(2);
  int startw = Py::Int(args[0]);
  int starth = Py::Int(args[1]);
  int row_len = width*4;
  int start=row_len*starth+startw*4;
  return Py::asObject(PyBuffer_FromMemory( pixBuffer+start, row_len*height-start));
}



Py::Object
RendererAgg::clear(const Py::Tuple& args) {
  //"clear the rendered buffer";
  
  _VERBOSE("RendererAgg::clear");
  
  args.verify_length(0);
  rendererBase->clear(agg::rgba(1, 1, 1, 0));
  
  return Py::Object();
}


agg::rgba
RendererAgg::rgb_to_color(const Py::SeqBase<Py::Object>& rgb, double alpha) {
  _VERBOSE("RendererAgg::rgb_to_color");
  
  double r = Py::Float(rgb[0]);
  double g = Py::Float(rgb[1]);
  double b = Py::Float(rgb[2]);
  return agg::rgba(r, g, b, alpha);
  
}


double
RendererAgg::points_to_pixels_snapto(const Py::Object& points) {
  // convert a value in points to pixels depending on renderer dpi and
  // screen pixels per inch
  // snap return pixels to grid
  _VERBOSE("RendererAgg::points_to_pixels_snapto");
  double p = Py::Float( points ) ;
  //return (int)(p*PIXELS_PER_INCH/72.0*dpi/72.0)+0.5;
  return (int)(p*dpi/72.0)+0.5;
  
  
}

double
RendererAgg::points_to_pixels( const Py::Object& points) {
  _VERBOSE("RendererAgg::points_to_pixels");
  double p = Py::Float( points ) ;
  //return p * PIXELS_PER_INCH/72.0*dpi/72.0;
  return p * dpi/72.0;
}


RendererAgg::~RendererAgg() {
  
  _VERBOSE("RendererAgg::~RendererAgg");
  
  
  delete slineP8;
  delete slineBin;
  delete theRasterizer;
  delete rendererAA;
  delete rendererBin;
  delete rendererBase;
  delete pixFmt;
  delete renderingBuffer;
  
  delete alphaMask;
  delete alphaMaskRenderingBuffer;
  delete [] alphaBuffer;
  delete [] pixBuffer;
  delete pixfmtAlphaMask;
  delete rendererBaseAlphaMask;
  delete rendererAlphaMask;
  delete scanlineAlphaMask;
  
}

//
// The following code was found in the Agg 2.3 examples (interactive_polygon.cpp).
// It has been generalized to work on (possibly curved) polylines, rather than
// just polygons.  The original comments have been kept intact.
//  -- Michael Droettboom 2007-10-02
//
//======= Crossings Multiply algorithm of InsideTest ======================== 
//
// By Eric Haines, 3D/Eye Inc, erich@eye.com
//
// This version is usually somewhat faster than the original published in
// Graphics Gems IV; by turning the division for testing the X axis crossing
// into a tricky multiplication test this part of the test became faster,
// which had the additional effect of making the test for "both to left or
// both to right" a bit slower for triangles than simply computing the
// intersection each time.  The main increase is in triangle testing speed,
// which was about 15% faster; all other polygon complexities were pretty much
// the same as before.  On machines where division is very expensive (not the
// case on the HP 9000 series on which I tested) this test should be much
// faster overall than the old code.  Your mileage may (in fact, will) vary,
// depending on the machine and the test data, but in general I believe this
// code is both shorter and faster.  This test was inspired by unpublished
// Graphics Gems submitted by Joseph Samosky and Mark Haigh-Hutchinson.
// Related work by Samosky is in:
//
// Samosky, Joseph, "SectionView: A system for interactively specifying and
// visualizing sections through three-dimensional medical image data",
// M.S. Thesis, Department of Electrical Engineering and Computer Science,
// Massachusetts Institute of Technology, 1993.
//
// Shoot a test ray along +X axis.  The strategy is to compare vertex Y values
// to the testing point's Y and quickly discard edges which are entirely to one
// side of the test ray.  Note that CONVEX and WINDING code can be added as
// for the CrossingsTest() code; it is left out here for clarity.
//
// Input 2D polygon _pgon_ with _numverts_ number of vertices and test point
// _point_, returns 1 if inside, 0 if outside.
template<class T>
bool point_in_path_impl(double tx, double ty, T& path) {
  int yflag0, yflag1, inside_flag;
  double vtx0, vty0, vtx1, vty1, sx, sy;
  double x, y;

  path.rewind(0);
  unsigned code = path.vertex(&x, &y);
  if (code == agg::path_cmd_stop)
    return false;

  while (true) {
    sx = vtx0 = x;
    sy = vty0 = y;

    // get test bit for above/below X axis
    yflag0 = (vty0 >= ty);

    vtx1 = x;
    vty1 = x;

    inside_flag = 0;
    while (true) {
      code = path.vertex(&x, &y);

      // The following cases denote the beginning on a new subpath
      if ((code & agg::path_cmd_end_poly) == agg::path_cmd_end_poly) {
	x = sx; y = sy;
      } else if (code == agg::path_cmd_move_to)
	break;
      
      yflag1 = (vty1 >= ty);
      // Check if endpoints straddle (are on opposite sides) of X axis
      // (i.e. the Y's differ); if so, +X ray could intersect this edge.
      // The old test also checked whether the endpoints are both to the
      // right or to the left of the test point.  However, given the faster
      // intersection point computation used below, this test was found to
      // be a break-even proposition for most polygons and a loser for
      // triangles (where 50% or more of the edges which survive this test
      // will cross quadrants and so have to have the X intersection computed
      // anyway).  I credit Joseph Samosky with inspiring me to try dropping
      // the "both left or both right" part of my code.
      if (yflag0 != yflag1) {
	// Check intersection of pgon segment with +X ray.
	// Note if >= point's X; if so, the ray hits it.
	// The division operation is avoided for the ">=" test by checking
	// the sign of the first vertex wrto the test point; idea inspired
	// by Joseph Samosky's and Mark Haigh-Hutchinson's different
	// polygon inclusion tests.
	if ( ((vty1-ty) * (vtx0-vtx1) >=
	      (vtx1-tx) * (vty0-vty1)) == yflag1 ) {
	  inside_flag ^= 1;
	}
      }

      // Move to the next pair of vertices, retaining info as possible.
      yflag0 = yflag1;
      vtx0 = vtx1;
      vty0 = vty1;
	
      vtx1 = x;
      vty1 = y;

      if (code == agg::path_cmd_stop || 
	  (code & agg::path_cmd_end_poly) == agg::path_cmd_end_poly)
	break;
    }

    if (inside_flag != 0)
      return true;

    if (code == agg::path_cmd_stop)
      return false;
  }

  return false;
}

bool point_in_path(double x, double y, PathIterator& path, agg::trans_affine& trans) {
  typedef agg::conv_transform<PathIterator> transformed_path_t;
  typedef agg::conv_curve<transformed_path_t> curve_t;
  
  transformed_path_t trans_path(path, trans);
  curve_t curved_path(trans_path);
  return point_in_path_impl(x, y, curved_path);
}

bool point_on_path(double x, double y, double r, PathIterator& path, agg::trans_affine& trans) {
  typedef agg::conv_transform<PathIterator> transformed_path_t;
  typedef agg::conv_curve<transformed_path_t> curve_t;
  typedef agg::conv_stroke<curve_t> stroke_t;

  transformed_path_t trans_path(path, trans);
  curve_t curved_path(trans_path);
  stroke_t stroked_path(curved_path);
  stroked_path.width(r * 2.0);
  return point_in_path_impl(x, y, stroked_path);
}

Py::Object _backend_agg_module::point_in_path(const Py::Tuple& args) {
  args.verify_length(4);
  
  double x = Py::Float(args[0]);
  double y = Py::Float(args[1]);
  PathIterator path(args[2]);
  agg::trans_affine trans = py_to_agg_transformation_matrix(args[3]);

  if (::point_in_path(x, y, path, trans))
    return Py::Int(1);
  return Py::Int(0);
}

Py::Object _backend_agg_module::point_on_path(const Py::Tuple& args) {
  args.verify_length(5);
  
  double x = Py::Float(args[0]);
  double y = Py::Float(args[1]);
  double r = Py::Float(args[2]);
  PathIterator path(args[3]);
  agg::trans_affine trans = py_to_agg_transformation_matrix(args[4]);

  if (::point_on_path(x, y, r, path, trans))
    return Py::Int(1);
  return Py::Int(0);
}

void get_path_extents(PathIterator& path, agg::trans_affine& trans, 
		      double* x0, double* y0, double* x1, double* y1) {
  typedef agg::conv_transform<PathIterator> transformed_path_t;
  typedef agg::conv_curve<transformed_path_t> curve_t;
  double x, y;
  unsigned code;

  transformed_path_t tpath(path, trans);
  curve_t curved_path(tpath);

  curved_path.rewind(0);

  while ((code = curved_path.vertex(&x, &y)) != agg::path_cmd_stop) {
    if (code & agg::path_cmd_end_poly == agg::path_cmd_end_poly)
      continue;
    if (x < *x0) *x0 = x;
    if (y < *y0) *y0 = y;
    if (x > *x1) *x1 = x;
    if (y > *y1) *y1 = y;
  }
}

Py::Object _backend_agg_module::get_path_extents(const Py::Tuple& args) {
  args.verify_length(2);
  
  PathIterator path(args[0]);
  agg::trans_affine trans = py_to_agg_transformation_matrix(args[1]);

  double x0 = std::numeric_limits<double>::infinity();
  double y0 = std::numeric_limits<double>::infinity();
  double x1 = -std::numeric_limits<double>::infinity();
  double y1 = -std::numeric_limits<double>::infinity();

  ::get_path_extents(path, trans, &x0, &y0, &x1, &y1);

  Py::Tuple result(4);
  result[0] = Py::Float(x0);
  result[1] = Py::Float(y0);
  result[2] = Py::Float(x1);
  result[3] = Py::Float(y1);
  return result;
}

Py::Object _backend_agg_module::get_path_collection_extents(const Py::Tuple& args) {
  args.verify_length(5);

  //segments, trans, clipbox, colors, linewidths, antialiaseds
  agg::trans_affine	  master_transform = py_to_agg_transformation_matrix(args[0]);
  Py::SeqBase<Py::Object> paths		   = args[1];
  Py::SeqBase<Py::Object> transforms_obj   = args[2];
  Py::Object              offsets_obj      = args[3];
  agg::trans_affine       offset_trans     = py_to_agg_transformation_matrix(args[4], false);

  PyArrayObject* offsets = NULL;
  double x0, y0, x1, y1;

  try {
    offsets = (PyArrayObject*)PyArray_FromObject(offsets_obj.ptr(), PyArray_DOUBLE, 2, 2);
    if (!offsets || offsets->dimensions[1] != 2)
      throw Py::ValueError("Offsets array must be Nx2");

    size_t Npaths      = paths.length();
    size_t Noffsets    = offsets->dimensions[0];
    size_t N	       = std::max(Npaths, Noffsets);
    size_t Ntransforms = std::min(transforms_obj.length(), N);
    size_t i;

    // Convert all of the transforms up front
    typedef std::vector<agg::trans_affine> transforms_t;
    transforms_t transforms;
    transforms.reserve(Ntransforms);
    for (i = 0; i < Ntransforms; ++i) {
      agg::trans_affine trans = py_to_agg_transformation_matrix
	(transforms_obj[i], false);
      trans *= master_transform;
      transforms.push_back(trans);
    }
    
    // The offset each of those and collect the mins/maxs
    x0 = std::numeric_limits<double>::infinity();
    y0 = std::numeric_limits<double>::infinity();
    x1 = -std::numeric_limits<double>::infinity();
    y1 = -std::numeric_limits<double>::infinity();
    for (i = 0; i < N; ++i) {
      PathIterator path(paths[i % Npaths]);
      
      double xo                = *(double*)PyArray_GETPTR2(offsets, i % Noffsets, 0);
      double yo                = *(double*)PyArray_GETPTR2(offsets, i % Noffsets, 1);
      offset_trans.transform(&xo, &yo);
      agg::trans_affine_translation transOffset(xo, yo);
      agg::trans_affine trans = transforms[i % Ntransforms];
      trans *= transOffset;

      ::get_path_extents(path, trans, &x0, &y0, &x1, &y1);
    }
  } catch (...) {
    Py_XDECREF(offsets);
    throw;
  }

  Py_XDECREF(offsets);

  Py::Tuple result(4);
  result[0] = Py::Float(x0);
  result[1] = Py::Float(y0);
  result[2] = Py::Float(x1);
  result[3] = Py::Float(y1);
  return result;
}

Py::Object _backend_agg_module::point_in_path_collection(const Py::Tuple& args) {
  args.verify_length(9);

  //segments, trans, clipbox, colors, linewidths, antialiaseds
  double		  x		   = Py::Float(args[0]);
  double		  y		   = Py::Float(args[1]);
  double                  radius           = Py::Float(args[2]);
  agg::trans_affine	  master_transform = py_to_agg_transformation_matrix(args[3]);
  Py::SeqBase<Py::Object> paths		   = args[4];
  Py::SeqBase<Py::Object> transforms_obj   = args[5];
  Py::SeqBase<Py::Object> offsets_obj      = args[6];
  agg::trans_affine       offset_trans     = py_to_agg_transformation_matrix(args[7]);
  bool                    filled           = Py::Int(args[8]);
  
  PyArrayObject* offsets = (PyArrayObject*)PyArray_FromObject(offsets_obj.ptr(), PyArray_DOUBLE, 2, 2);
  if (!offsets || offsets->dimensions[1] != 2)
    throw Py::ValueError("Offsets array must be Nx2");

  size_t Npaths	     = paths.length();
  size_t Noffsets    = offsets->dimensions[0];
  size_t N	     = std::max(Npaths, Noffsets);
  size_t Ntransforms = std::min(transforms_obj.length(), N);
  size_t i;

  // Convert all of the transforms up front
  typedef std::vector<agg::trans_affine> transforms_t;
  transforms_t transforms;
  transforms.reserve(Ntransforms);
  for (i = 0; i < Ntransforms; ++i) {
    agg::trans_affine trans = py_to_agg_transformation_matrix
      (transforms_obj[i], false);
    trans *= master_transform;
    transforms.push_back(trans);
  }

  Py::List result;

  for (i = 0; i < N; ++i) {
    PathIterator path(paths[i % Npaths]);
    
    double xo = *(double*)PyArray_GETPTR2(offsets, i % Noffsets, 0);
    double yo = *(double*)PyArray_GETPTR2(offsets, i % Noffsets, 1);
    offset_trans.transform(&xo, &yo);
    agg::trans_affine_translation transOffset(xo, yo);
    agg::trans_affine trans = transforms[i % Ntransforms];
    trans *= transOffset;

    if (filled) {
      if (::point_in_path(x, y, path, trans))
	result.append(Py::Int((int)i));
    } else {
      if (::point_on_path(x, y, radius, path, trans))
	result.append(Py::Int((int)i));
    }
  }

  return result;
}

/* ------------ module methods ------------- */
Py::Object _backend_agg_module::new_renderer (const Py::Tuple &args,
					      const Py::Dict &kws)
{
  
  if (args.length() != 3 )
    {
      throw Py::RuntimeError("Incorrect # of args to RendererAgg(width, height, dpi).");
    }
  
  int debug;
  if ( kws.hasKey("debug") ) debug = Py::Int( kws["debug"] );
  else debug=0;
  
  int width = Py::Int(args[0]);
  int height = Py::Int(args[1]);
  double dpi = Py::Float(args[2]);
  return Py::asObject(new RendererAgg(width, height, dpi, debug));
}


void BufferRegion::init_type() {
  behaviors().name("BufferRegion");
  behaviors().doc("A wrapper to pass agg buffer objects to and from the python level");
  
  add_varargs_method("to_string", &BufferRegion::to_string,
		     "to_string()");
  
}


void RendererAgg::init_type()
{
  behaviors().name("RendererAgg");
  behaviors().doc("The agg backend extension module");
  
  add_varargs_method("draw_path", &RendererAgg::draw_path,
		     "draw_path(gc, path, transform, rgbFace)\n");
  add_varargs_method("draw_path_collection", &RendererAgg::draw_path_collection,
		     "draw_path_collection(master_transform, cliprect, clippath, clippath_trans, paths, transforms, offsets, offsetTrans, facecolors, edgecolors, linewidths, linestyles, antialiaseds)\n");
  add_varargs_method("draw_markers", &RendererAgg::draw_markers,
		     "draw_markers(gc, marker_path, marker_trans, path, rgbFace)\n");
  add_varargs_method("draw_text_image", &RendererAgg::draw_text_image,
		     "draw_text_image(font_image, x, y, r, g, b, a)\n");
  add_varargs_method("draw_image", &RendererAgg::draw_image,
		     "draw_image(x, y, im)");
  add_varargs_method("write_rgba", &RendererAgg::write_rgba,
		     "write_rgba(fname)");
  add_varargs_method("write_png", &RendererAgg::write_png,
		     "write_png(fname, dpi=None)");
  add_varargs_method("tostring_rgb", &RendererAgg::tostring_rgb,
		     "s = tostring_rgb()");
  add_varargs_method("tostring_argb", &RendererAgg::tostring_argb,
		     "s = tostring_argb()");
  add_varargs_method("tostring_bgra", &RendererAgg::tostring_bgra,
		     "s = tostring_bgra()");
  add_varargs_method("buffer_rgba", &RendererAgg::buffer_rgba,
		     "buffer = buffer_rgba()");
  add_varargs_method("clear", &RendererAgg::clear,
		     "clear()");
  add_varargs_method("copy_from_bbox", &RendererAgg::copy_from_bbox,
		     "copy_from_bbox(bbox)");
  
  add_varargs_method("restore_region", &RendererAgg::restore_region,
		     "restore_region(region)");
}

extern "C"
DL_EXPORT(void)
  init_backend_agg(void)
{
  //static _backend_agg_module* _backend_agg = new _backend_agg_module;
  
  _VERBOSE("init_backend_agg");
  
  import_array();
  
  static _backend_agg_module* _backend_agg = NULL;
  _backend_agg = new _backend_agg_module;
  
};<|MERGE_RESOLUTION|>--- conflicted
+++ resolved
@@ -542,15 +542,7 @@
   rendererBase->reset_clipping(true);
   theRasterizer->reset_clipping();
   
-<<<<<<< HEAD
   args.verify_length(5, 6);
-=======
-  _VERBOSE("RendererAgg::draw_path");
-  args.verify_length(3);
-  
-  GCAgg gc = GCAgg(args[0], dpi);
-  facepair_t face = _get_rgba_face(args[1], gc.alpha);
->>>>>>> f04f5667
   
   Py::Object	    gc_obj	    = args[0];
   Py::Object	    marker_path_obj = args[1];
@@ -579,7 +571,6 @@
 
   facepair_t face = _get_rgba_face(face_obj, gc.alpha);
   
-<<<<<<< HEAD
   //maxim's suggestions for cached scanlines
   agg::scanline_storage_aa8 scanlines;
   theRasterizer->reset();
@@ -658,27 +649,9 @@
   delete [] fillCache;
   delete [] strokeCache;
 
-=======
-  
-  double heightd = double(height);
-  agg::path_storage tpath;  // the flipped path
-  size_t Nx = path->total_vertices();
-  double x, y;
-  unsigned cmd;
-  bool curvy = false;
-  for (size_t i=0; i<Nx; i++) {
-
-    if (cmd==agg::path_cmd_curve3 || cmd==agg::path_cmd_curve4) curvy=true;    
-    cmd = path->vertex(i, &x, &y);
-    tpath.add_vertex(x, heightd-y, cmd);
-  }
-  set_clipbox_rasterizer(gc.cliprect);
-  _fill_and_stroke(tpath, gc, face, curvy);
->>>>>>> f04f5667
   return Py::Object();
   
 }
-
 
 /**
  * This is a custom span generator that converts spans in the 
