--- conflicted
+++ resolved
@@ -39,14 +39,10 @@
   * If you have altered extension code, do you pass
     unit/memleak_hawaii.py?
 
-<<<<<<< HEAD
-
-=======
   * if you have added new files or directories, or reorganized
     existing ones, are the new files included in the match patterns in
     MANIFEST.in.  This file determines what goes into the src
     distribution of the mpl build.
->>>>>>> 1796fe66
 
 == Importing and name spaces ==
 
